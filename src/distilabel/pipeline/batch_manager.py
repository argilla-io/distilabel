--- conflicted
+++ resolved
@@ -164,21 +164,13 @@
     def set_next_expected_seq_no(
         self, from_step: str, next_expected_seq_no: int
     ) -> None:
-<<<<<<< HEAD
-        """Sets the next expected sequence number of a `_Batch` received by the step comming
-=======
         """Sets the next expected sequence number of a `_Batch` received by the step coming
->>>>>>> e040decf
         from `from_step`.
 
         Args:
             from_step: The name of the step from which its next expected sequence number
                 in step has to be updated.
-<<<<<<< HEAD
-            next_expected_seq_no: the next expected sequence number of a `_Batch` comming
-=======
             next_expected_seq_no: the next expected sequence number of a `_Batch` coming
->>>>>>> e040decf
                 from `from_step`.
         """
 
