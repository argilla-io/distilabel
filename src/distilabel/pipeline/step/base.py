# Copyright 2023-present, Argilla, Inc.
#
# Licensed under the Apache License, Version 2.0 (the "License");
# you may not use this file except in compliance with the License.
# You may obtain a copy of the License at
#
#     http://www.apache.org/licenses/LICENSE-2.0
#
# Unless required by applicable law or agreed to in writing, software
# distributed under the License is distributed on an "AS IS" BASIS,
# WITHOUT WARRANTIES OR CONDITIONS OF ANY KIND, either express or implied.
# See the License for the specific language governing permissions and
# limitations under the License.

import inspect
from abc import ABC, abstractmethod
from functools import cached_property
from typing import Any, Dict, List, Union

from pydantic import BaseModel, ConfigDict, Field, PrivateAttr
from typing_extensions import Annotated, get_args, get_origin

from distilabel.pipeline.base import BasePipeline, _GlobalPipelineManager
<<<<<<< HEAD
from distilabel.pipeline.serialization import _Serializable

StepInput = Annotated[List[Dict[str, Any]], "StepInput"]
"""StepInput is just an `Annotated` alias of the typing `List[Dict[str, Any]]` with
extra metadata that allows `distilabel` to perform validations over the `process` step
method defined in each `Step`"""
=======
from distilabel.pipeline.step.typing import GeneratorStepOutput, StepOutput
>>>>>>> 393c7494


class Step(BaseModel, _Serializable, ABC):
    """Base class for the steps that can be included in a `Pipeline`.

    A `Step` is a class defining some processing logic. The input and outputs for this
    processing logic are lists of dictionaries with the same keys:

        ```python
        [
            {"column1": "value1", "column2": "value2", ...},
            {"column1": "value1", "column2": "value2", ...},
            {"column1": "value1", "column2": "value2", ...},
        ]
        ```

    The processing logic is defined in the `process` method, which depending on the
    number of previous steps, can receive more than one list of dictionaries, each with
    the output of the previous steps. In order to make `distilabel` know where the outputs
    from the previous steps are, the `process` function from each `Step` must have an argument
    or positional argument annotated with `StepInput`. Additionally, the `process` method
    can have any number of arguments, which will be the runtime arguments of the step.

        ```python
        class StepWithOnePreviousStep(Step):
            def process(self, input: StepInput, runtime_argument1: str, runtime_argument2: int) -> List[Dict[str, Any]]:
                pass

        class StepWithSeveralPreviousStep(Step):
            # mind the * to indicate that the argument is a list of StepInput
            def process(self, input: *StepInput) -> List[Dict[str, Any]]:
                pass
        ```

    In order to perform static validations and to check that the chaining of the steps
    in the pipeline is valid, a `Step` must also define the `inputs` and `outputs`
    properties:

    - `inputs`: a list of strings with the names of the columns that the step needs as
        input. It can be an empty list if the step is a generator step.
    - `outputs`: a list of strings with the names of the columns that the step will
        produce as output.

    Optionally, a `Step` can override the `load` method to perform any initialization
    logic before the `process` method is called. For example, to load an LLM, stablish a
    connection to a database, etc.

    Finally, the `Step` class inherits from `pydantic.BaseModel`, so attributes can be easily
    defined, validated, serialized and included in the `__init__` method of the step.
    """

    model_config = ConfigDict(arbitrary_types_allowed=True)

    name: str
    pipeline: Annotated[
        Union[BasePipeline, None], Field(exclude=True, repr=False)
    ] = None

    _runtime_parameters: Dict[str, Any] = PrivateAttr(default_factory=dict)
    _values: Dict[str, Any] = PrivateAttr(default_factory=dict)

    def model_post_init(self, _: Any) -> None:
        if self.pipeline is None:
            self.pipeline = _GlobalPipelineManager.get_pipeline()

        if self.pipeline is None:
            raise ValueError(
                f"Step '{self.name}' hasn't received a pipeline, and it hasn't been"
                " created within a `Pipeline` context. Please, use"
                " `with Pipeline() as pipeline:` and create the step within the context."
            )

        self.pipeline._add_step(self)

    def connect(
        self, step: "Step", input_mapping: Union[Dict[str, Any], None] = None
    ) -> None:
        """Connects the current step to another step in the pipeline, which means that
        the output of this step will be the input of the other step.

        Args:
            step: The step to connect to.
            input_mapping: A dictionary with the mapping of the columns from the output
                of the current step to the input of the other step. If `None`, the
                columns will be mapped by name. This is useful when the names of the
                output columns of the current step are different from the names of the
                input columns of the other step. Defaults to `None`.
        """

        self.pipeline._add_edge(self.name, step.name)  # type: ignore

    def load(self) -> None:
        """Method to perform any initialization logic before the `process` method is
        called. For example, to load an LLM, stablish a connection to a database, etc.
        """
        pass

    def _set_runtime_parameters(self, runtime_parameters: Dict[str, Any]) -> None:
        """Sets the runtime parameters of the step.

        Args:
            runtime_parameters: A dictionary with the runtime parameters for the step.
        """
        self._runtime_parameters = runtime_parameters

    @property
    def is_generator(self) -> bool:
        """Whether the step is a generator step or not.

        Returns:
            `True` if the step is a generator step, `False` otherwise.
        """
        return isinstance(self, GeneratorStep)

    @property
    def is_global(self) -> bool:
        """Whether the step is a global step or not.

        Returns:
            `True` if the step is a global step, `False` otherwise.
        """
        return isinstance(self, GlobalStep)

    @property
    @abstractmethod
    def inputs(self) -> List[str]:
        """List of strings with the names of the columns that the step needs as input.

        Returns:
            List of strings with the names of the columns that the step needs as input.
        """
        pass

    @property
    def outputs(self) -> List[str]:
        """List of strings with the names of the columns that the step will produce as
        output.

        Returns:
            List of strings with the names of the columns that the step will produce as
            output.
        """
        return []

    @abstractmethod
    def process(self, *args: Any, **kwargs: Any) -> StepOutput:
        """Method that defines the processing logic of the step."""
        pass

    @cached_property
    def process_parameters(self) -> List[inspect.Parameter]:
        """Returns the parameters of the `process` method of the step.

        Returns:
            The parameters of the `process` method of the step.
        """
        return list(inspect.signature(self.process).parameters.values())

    @property
    def runtime_parameters_names(self) -> Dict[str, bool]:
        """Returns a dictionary containing the name of the runtime parameters of the step
        as keys and whether the parameter is required or not as values.

        Returns:
            A dictionary containing the name of the runtime parameters of the step as keys
            and whether the parameter is required or not as values.
        """
        return {
            param.name: param.default != param.empty
            for param in self.process_parameters
            if not _is_step_input(param)
        }

    def has_multiple_inputs(self) -> bool:
        """Whether the `process` method of the step receives more than one input or not
        i.e. has a `*` argument annotated with `StepInput`.

        Returns:
            `True` if the `process` method of the step receives more than one input,
            `False` otherwise.
        """
        return any(
            param.kind == param.VAR_POSITIONAL for param in self.process_parameters
        )

    def get_process_step_input(self) -> Union[inspect.Parameter, None]:
        """Returns the parameter of the `process` method of the step annotated with
        `StepInput`.

        Returns:
            The parameter of the `process` method of the step annotated with `StepInput`,
            or `None` if there is no parameter annotated with `StepInput`.

        Raises:
            TypeError: If the step has more than one parameter annotated with `StepInput`.
        """
        step_input_parameter = None
        for parameter in self.process_parameters:
            if _is_step_input(parameter) and step_input_parameter is not None:
                raise TypeError(
                    f"Step '{self.name}' should have only one parameter with type hint `StepInput`."
                )
            step_input_parameter = parameter
        return step_input_parameter

    @classmethod
    def from_dict(cls, data: Dict[str, Any]) -> "Step":
        """Create a Step from a dict containing the serialized data.

        Needs the information from the step and the Pipeline it belongs to.

        Note:
            It's intended for internal use.

        Args:
            data (Dict[str, Any]): Dict containing the serialized data from a Step and the
                Pipeline it belongs to.

        Returns:
            step (Step): Instance of the Step.
        """
        if not (pipe := _GlobalPipelineManager.get_pipeline()):
            raise ValueError("A Step must be initialized in the context of a Pipeline.")

        # Remove the _type_info_ to avoid errors on instantiation
        _data = data.copy()
        if "_type_info_" in _data.keys():
            _data.pop("_type_info_")

        # Before passing the data to instantiate the general step, we have to instantiate some of the internal objects.
        # For the moment we only take into account the LLM, we should take care if we update any of the objects.
        if llm := _data.get("llm"):
            from distilabel.utils.serialization_v2 import _get_class

            nested_cls = _get_class(**llm.pop("_type_info_"))
            # Load the LLM and update the _data inplace
            nested_cls = nested_cls(**llm)
            _data.update({"llm": nested_cls})
        # Every step needs the pipeline, and the remaining arguments are general
        step = cls(pipeline=pipe, **_data)

        return step


class GeneratorStep(Step, ABC):
    """A special kind of `Step` that is able to generate data i.e. it doesn't receive
    any input from the previous steps.
    """

    batch_size: int = 50

    @property
    def inputs(self) -> List[str]:
        return []

    @abstractmethod
    def process(self, *args: Any, **kwargs: Any) -> GeneratorStepOutput:  # type: ignore
        pass


class GlobalStep(Step, ABC):
    """A special kind of `Step` which it's `process` method receives all the data processed
    by their previous steps at once, instead of receiving it in batches. This kind of step
    are useful when the processing logic requires to have all the data at once, for example
    to train a model, to perform a global aggregation, etc.
    """

    pass


def _is_step_input(parameter: inspect.Parameter) -> bool:
    """Check if the parameter has type hint `StepInput`.

    Args:
        parameter: The parameter to check.

    Returns:
        `True` if the parameter has type hint `StepInput`, `False` otherwise.
    """
    return (
        get_origin(parameter.annotation) is Annotated
        and get_args(parameter.annotation)[-1] == "StepInput"
    )<|MERGE_RESOLUTION|>--- conflicted
+++ resolved
@@ -21,16 +21,8 @@
 from typing_extensions import Annotated, get_args, get_origin
 
 from distilabel.pipeline.base import BasePipeline, _GlobalPipelineManager
-<<<<<<< HEAD
 from distilabel.pipeline.serialization import _Serializable
-
-StepInput = Annotated[List[Dict[str, Any]], "StepInput"]
-"""StepInput is just an `Annotated` alias of the typing `List[Dict[str, Any]]` with
-extra metadata that allows `distilabel` to perform validations over the `process` step
-method defined in each `Step`"""
-=======
 from distilabel.pipeline.step.typing import GeneratorStepOutput, StepOutput
->>>>>>> 393c7494
 
 
 class Step(BaseModel, _Serializable, ABC):
