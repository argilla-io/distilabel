# Copyright 2023-present, Argilla, Inc.
#
# Licensed under the Apache License, Version 2.0 (the "License");
# you may not use this file except in compliance with the License.
# You may obtain a copy of the License at
#
#     http://www.apache.org/licenses/LICENSE-2.0
#
# Unless required by applicable law or agreed to in writing, software
# distributed under the License is distributed on an "AS IS" BASIS,
# WITHOUT WARRANTIES OR CONDITIONS OF ANY KIND, either express or implied.
# See the License for the specific language governing permissions and
# limitations under the License.

import hashlib
import logging
import os
import signal
import threading
import time
from abc import ABC, abstractmethod
from pathlib import Path
from typing import (
    TYPE_CHECKING,
    Any,
    Callable,
    Dict,
    Iterable,
    List,
    Optional,
    Tuple,
    TypedDict,
    Union,
)

import fsspec
from typing_extensions import Self
from upath import UPath

from distilabel import __version__
from distilabel.distiset import create_distiset
from distilabel.mixins.requirements import RequirementsMixin
from distilabel.pipeline._dag import DAG
from distilabel.pipeline.batch import _Batch
from distilabel.pipeline.batch_manager import _BatchManager
from distilabel.pipeline.constants import (
    CONVERGENCE_STEP_ATTR_NAME,
    INPUT_QUEUE_ATTR_NAME,
    LAST_BATCH_SENT_FLAG,
    RECEIVES_ROUTED_BATCHES_ATTR_NAME,
    ROUTING_BATCH_FUNCTION_ATTR_NAME,
    STEP_ATTR_NAME,
)
from distilabel.pipeline.write_buffer import _WriteBuffer
from distilabel.utils.logging import setup_logging, stop_logging
from distilabel.utils.serialization import (
    TYPE_INFO_KEY,
    _Serializable,
    read_json,
)

if TYPE_CHECKING:
    from os import PathLike
    from queue import Queue

    from distilabel.distiset import Distiset
    from distilabel.pipeline.routing_batch_function import RoutingBatchFunction
    from distilabel.pipeline.typing import PipelineRuntimeParametersInfo, StepLoadStatus
    from distilabel.steps.base import Step, _Step

    class _CacheLocation(TypedDict):
        """Dictionary to store the filenames and directories of a cached pipeline.

        Attributes:
            pipeline: The filename where the pipeline content will be serialized.
            batch_manager: The filename where the batch manager content will be serialized.
            data: The directory where the output data of each leaf step will be stored.
            log_file: The filename where the logs will be stored.
        """

        pipeline: Path
        batch_manager: Path
        data: Path
        batch_input_data: Path
        log_file: Path
        stages_file: Path


BASE_CACHE_DIR = Path.home() / ".cache" / "distilabel" / "pipelines"


class _GlobalPipelineManager:
    """Class to manage the global pipeline instance that will be used by the steps when
    created within a pipeline context.

    Attributes:
        _context_global_pipeline: The global pipeline instance.
    """

    _context_global_pipeline: Union["BasePipeline", None] = None

    @classmethod
    def set_pipeline(cls, pipeline: Union["BasePipeline", None] = None) -> None:
        """Set the global pipeline instance.

        Args:
            pipeline: The global pipeline instance.
        """
        cls._context_global_pipeline = pipeline

    @classmethod
    def get_pipeline(cls) -> Union["BasePipeline", None]:
        """Get the global pipeline instance.

        Returns:
            The global pipeline instance.
        """
        return cls._context_global_pipeline


_STEP_LOAD_FAILED_CODE = -666
_STEP_NOT_LOADED_CODE = -999


class BasePipeline(ABC, RequirementsMixin, _Serializable):
    """Base class for a `distilabel` pipeline.

    Attributes:
        name: The name of the pipeline.
        description: A description of the pipeline.
        dag: The `DAG` instance that represents the pipeline.
        _cache_dir: The directory where the pipeline will be cached.
        _logger: The logger instance that will be used by the pipeline.
        _batch_manager: The batch manager that will manage the batches received from the
            steps while running the pipeline. It will be created when the pipeline is run,
            from scratch or from cache. Defaults to `None`.
        _write_buffer: The buffer that will store the data of the leaf steps of the pipeline
            while running, so the `Distiset` can be created at the end. It will be created
            when the pipeline is run. Defaults to `None`.
        _fs: The `fsspec` filesystem to be used to store the data of the `_Batch`es passed
            between the steps. It will be set when the pipeline is run. Defaults to `None`.
        _storage_base_path: The base path where the data of the `_Batch`es passed between
            the steps will be stored. It will be set then the pipeline is run. Defaults
            to `None`.
        _use_fs_to_pass_data: Whether to use the file system to pass the data of the
            `_Batch`es between the steps. Even if this parameter is `False`, the `Batch`es
            received by `GlobalStep`s will always use the file system to pass the data.
            Defaults to `False`.
        _dry_run: A flag to indicate if the pipeline is running in dry run mode. Defaults
            to `False`.
        output_queue: A queue to store the output of the steps while running the pipeline.
        load_queue: A queue used by each `Step` to notify the main process it has finished
            loading or it the step has been unloaded.
    """

    _output_queue: "Queue[Any]"
    _load_queue: "Queue[Union[StepLoadStatus, None]]"

    def __init__(
        self,
        name: str,
        description: Optional[str] = None,
        cache_dir: Optional[Union[str, "PathLike"]] = None,
        enable_metadata: bool = False,
        requirements: Optional[List[str]] = None,
    ) -> None:
        """Initialize the `BasePipeline` instance.

        Args:
            name: The name of the pipeline.
            description: A description of the pipeline. Defaults to `None`.
            cache_dir: A directory where the pipeline will be cached. Defaults to `None`.
            enable_metadata: Whether to include the distilabel metadata column for the pipeline
                in the final `Distiset`. It contains metadata used by distilabel, for example
                the raw outputs of the `LLM` without processing would be here, inside `raw_output_...`
                field. Defaults to `False`.
            requirements: List of requirements that must be installed to run the Pipeline.
                Defaults to `None`, but can be helpful to inform in a pipeline to be shared
                that this requirements must be installed.
        """
        self.name = name
        self.description = description
        self._enable_metadata = enable_metadata
        self.dag = DAG()

        if cache_dir:
            self._cache_dir = Path(cache_dir)
        elif env_cache_dir := os.getenv("DISTILABEL_CACHE_DIR"):
            self._cache_dir = Path(env_cache_dir)
        else:
            self._cache_dir = BASE_CACHE_DIR

        self._logger = logging.getLogger("distilabel.pipeline")

        self._batch_manager: Optional["_BatchManager"] = None
        self._write_buffer: Optional["_WriteBuffer"] = None

        self._steps_load_status: Dict[str, int] = {}
        self._steps_load_status_lock = threading.Lock()

        self._stop_called = False
        self._stop_called_lock = threading.Lock()
        self._stop_calls = 0

        self._fs: Optional[fsspec.AbstractFileSystem] = None
        self._storage_base_path: Optional[str] = None
        self._use_fs_to_pass_data: bool = False
        self._dry_run = False

        self._current_stage = 0
        self._stages_last_batch: List[List[str]] = []

        self.requirements = requirements or []

        self._exception: Union[Exception, None] = None

<<<<<<< HEAD
        self._log_queue: Union["Queue[Any]", None] = None

=======
>>>>>>> 87b8f85c
    def __enter__(self) -> Self:
        """Set the global pipeline instance when entering a pipeline context."""
        _GlobalPipelineManager.set_pipeline(self)
        return self

    def __exit__(self, exc_type, exc_value, traceback) -> None:
        """Unset the global pipeline instance when exiting a pipeline context."""
        _GlobalPipelineManager.set_pipeline(None)

    def _create_signature(self) -> str:
        """Makes a signature (hash) of a pipeline, using the step ids and the adjacency between them.

        The main use is to find the pipeline in the cache folder.

        Returns:
            int: Signature of the pipeline.
        """
        hasher = hashlib.sha1()

        steps_info = []
        pipeline_dump = self.dump()["pipeline"]

        for step in pipeline_dump["steps"]:
            step_info = step["name"]
            for argument, value in sorted(step[STEP_ATTR_NAME].items()):
                if (argument == TYPE_INFO_KEY) or (value is None):
                    continue

                if isinstance(value, dict):
                    # input_mappings/output_mappings
                    step_info += "-".join(
                        [f"{str(k)}-{str(v)}" for k, v in value.items()]
                    )
                elif isinstance(value, (list, tuple)):
                    # runtime_parameters_info
                    step_info += "-".join([str(v) for v in value])
                elif isinstance(value, (int, str, float)):
                    # batch_size/name
                    step_info += str(value)
                else:
                    raise ValueError(
                        f"Field '{argument}' in step '{step['name']}' has type {type(value)}, explicitly cast the type to 'str'."
                    )

            steps_info.append(step_info)

        connections_info = [
            f"{c['from']}-{'-'.join(c['to'])}" for c in pipeline_dump["connections"]
        ]

        routing_batch_functions_info = []
        for function in pipeline_dump["routing_batch_functions"]:
            step = function["step"]
            routing_batch_function: "RoutingBatchFunction" = self.dag.get_step(step)[
                ROUTING_BATCH_FUNCTION_ATTR_NAME
            ]
            if type_info := routing_batch_function._get_type_info():
                step += f"-{type_info}"

        hasher.update(
            ",".join(
                steps_info + connections_info + routing_batch_functions_info
            ).encode()
        )

        return hasher.hexdigest()

    def run(
        self,
        parameters: Optional[Dict[str, Dict[str, Any]]] = None,
        use_cache: bool = True,
        storage_parameters: Optional[Dict[str, Any]] = None,
        use_fs_to_pass_data: bool = False,
    ) -> "Distiset":  # type: ignore
        """Run the pipeline. It will set the runtime parameters for the steps and validate
        the pipeline.

        This method should be extended by the specific pipeline implementation,
        adding the logic to run the pipeline.

        Args:
            parameters: A dictionary with the step name as the key and a dictionary with
                the runtime parameters for the step as the value. Defaults to `None`.
            use_cache: Whether to use the cache from previous pipeline runs. Defaults to
                `True`.
            storage_parameters: A dictionary with the storage parameters (`fsspec` and path)
                that will be used to store the data of the `_Batch`es passed between the
                steps if `use_fs_to_pass_data` is `True` (for the batches received by a
                `GlobalStep` it will be always used). It must have at least the "path" key,
                and it can contain additional keys depending on the protocol. By default,
                it will use the local file system and a directory in the cache directory.
                Defaults to `None`.
            use_fs_to_pass_data: Whether to use the file system to pass the data of
                the `_Batch`es between the steps. Even if this parameter is `False`, the
                `Batch`es received by `GlobalStep`s will always use the file system to
                pass the data. Defaults to `False`.

        Returns:
            The `Distiset` created by the pipeline.
        """

        self._exception: Union[Exception, None] = None

        # Set the runtime parameters that will be used during the pipeline execution.
        # They are used to generate the signature of the pipeline that is used to hit the
        # cache when the pipeline is run, so it's important to do it first.
        self._set_runtime_parameters(parameters or {})

        setup_logging(
            log_queue=self._log_queue, filename=str(self._cache_location["log_file"])
        )

        # Validate the pipeline DAG to check that all the steps are chainable, there are
        # no missing runtime parameters, batch sizes are correct, etc.
        self.dag.validate()

        # Set the initial load status for all the steps
        self._init_steps_load_status()

        # Load the stages status or initialize it
        self._load_stages_status(use_cache)

        # Load the `_BatchManager` from cache or create one from scratch
        self._load_batch_manager(use_cache)

        if to_install := self.requirements_to_install():
            # Print the list of requirements like they would appear in a requirements.txt
            to_install_list = "\n" + "\n".join(to_install)
            msg = f"Please install the following requirements to run the pipeline: {to_install_list}"
            self._logger.error(msg)
            raise ModuleNotFoundError(msg)

        # Setup the filesystem that will be used to pass the data of the `_Batch`es
        self._setup_fsspec(storage_parameters)
        self._use_fs_to_pass_data = use_fs_to_pass_data

        if self._dry_run:
            self._logger.info("🌵 Dry run mode")

        # If the batch manager is not able to generate batches, that means that the loaded
        # `_BatchManager` from cache didn't have any remaining batches to process i.e.
        # the previous pipeline execution was completed successfully.
        if not self._batch_manager.can_generate():  # type: ignore
            self._logger.info(
                "💾 Loaded batch manager from cache doesn't contain any remaining data."
                " Returning `Distiset` from cache data..."
            )
            distiset = create_distiset(
                self._cache_location["data"],
                pipeline_path=self._cache_location["pipeline"],
                log_filename_path=self._cache_location["log_file"],
                enable_metadata=self._enable_metadata,
            )
            stop_logging()
            return distiset

        self._setup_write_buffer()

        self._print_load_stages_info()

    def dry_run(
        self,
        parameters: Optional[Dict[str, Dict[str, Any]]] = None,
        batch_size: int = 1,
    ) -> "Distiset":
        """Do a dry run to test the pipeline runs as expected.

        Running a `Pipeline` in dry run mode will set all the `batch_size` of generator steps
        to the specified `batch_size`, and run just with a single batch, effectively
        running the whole pipeline with a single example. The cache will be set to `False`.

        Args:
            parameters: A dictionary with the step name as the key and a dictionary with
                the runtime parameters for the step as the value. Defaults to `None`.
            batch_size: The batch size of the unique batch generated by the generators
                steps of the pipeline. Defaults to `1`.

        Returns:
            Will return the `Distiset` as the main run method would do.
        """
        self._dry_run = True

        for step_name in self.dag:
            step = self.dag.get_step(step_name)[STEP_ATTR_NAME]

            if step.is_generator:
                if not parameters:
                    parameters = {}
                parameters[step_name] = {"batch_size": batch_size}

        distiset = self.run(parameters=parameters, use_cache=False)

        self._dry_run = False
        return distiset

    def get_runtime_parameters_info(self) -> "PipelineRuntimeParametersInfo":
        """Get the runtime parameters for the steps in the pipeline.

        Returns:
            A dictionary with the step name as the key and a list of dictionaries with
            the parameter name and the parameter info as the value.
        """
        runtime_parameters = {}
        for step_name in self.dag:
            step: "_Step" = self.dag.get_step(step_name)[STEP_ATTR_NAME]
            runtime_parameters[step_name] = step.get_runtime_parameters_info()
        return runtime_parameters

    def _init_steps_load_status(self) -> None:
        """Initialize the `_steps_load_status` dictionary assigning 0 to every step of
        the pipeline."""
        for step_name in self.dag:
            self._steps_load_status[step_name] = _STEP_NOT_LOADED_CODE

    def _setup_fsspec(
        self, storage_parameters: Optional[Dict[str, Any]] = None
    ) -> None:
        """Setups the `fsspec` filesystem to be used to store the data of the `_Batch`es
        passed between the steps.

        Args:
            storage_parameters: A dictionary with the storage parameters (`fsspec` and path)
                that will be used to store the data of the `_Batch`es passed between the
                steps if `use_fs_to_pass_data` is `True` (for the batches received by a
                `GlobalStep` it will be always used). It must have at least the "path" key,
                and it can contain additional keys depending on the protocol. By default,
                it will use the local file system and a directory in the cache directory.
                Defaults to `None`.
        """
        if not storage_parameters:
            self._fs = fsspec.filesystem("file")
            self._storage_base_path = (
                f"file://{self._cache_location['batch_input_data']}"
            )
            return

        if "path" not in storage_parameters:
            raise ValueError(
                "The 'path' key must be present in the `storage_parameters` dictionary"
                " if it's not `None`."
            )

        path = storage_parameters.pop("path")
        protocol = UPath(path).protocol

        self._fs = fsspec.filesystem(protocol, **storage_parameters)
        self._storage_base_path = path

    def _add_step(self, step: "_Step") -> None:
        """Add a step to the pipeline.

        Args:
            step: The step to be added to the pipeline.
        """
        self.dag.add_step(step)

    def _add_edge(self, from_step: str, to_step: str) -> None:
        """Add an edge between two steps in the pipeline.

        Args:
            from_step: The name of the step that will generate the input for `to_step`.
            to_step: The name of the step that will receive the input from `from_step`.
        """
        self.dag.add_edge(from_step, to_step)

        # Check if `from_step` has a `routing_batch_function`. If it does, then mark
        # `to_step` as a step that will receive a routed batch.
        node = self.dag.get_step(from_step)  # type: ignore
        routing_batch_function = node.get(ROUTING_BATCH_FUNCTION_ATTR_NAME, None)
        self.dag.set_step_attr(
            name=to_step,
            attr=RECEIVES_ROUTED_BATCHES_ATTR_NAME,
            value=routing_batch_function is not None,
        )

    def _is_convergence_step(self, step_name: str) -> None:
        """Checks if a step is a convergence step.

        Args:
            step_name: The name of the step.
        """
        return self.dag.get_step(step_name).get(CONVERGENCE_STEP_ATTR_NAME)

    def _add_routing_batch_function(
        self, step_name: str, routing_batch_function: "RoutingBatchFunction"
    ) -> None:
        """Add a routing batch function to a step.

        Args:
            step_name: The name of the step that will receive the routed batch.
            routing_batch_function: The function that will route the batch to the step.
        """
        self.dag.set_step_attr(
            name=step_name,
            attr=ROUTING_BATCH_FUNCTION_ATTR_NAME,
            value=routing_batch_function,
        )

    def _set_runtime_parameters(self, parameters: Dict[str, Dict[str, Any]]) -> None:
        """Set the runtime parameters for the steps in the pipeline.

        Args:
            parameters: A dictionary with the step name as the key and a dictionary with
            the parameter name as the key and the parameter value as the value.
        """
        step_names = set(self.dag.G)
        for step_name, step_parameters in parameters.items():
            if step_name not in step_names:
                self._logger.warning(
                    f"❓ Step '{step_name}' provided in `Pipeline.run(parameters={{...}})` not found in the pipeline."
                    f" Available steps are: {step_names}."
                )
            else:
                step: "_Step" = self.dag.get_step(step_name)[STEP_ATTR_NAME]
                step.set_runtime_parameters(step_parameters)

    def _model_dump(self, obj: Any, **kwargs: Any) -> Dict[str, Any]:
        """Dumps the DAG content to a dict.

        Args:
            obj (Any): Unused, just kept to match the signature of the parent method.
            kwargs (Any): Unused, just kept to match the signature of the parent method.

        Returns:
            Dict[str, Any]: Internal representation of the DAG from networkx in a serializable format.
        """
        return self.dag.dump()

    def dump(self, **kwargs: Any) -> Dict[str, Any]:
        return {
            "distilabel": {"version": __version__},
            "pipeline": {
                "name": self.name,
                "description": self.description,
                **super().dump(),
            },
            "requirements": self.requirements,
        }

    @classmethod
    def from_dict(cls, data: Dict[str, Any]) -> Self:
        """Create a Pipeline from a dict containing the serialized data.

        Note:
            It's intended for internal use.

        Args:
            data (Dict[str, Any]): Dictionary containing the serialized data from a Pipeline.

        Returns:
            BasePipeline: Pipeline recreated from the dictionary info.
        """
        name = data["pipeline"]["name"]
        description = data["pipeline"].get("description")
        requirements = data.get("requirements", [])
        with cls(name=name, description=description, requirements=requirements) as pipe:
            pipe.dag = DAG.from_dict(data["pipeline"])
        return pipe

    @property
    def _cache_location(self) -> "_CacheLocation":
<<<<<<< HEAD
        """Dictionary containing the the object that will stored and the location,
=======
        """Dictionary containing the object that will stored and the location,
>>>>>>> 87b8f85c
        whether it is a filename or a folder.

        Returns:
            Path: Filenames where the pipeline content will be serialized.
        """
        folder = self._cache_dir / self.name / self._create_signature()
        return {
            "pipeline": folder / "pipeline.yaml",
            "batch_manager": folder / "batch_manager.json",
            "data": folder / "data",
            "batch_input_data": folder / "batch_input_data",
            "log_file": folder / "pipeline.log",
            "stages_file": folder / "stages.json",
        }

    def _cache(self) -> None:
        """Saves the `BasePipeline` using the `_cache_filename`."""
        if self._dry_run:
            return

        self.save(
            path=self._cache_location["pipeline"],
            format=self._cache_location["pipeline"].suffix.replace(".", ""),  # type: ignore
        )

        if self._batch_manager is not None:
            self._batch_manager.cache(self._cache_location["batch_manager"])

        self._save_stages_status()

        self._logger.debug("Pipeline and batch manager saved to cache.")

    def _save_stages_status(self) -> None:
        """Saves the stages status to cache."""
        self.save(
            path=self._cache_location["stages_file"],
            format="json",
            dump={
                "current_stage": self._current_stage,
                "stages_last_batch": self._stages_last_batch,
            },
        )

    def _load_stages_status(self, use_cache: bool = True) -> None:
        """Try to load the stages status from cache, or initialize it if cache file doesn't
        exist or cache is not going to be used."""
        if use_cache and self._cache_location["stages_file"].exists():
            stages_status = read_json(self._cache_location["stages_file"])
            self._current_stage = stages_status["current_stage"]
            self._stages_last_batch = stages_status["stages_last_batch"]
        else:
            self._current_stage = 0
            self._stages_last_batch = [
                [] for _ in range(len(self.dag.get_steps_load_stages()[0]))
            ]

    def _load_batch_manager(self, use_cache: bool = True) -> None:
        """Will try to load the `_BatchManager` from the cache dir if found. Otherwise,
        it will create one from scratch.
        """
        batch_manager_cache_loc = self._cache_location["batch_manager"]
        if use_cache and batch_manager_cache_loc.exists():
            self._logger.info(
                f"💾 Loading `_BatchManager` from cache: '{batch_manager_cache_loc}'"
            )
            self._batch_manager = _BatchManager.load_from_cache(batch_manager_cache_loc)
        else:
            self._batch_manager = _BatchManager.from_dag(self.dag)

    def _setup_write_buffer(self) -> None:
        """Setups the `_WriteBuffer` that will store the data of the leaf steps of the
        pipeline while running, so the `Distiset` can be created at the end.
        """
        buffer_data_path = self._cache_location["data"]
        self._logger.info(f"📝 Pipeline data will be written to '{buffer_data_path}'")
        self._write_buffer = _WriteBuffer(buffer_data_path, self.dag.leaf_steps)

    def _print_load_stages_info(self) -> None:
        """Prints the information about the load stages."""
        stages, _ = self.dag.get_steps_load_stages()
        msg = ""
        for stage, steps in enumerate(stages):
            msg += f"\n * Stage {stage}: {steps}"
        self._logger.info(
            f"⌛ The steps of the pipeline will be loaded in stages:{msg}"
        )

    def _run_output_queue_loop_in_thread(self) -> threading.Thread:
        """Runs the output queue loop in a separate thread to receive the output batches
        from the steps. This is done to avoid the signal handler to block the loop, which
        would prevent the pipeline from stopping correctly."""
        thread = threading.Thread(target=self._output_queue_loop)
        thread.start()
        return thread

    def _output_queue_loop(self) -> None:
        """Loop to receive the output batches from the steps and manage the flow of the
        batches through the pipeline."""
        self._initialize_pipeline_execution()

        while self._should_continue_processing():  # type: ignore
            self._logger.debug("Waiting for output batch from step...")
            if (batch := self._output_queue.get()) is None:
                self._logger.debug("Received `None` from output queue. Breaking loop.")
                break

            self._logger.debug(
                f"Received batch with seq_no {batch.seq_no} from step '{batch.step_name}'"
                f" from output queue: {batch}"
            )

            self._process_batch(batch)

            # If `_stop_called` was set to `True` while waiting for the output queue, then
            # we need to handle the stop of the pipeline and break the loop to avoid
            # propagating the batches through the pipeline and making the stop process
            # slower.
            if self._stop_called:
                self._handle_batch_on_stop(batch)
                break

            # If there is another load stage and all the `last_batch`es from the stage
            # have been received, then load the next stage.
            self._update_stage()

            self._manage_batch_flow(batch)

        self._finalize_pipeline_execution()

    def _initialize_pipeline_execution(self) -> None:
<<<<<<< HEAD
        """Load the steps of the required stage to continue initialize the pipeline execution,
=======
        """Load the steps of the required stage to initialize the pipeline execution,
>>>>>>> 87b8f85c
        and requests the initial batches to trigger the batch flowing in the pipeline."""
        # Wait for all the steps to be loaded correctly
        if not self._run_stage_steps_and_wait(stage=self._current_stage):
            self._set_steps_not_loaded_exception()
            return

        # Send the "first" batches to the steps so the batches starts flowing through
        # the input queues and output queue
        self._request_initial_batches()

    def _should_continue_processing(self) -> bool:
        """Condition for the consume batches from the `output_queue` loop.

        Returns:
            `True` if should continue consuming batches, `False` otherwise and the pipeline
            should stop.
        """
        return self._batch_manager.can_generate() and not self._stop_called  # type: ignore

    def _process_batch(self, batch: "_Batch") -> None:
        """Process a batch consumed from the `output_queue`.

        Args:
            batch: the batch to be processed.
        """
        if batch.data_path:
            self._logger.debug(
                f"Reading {batch.seq_no} batch data from '{batch.step_name}': '{batch.data_path}'"
            )
            batch.read_batch_data_from_fs()

        if batch.step_name in self.dag.leaf_steps:
            self._write_buffer.add_batch(batch)  # type: ignore

        if batch.last_batch:
            _, stages_last_steps = self.dag.get_steps_load_stages()
            stage_last_steps = stages_last_steps[self._current_stage]
            if batch.step_name in stage_last_steps:
                self._stages_last_batch[self._current_stage].append(batch.step_name)
                self._stages_last_batch[self._current_stage].sort()

            # Make sure to send the `LAST_BATCH_SENT_FLAG` to the predecessors of the step
            # if the batch is the last one, so they stop their processing loop even if they
            # haven't received the last batch because of the routing function.
            for step_name in self.dag.get_step_predecessors(batch.step_name):
                if self._is_step_running(step_name):
                    self._send_last_batch_flag_to_step(step_name)

    def _update_stage(self) -> None:
        """Checks if the steps of next stage should be loaded and updates `_current_stage`
        attribute."""
        if self._should_load_next_stage():
            self._current_stage += 1
            if not self._run_stage_steps_and_wait(stage=self._current_stage):
                self._set_steps_not_loaded_exception()
                return

    def _should_load_next_stage(self) -> bool:
        """Returns if the next stage should be loaded.

        Returns:
            `True` if the next stage should be loaded, `False` otherwise.
        """
        _, stage_last_steps = self.dag.get_steps_load_stages()
        there_is_next_stage = self._current_stage + 1 < len(stage_last_steps)
        stage_last_batches_received = (
            self._stages_last_batch[self._current_stage]
            == stage_last_steps[self._current_stage]
        )
        return there_is_next_stage and stage_last_batches_received

    def _finalize_pipeline_execution(self) -> None:
        """Finalizes the pipeline execution handling the prematurely stop of the pipeline
        if required, caching the data and ensuring that all the steps finish its execution."""
        if self._stop_called:
            self._handle_stop()

        self._cache()

        # Send `None` to steps `input_queue`s just in case some step is still waiting
        self._notify_steps_to_stop()

        # Reset flag state
        self._stop_called = False

    def _run_load_queue_loop_in_thread(self) -> threading.Thread:
        """Runs a background thread that reads from the `load_queue` to update the status
        of the number of replicas loaded for each step.

        Returns:
            The thread that was started.
        """
        thread = threading.Thread(target=self._run_load_queue_loop)
        thread.start()
        return thread

    def _run_load_queue_loop(self) -> None:
        """Runs a loop that reads from the `load_queue` to update the status of the number
        of replicas loaded for each step."""

        while True:
            if (load_info := self._load_queue.get()) is None:
                self._logger.debug("Received `None` from load queue. Breaking loop.")
                break

            with self._steps_load_status_lock:
                step_name, status = load_info["name"], load_info["status"]
                if status == "loaded":
                    if self._steps_load_status[step_name] == _STEP_NOT_LOADED_CODE:
                        self._steps_load_status[step_name] = 1
                    else:
                        self._steps_load_status[step_name] += 1
                elif status == "unloaded":
                    self._steps_load_status[step_name] -= 1
                else:
                    # load failed
                    self._steps_load_status[step_name] = _STEP_LOAD_FAILED_CODE

                self._logger.debug(
                    f"Step '{step_name}' loaded replicas: {self._steps_load_status[step_name]}"
                )

    def _is_step_running(self, step_name: str) -> bool:
        """Checks if the step is running (at least one replica is running).

        Args:
            step_name: The step to be check if running.

        Returns:
            `True` if the step is running, `False` otherwise.
        """
        with self._steps_load_status_lock:
            return self._steps_load_status[step_name] >= 1

    def _run_stage_steps_and_wait(self, stage: int) -> bool:
        """Runs the steps of the specified stage and waits for them to be ready.

        Args:
            stage: the stage from which the steps have to be loaded.

        Returns:
            `True` if all the steps have been loaded correctly, `False` otherwise.
        """

        steps_stages, _ = self.dag.get_steps_load_stages()
        steps = steps_stages[stage]

        # Run the steps of the stage
        self._run_steps(steps=steps)

        # Wait for them to be ready
        self._logger.info(f"⏳ Waiting for all the steps of stage {stage} to load...")
        previous_message = None
        while not self._stop_called:
            with self._steps_load_status_lock:
                filtered_steps_load_status = {
                    step_name: replicas
                    for step_name, replicas in self._steps_load_status.items()
                    if step_name in steps
                }
                self._logger.debug(
                    f"Steps from stage {stage} loaded: {filtered_steps_load_status}"
                )

                if any(
                    replicas_loaded == _STEP_LOAD_FAILED_CODE
                    for replicas_loaded in filtered_steps_load_status.values()
                ):
                    self._logger.error(
                        f"❌ Failed to load all the steps of stage {stage}"
                    )
                    return False

                num_steps_loaded = 0
                replicas_message = ""
                for step_name, replicas in filtered_steps_load_status.items():
                    step_replica_count = self.dag.get_step_replica_count(step_name)
                    if replicas == step_replica_count:
                        num_steps_loaded += 1
                    replicas_message += f"\n * '{step_name}' replicas: {max(0, replicas)}/{step_replica_count}"

                message = f"⏳ Steps from stage {stage} loaded: {num_steps_loaded}/{len(filtered_steps_load_status)}{replicas_message}"
                if num_steps_loaded > 0 and message != previous_message:
                    self._logger.info(message)
                    previous_message = message

                if num_steps_loaded == len(filtered_steps_load_status):
                    self._logger.info(
                        f"✅ All the steps from stage {stage} have been loaded!"
                    )
                    return True

            time.sleep(2.5)

        return not self._stop_called

    def _handle_stop(self) -> None:
        """Handles the stop of the pipeline execution, which will stop the steps from
        processing more batches and wait for the output queue to be empty, to not lose
        any data that was already processed by the steps before the stop was called."""
        self._logger.debug("Handling stop of the pipeline execution...")

        self._add_batches_back_to_batch_manager()

        # Wait for the input queue to be empty, which means that all the steps finished
        # processing the batches that were sent before the stop flag.
        for step_name in self.dag:
            self._wait_step_input_queue_empty(step_name)

        self._consume_output_queue()

    def _wait_step_input_queue_empty(self, step_name: str) -> Union["Queue[Any]", None]:
        """Waits for the input queue of a step to be empty.

        Args:
            step_name: The name of the step.

        Returns:
            The input queue of the step if it's not loaded or finished, `None` otherwise.
        """
        if self._check_step_not_loaded_or_finished(step_name):
            return None

        if input_queue := self.dag.get_step(step_name).get(INPUT_QUEUE_ATTR_NAME):
            while input_queue.qsize() != 0:
                pass
            return input_queue

    def _check_step_not_loaded_or_finished(self, step_name: str) -> bool:
        """Checks if a step is not loaded or already finished.

        Args:
            step_name: The name of the step.

        Returns:
            `True` if the step is not loaded or already finished, `False` otherwise.
        """
        with self._steps_load_status_lock:
            num_replicas = self._steps_load_status[step_name]

            # The step has finished (replicas = 0) or it has failed to load
            if num_replicas in [0, _STEP_LOAD_FAILED_CODE]:
                return True

        return False

    @property
    @abstractmethod
    def QueueClass(self) -> Callable:
        """The class of the queue to use in the pipeline."""
        pass

    def _create_step_input_queue(self, step_name: str) -> "Queue[Any]":
        """Creates an input queue for a step.

        Args:
            step_name: The name of the step.

        Returns:
            The input queue created.
        """
        input_queue = self.QueueClass()
        self.dag.set_step_attr(step_name, INPUT_QUEUE_ATTR_NAME, input_queue)
        return input_queue

    @abstractmethod
    def _run_step(self, step: "_Step", input_queue: "Queue[Any]", replica: int) -> None:
        """Runs the `Step` instance.

        Args:
            step: The `Step` instance to run.
            input_queue: The input queue where the step will receive the batches.
            replica: The replica ID assigned.
        """
        pass

    def _run_steps(self, steps: Iterable[str]) -> None:
        """Runs the `Step`s of the pipeline, creating first an input queue for each step
        that will be used to send the batches.

        Args:
            steps:
        """
        for step_name in steps:
            step: "Step" = self.dag.get_step(step_name)[STEP_ATTR_NAME]
            input_queue = self._create_step_input_queue(step_name=step_name)

            # Set `pipeline` to `None` as in some Python environments the pipeline is not
            # picklable and it will raise an error when trying to send the step to the process.
            # `TypeError: cannot pickle 'code' object`
            step.pipeline = None

            if not step.is_normal and step.resources.replicas > 1:  # type: ignore
                self._logger.warning(
                    f"Step '{step_name}' is a `GeneratorStep` or `GlobalStep` and has more"
                    " than 1 replica. Only `Step` instances can have more than 1 replica."
                    " The number of replicas for the step will be set to 1."
                )

            step_num_replicas: int = step.resources.replicas if step.is_normal else 1  # type: ignore
            for replica in range(step_num_replicas):
                self._logger.debug(f"Running 1 replica of step '{step.name}'...")
                self._run_step(step=step, input_queue=input_queue, replica=replica)

    def _add_batches_back_to_batch_manager(self) -> None:
        """Add the `Batch`es that were sent to a `Step` back to the `_BatchManager`. This
        method should be used when the pipeline has been stopped prematurely."""
        for step_name in self.dag:
            node = self.dag.get_step(step_name)
            step: "_Step" = node[STEP_ATTR_NAME]
            if step.is_generator:
                continue
            if input_queue := node.get(INPUT_QUEUE_ATTR_NAME):
                while not input_queue.empty():
                    batch = input_queue.get()
                    if not isinstance(batch, _Batch):
                        continue
                    self._batch_manager.add_batch(  # type: ignore
                        to_step=step_name, batch=batch, prepend=True
                    )
                    self._logger.debug(
                        f"Adding batch back to the batch manager: {batch}"
                    )
                input_queue.put(None)

    def _consume_output_queue(self) -> None:
        """Consumes the `Batch`es from the output queue until it's empty. This method should
        be used when the pipeline has been stopped prematurely to consume and to not lose
        the `Batch`es that were processed by the leaf `Step`s before stopping the pipeline."""
        while not self._output_queue.empty():
            batch = self._output_queue.get()
            if batch is None:
                continue

            if batch.step_name in self.dag.leaf_steps:
                self._write_buffer.add_batch(batch)  # type: ignore

            self._handle_batch_on_stop(batch)

    def _manage_batch_flow(self, batch: "_Batch") -> None:
        """Checks if the step that generated the batch has more data in its buffer to
        generate a new batch. If there's data, then a new batch is sent to the step. If
        the step has no data in its buffer, then the predecessors generator steps are
        requested to send a new batch.

        Args:
            batch: The batch that was processed.
        """
        assert self._batch_manager, "Batch manager is not set"

        self._register_batch(batch)

        route_to, do_not_route_to, routed = self._get_successors(batch)

        # Keep track of the steps that the batch was routed to
        if routed:
            batch.batch_routed_to = route_to

        self._set_next_expected_seq_no(
            steps=do_not_route_to,
            from_step=batch.step_name,
            next_expected_seq_no=batch.seq_no + 1,
        )

        step = self._get_step_from_batch(batch)

        # Add the batch to the successors input buffers
        for successor in route_to:
            # Copy batch to avoid modifying the same reference in the batch manager
            batch_to_add = batch.copy() if len(route_to) > 1 else batch

            self._batch_manager.add_batch(successor, batch_to_add)

            # Check if the step is a generator and if there are successors that need data
            # from this step. This usually happens when the generator `batch_size` is smaller
            # than the `input_batch_size` of the successor steps.
            if (
                step.is_generator
                and step.name in self._batch_manager.step_empty_buffers(successor)
            ):
                last_batch_sent = self._batch_manager.get_last_batch_sent(step.name)
                self._send_batch_to_step(last_batch_sent.next_batch())  # type: ignore

            # If successor step has enough data in its buffer to create a new batch, then
            # send the batch to the step.
            if new_batch := self._batch_manager.get_batch(successor):
                self._send_batch_to_step(new_batch)

        if not step.is_generator:
            # Step ("this", the one from which the batch was received) has enough data on its
            # buffers to create a new batch
            if new_batch := self._batch_manager.get_batch(step.name):  # type: ignore
                self._send_batch_to_step(new_batch)
            else:
                self._request_more_batches_if_needed(step)

        self._cache()

    def _send_to_step(self, step_name: str, to_send: Any) -> None:
        """Sends something to the input queue of a step.

        Args:
            step_name: The name of the step.
            to_send: The object to send.
        """
        input_queue = self.dag.get_step(step_name)[INPUT_QUEUE_ATTR_NAME]
        input_queue.put(to_send)

    def _send_batch_to_step(self, batch: "_Batch") -> None:
        """Sends a batch to the input queue of a step, writing the data of the batch
        to the filesystem and setting `batch.data_path` with the path where the data
        was written (if requiered i.e. the step is a global step or `use_fs_to_pass_data`)

        This method should be extended by the specific pipeline implementation, adding
        the logic to send the batch to the step.

        Args:
            batch: The batch to send.
        """
        self._logger.debug(
            f"Setting batch {batch.seq_no} as last batch sent to '{batch.step_name}': {batch}"
        )
        self._batch_manager.set_last_batch_sent(batch)  # type: ignore

        step: "_Step" = self.dag.get_step(batch.step_name)[STEP_ATTR_NAME]
        if not step.is_generator and (step.is_global or self._use_fs_to_pass_data):
            base_path = UPath(self._storage_base_path) / step.name  # type: ignore
            self._logger.debug(
                f"Writing {batch.seq_no} batch for '{batch.step_name}' step to filesystem: {base_path}"
            )
            batch.write_batch_data_to_fs(self._fs, base_path)  # type: ignore

        self._logger.debug(
            f"Sending batch {batch.seq_no} to step '{batch.step_name}': {batch}"
        )
        self._send_to_step(batch.step_name, batch)

    def _gather_requirements(self) -> List[str]:
        """Extracts the requirements from the steps to be used in the pipeline.

        Returns:
            List of requirements gathered from the steps.
        """
        steps_requirements = []
        for step in self.dag:
            step_req = self.dag.get_step(step)[STEP_ATTR_NAME].requirements
            steps_requirements.extend(step_req)

        return steps_requirements

    def _register_batch(self, batch: "_Batch") -> None:
        """Registers a batch in the batch manager.

        Args:
            batch: The batch to register.
        """
        self._batch_manager.register_batch(batch)  # type: ignore
        self._logger.debug(
            f"Batch {batch.seq_no} from step '{batch.step_name}' registered in batch"
            " manager"
        )

    def _send_last_batch_flag_to_step(self, step_name: str) -> None:
        """Sends the `LAST_BATCH_SENT_FLAG` to a step to stop processing batches.

        Args:
            step_name: The name of the step.
        """
        self._logger.debug(
            f"Sending `LAST_BATCH_SENT_FLAG` to '{step_name}' step to stop processing"
            " batches..."
        )

        for _ in range(self.dag.get_step_replica_count(step_name)):
            self._send_to_step(step_name, LAST_BATCH_SENT_FLAG)
        self._batch_manager.set_last_batch_flag_sent_to(step_name)  # type: ignore

    def _request_initial_batches(self) -> None:
        """Requests the initial batches to the generator steps."""
        assert self._batch_manager, "Batch manager is not set"

        for step in self._batch_manager._steps.values():
            if not self._is_step_running(step.step_name):
                continue
            if batch := step.get_batch():
                self._logger.debug(
                    f"Sending initial batch to '{step.step_name}' step: {batch}"
                )
                self._send_batch_to_step(batch)

        for step_name in self.dag.root_steps:
            if not self._is_step_running(step_name):
                continue
            seq_no = 0
            if last_batch := self._batch_manager.get_last_batch(step_name):
                seq_no = last_batch.seq_no + 1
            batch = _Batch(seq_no=seq_no, step_name=step_name, last_batch=self._dry_run)
            self._logger.debug(
                f"Requesting initial batch to '{step_name}' generator step: {batch}"
            )
            self._send_batch_to_step(batch)

    def _request_more_batches_if_needed(self, step: "Step") -> None:
        """Request more batches to the predecessors steps of `step` if needed.

        Args:
            step: The step of which it has to be checked if more batches are needed from
                its predecessors.
        """
        empty_buffers = self._batch_manager.step_empty_buffers(step.name)  # type: ignore
        for previous_step_name in empty_buffers:
            # Only more batches can be requested to the `GeneratorStep`s as they are the
            # only kind of steps that lazily generate batches.
            if previous_step_name not in self.dag.root_steps:
                continue

            # Get the last batch that the previous step sent to generate the next batch
            # (next `seq_no`).
            last_batch = self._batch_manager.get_last_batch_sent(previous_step_name)  # type: ignore
            if last_batch is None:
                continue

            self._logger.debug(
                f"Step '{step.name}' input buffer for step '{previous_step_name}' is"
                " empty. Requesting new batch..."
            )
            self._send_batch_to_step(last_batch.next_batch())

    def _handle_batch_on_stop(self, batch: "_Batch") -> None:
        """Handles a batch that was received from the output queue when the pipeline was
        stopped. It will add and register the batch in the batch manager.

        Args:
            batch: The batch to handle.
        """
        assert self._batch_manager, "Batch manager is not set"

        self._batch_manager.register_batch(batch)
        step: "Step" = self.dag.get_step(batch.step_name)[STEP_ATTR_NAME]
        for successor in self.dag.get_step_successors(step.name):  # type: ignore
            self._batch_manager.add_batch(successor, batch)

    def _get_step_from_batch(self, batch: "_Batch") -> "Step":
        """Gets the `Step` instance from a batch.

        Args:
            batch: The batch to get the step from.

        Returns:
            The `Step` instance.
        """
        return self.dag.get_step(batch.step_name)[STEP_ATTR_NAME]

    def _notify_steps_to_stop(self) -> None:
        """Notifies the steps to stop their infinite running loop by sending `None` to
        their input queues."""
        with self._steps_load_status_lock:
            for step_name, replicas in self._steps_load_status.items():
                if replicas > 0:
                    self._send_to_step(step_name, None)

    def _get_successors(self, batch: "_Batch") -> Tuple[List[str], List[str], bool]:
        """Gets the successors and the successors to which the batch has to be routed.

        Args:
            batch: The batch to which the successors will be determined.

        Returns:
            The successors to route the batch to and whether the batch was routed using
            a routing function.
        """
        node = self.dag.get_step(batch.step_name)
        step: "Step" = node[STEP_ATTR_NAME]
        successors = list(self.dag.get_step_successors(step.name))  # type: ignore
        route_to = successors

        # Check if the step has a routing function to send the batch to specific steps
        if routing_batch_function := node.get(ROUTING_BATCH_FUNCTION_ATTR_NAME):
            route_to = routing_batch_function(batch, successors)
            successors_str = ", ".join(f"'{successor}'" for successor in route_to)
            self._logger.info(
                f"🚏 Using '{step.name}' routing function to send batch {batch.seq_no} to steps: {successors_str}"
            )

        return route_to, list(set(successors) - set(route_to)), route_to != successors

    def _set_next_expected_seq_no(
        self, steps: List[str], from_step: str, next_expected_seq_no: int
    ) -> None:
        """Sets the next expected sequence number of a `_Batch` received by `step` from
        `from_step`. This is necessary as some `Step`s might not receive all the batches
        comming from the previous steps because there is a routing batch function.

        Args:
            steps: list of steps to which the next expected sequence number of a `_Batch`
                from `from_step` has to be updated in the `_BatchManager`.
            from_step: the name of the step from which the next expected sequence number
                of a `_Batch` has to be updated in `steps`.
            next_expected_seq_no: the number of the next expected sequence number of a `Batch`
                from `from_step`.
        """
        assert self._batch_manager, "Batch manager is not set"

        for step in steps:
            self._batch_manager.set_next_expected_seq_no(
                step_name=step,
                from_step=from_step,
                next_expected_seq_no=next_expected_seq_no,
            )

    @abstractmethod
    def _teardown(self) -> None:
        """Clean/release/stop resources reserved to run the pipeline."""
        pass

    @abstractmethod
    def _set_steps_not_loaded_exception(self) -> None:
        """Used to raise `RuntimeError` when the load of the steps failed.

        Raises:
            RuntimeError: containing the information and why a step failed to be loaded.
        """
        pass

    @abstractmethod
    def _stop(self) -> None:
        """Stops the pipeline in a controlled way."""
        pass

    def _stop_load_queue_loop(self) -> None:
        """Stops the `_load_queue` loop sending a `None`."""
        self._logger.debug("Sending `None` to the load queue to notify stop...")
        self._load_queue.put(None)

    def _stop_output_queue_loop(self) -> None:
        """Stops the `_output_queue` loop sending a `None`."""
        self._logger.debug("Sending `None` to the output queue to notify stop...")
        self._output_queue.put(None)

    def _handle_keyboard_interrupt(self) -> Any:
        """Handles KeyboardInterrupt signal sent during the Pipeline.run method.

        It will try to call self._stop (if the pipeline didn't started yet, it won't
        have any effect), and if the pool is already started, will close it before exiting
        the program.

        Returns:
            The original `signal.SIGINT` handler.
        """

        def signal_handler(signumber: int, frame: Any) -> None:
            self._stop()

        return signal.signal(signal.SIGINT, signal_handler)<|MERGE_RESOLUTION|>--- conflicted
+++ resolved
@@ -214,11 +214,8 @@
 
         self._exception: Union[Exception, None] = None
 
-<<<<<<< HEAD
         self._log_queue: Union["Queue[Any]", None] = None
 
-=======
->>>>>>> 87b8f85c
     def __enter__(self) -> Self:
         """Set the global pipeline instance when entering a pipeline context."""
         _GlobalPipelineManager.set_pipeline(self)
@@ -580,11 +577,7 @@
 
     @property
     def _cache_location(self) -> "_CacheLocation":
-<<<<<<< HEAD
-        """Dictionary containing the the object that will stored and the location,
-=======
         """Dictionary containing the object that will stored and the location,
->>>>>>> 87b8f85c
         whether it is a filename or a folder.
 
         Returns:
@@ -715,11 +708,7 @@
         self._finalize_pipeline_execution()
 
     def _initialize_pipeline_execution(self) -> None:
-<<<<<<< HEAD
-        """Load the steps of the required stage to continue initialize the pipeline execution,
-=======
         """Load the steps of the required stage to initialize the pipeline execution,
->>>>>>> 87b8f85c
         and requests the initial batches to trigger the batch flowing in the pipeline."""
         # Wait for all the steps to be loaded correctly
         if not self._run_stage_steps_and_wait(stage=self._current_stage):
