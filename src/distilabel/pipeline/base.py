# Copyright 2023-present, Argilla, Inc.
#
# Licensed under the Apache License, Version 2.0 (the "License");
# you may not use this file except in compliance with the License.
# You may obtain a copy of the License at
#
#     http://www.apache.org/licenses/LICENSE-2.0
#
# Unless required by applicable law or agreed to in writing, software
# distributed under the License is distributed on an "AS IS" BASIS,
# WITHOUT WARRANTIES OR CONDITIONS OF ANY KIND, either express or implied.
# See the License for the specific language governing permissions and
# limitations under the License.

import hashlib
import itertools
from dataclasses import dataclass, field
from pathlib import Path
from typing import TYPE_CHECKING, Any, Dict, List, Optional, Union

from typing_extensions import Self

from distilabel.pipeline._dag import DAG
from distilabel.pipeline.logging import get_logger
from distilabel.pipeline.serialization import _Serializable

if TYPE_CHECKING:
    from os import PathLike

    from distilabel.pipeline.step.base import Step


BASE_CACHE_DIR = Path.home() / ".cache" / "distilabel" / "pipelines"


class _GlobalPipelineManager:
    """Class to manage the global pipeline instance that will be used by the steps when
    created within a pipeline context.

    Attributes:
        _context_global_pipeline: The global pipeline instance.
    """

    _context_global_pipeline: Union["BasePipeline", None] = None

    @classmethod
    def set_pipeline(cls, pipeline: Union["BasePipeline", None] = None) -> None:
        """Set the global pipeline instance.

        Args:
            pipeline: The global pipeline instance.
        """
        cls._context_global_pipeline = pipeline

    @classmethod
    def get_pipeline(cls) -> Union["BasePipeline", None]:
        """Get the global pipeline instance.

        Returns:
            The global pipeline instance.
        """
        return cls._context_global_pipeline


class BasePipeline(_Serializable):
    """Base class for a `distilabel` pipeline.

    Attributes:
        dag: The `DAG` instance that represents the pipeline.
    """

    def __init__(self, cache_dir: Optional["PathLike"] = None) -> None:
        self.dag = DAG()
<<<<<<< HEAD
        self._cache_dir = Path(cache_dir) if cache_dir else BASE_CACHE_DIR
=======
        self._logger = get_logger("pipeline")
>>>>>>> 16a8b8f4

    def __enter__(self) -> Self:
        """Set the global pipeline instance when entering a pipeline context."""
        _GlobalPipelineManager.set_pipeline(self)
        return self

    def __exit__(self, exc_type, exc_value, traceback) -> None:
        """Unset the global pipeline instance when exiting a pipeline context."""
        _GlobalPipelineManager.set_pipeline(None)

    def _create_signature(self) -> str:
        """Makes a signature (hash) of a pipeline, using the step ids and the adjacency between them.

        The main use is to find the pipeline in the cache folder.

        Returns:
            int: Signature of the pipeline.
        """
        hasher = hashlib.sha1()
        # Use the names of the steps plus adjacency to get a hash
        dag_dump = self.dump()["dag"]
        step_ids = [node["id"] for node in dag_dump["nodes"]]
        adjacency_ids = [adj["id"] for adj in itertools.chain(*dag_dump["adjacency"])]
        hasher.update("-".join(step_ids + adjacency_ids).encode())
        return hasher.hexdigest()

    def run(self, parameters: Optional[Dict[str, Dict[str, Any]]] = None) -> None:
        """Run the pipeline. It will set the runtime parameters for the steps and validate
        the pipeline.

        This method should be extended by the specific pipeline implementation,
        adding the logic to run the pipeline.

        Args:
            parameters: A dictionary with the step name as the key and a dictionary with
                the parameter name as the key and the parameter value as the value.
        """
        self._set_runtime_parameters(parameters or {})
        self.dag.validate()

    def _add_step(self, step: "Step") -> None:
        """Add a step to the pipeline.

        Args:
            step: The step to be added to the pipeline.
        """
        self.dag.add_step(step)

    def _add_edge(self, from_step: str, to_step: str) -> None:
        """Add an edge between two steps in the pipeline.

        Args:
            from_step: The name of the step that will generate the input for `to_step`.
            to_step: The name of the step that will receive the input from `from_step`.
        """
        self.dag.add_edge(from_step, to_step)

    def _set_runtime_parameters(self, parameters: Dict[str, Dict[str, Any]]) -> None:
        """Set the runtime parameters for the steps in the pipeline.

        Args:
            parameters: A dictionary with the step name as the key and a dictionary with
            the parameter name as the key and the parameter value as the value.
        """
        for step_name, step_parameters in parameters.items():
            step = self.dag.get_step(step_name)["step"]
            step._set_runtime_parameters(step_parameters)

    def _get_state(self) -> Dict[str, Any]:
        """Obtains the info state of the pipeline.

        MUST BE IMPLEMENTED BY SUBCLASSES.
        """
        return {}

    def _model_dump(self, obj: Any, **kwargs: Any) -> Dict[str, Any]:
        from distilabel import __version__

        return {
            "dag": self.dag.dump(),
            "_state_": self._get_state(),
            "_meta_": {"__version__": __version__},
        }

    @classmethod
    def from_dict(cls, data: Dict[str, Any]) -> "BasePipeline":
        """Create a Pipeline from a dict containing the serialized data.

        Note:
            It's intended for internal use.

        Args:
            data (Dict[str, Any]): Dict containing the serialized data from a Pipeline.
        Raises:
            ValueError: _description_

        Returns:
            pipeline (BasePipeline): _description_
        """
        pipe = cls()
        if dag := data.get("dag"):
            # For DAG.from_dict to work we need to be in the context of a Pipeline
            pipe.dag = DAG.from_dict(dag)
            return pipe
        else:
            raise ValueError("No DAG found in the data dictionary")


@dataclass
class _Batch:
    """Dataclass to represent a batch of data to be processed by a `Step`.

    Attributes:
        seq_no: The sequence number of the batch.
        step_name: The name of the step that will process the batch.
        last_batch: A flag to indicate if the batch is the last one.
        data: The data to be processed.
    """

    seq_no: int
    step_name: str
    last_batch: bool
    data: List[List[Dict[str, Any]]] = field(default_factory=list, repr=False)

    def next_batch(self) -> "_Batch":
        """Create a new `_Batch` instance with the next batch of data.
        Args:
            data: The data to be processed.
        Returns:
            A `_Batch` instance.
        """
        return _Batch(
            seq_no=self.seq_no + 1, step_name=self.step_name, last_batch=self.last_batch
        )

    @classmethod
    def from_batches(cls, step_name: str, batches: List["_Batch"]) -> "_Batch":
        """Create a `_Batch` instance from a list of `_Batch` instances.

        Args:
            step_name: The name of the step that will process the batch.
            batches: A list of `_Batch` instances.

        Returns:
            A `_Batch` instance.
        """

        seq_no = batches[0].seq_no
        if not all(batch.seq_no == seq_no for batch in batches):
            raise ValueError("All batches must have the same sequence number")

        data = [batch.data[0] for batch in batches]
        last_batch = batches[-1].last_batch
        return cls(seq_no, step_name, last_batch, data)


class _BatchManager:
    """Class to manage the batches received from the steps. It keeps track of the
    received batches and returns the list of batches to be processed when all the inputs
    for a step are received.

    Attributes:
        _batches: A dictionary with the step name as the key and a dictionary with the
            predecessor step name as the key and a list of batches as the value.
    """

    def __init__(self, batches: Dict[str, Dict[str, List["_Batch"]]]) -> None:
        """Initialize the `_BatchManager` instance.

        Args:
            batches: A dictionary with the step name as the key and a dictionary with the
                predecessor step name as the key and a list of batches as the value.
        """
        self._batches = batches

    def add_batch(self, to_step: str, batch: _Batch) -> Union[List[_Batch], None]:
        """Add an output batch from to `to_step`. If all the inputs for `to_step` are
        received, then return the list of batches to be processed.

        Args:
            to_step: The name of the step that will process the batch.
            batch: The output batch of an step to be processed by `to_step`.

        Returns:
            If all the inputs for `to_step` are received, then return the list of batches
            to be processed. Otherwise, return `None`.

        Raises:
            ValueError: If a batch from `from_step` to `to_step` with the same sequence
            number was already received.
        """
        from_step = batch.step_name
        for _batch in self._batches[to_step][from_step]:
            if _batch.seq_no == batch.seq_no:
                raise ValueError(
                    f"A batch from '{from_step}' to '{to_step}' with sequence number "
                    f"{_batch.seq_no} was already received"
                )

        self._batches[to_step][from_step].append(batch)

        if self._step_input_batches_received(to_step):
            batches = [batches.pop(0) for batches in self._batches[to_step].values()]
            return batches

        return None

    @classmethod
    def from_dag(cls, dag: "DAG") -> "_BatchManager":
        """Create a `_BatchManager` instance from a `DAG` instance.

        Args:
            dag: The `DAG` instance.

        Returns:
            A `_BatchManager` instance.
        """
        batches = {}
        for step_name in dag:
            # Skip generator steps as they don't have predecessors
            if dag.get_step(step_name)["step"].is_generator:
                continue
            batches[step_name] = {}
            for predecessor in dag.get_step_predecessors(step_name):
                batches[step_name][predecessor] = []
        return cls(batches)

    def _step_input_batches_received(self, step_name: str) -> bool:
        """Check if all the input batches for a step have been received.

        Args:
            step_name: The name of the step.

        Returns:
            A boolean indicating if all the inputs for the step have been received.
        """

        return all(len(batches) > 0 for batches in self._batches[step_name].values())<|MERGE_RESOLUTION|>--- conflicted
+++ resolved
@@ -71,11 +71,8 @@
 
     def __init__(self, cache_dir: Optional["PathLike"] = None) -> None:
         self.dag = DAG()
-<<<<<<< HEAD
         self._cache_dir = Path(cache_dir) if cache_dir else BASE_CACHE_DIR
-=======
         self._logger = get_logger("pipeline")
->>>>>>> 16a8b8f4
 
     def __enter__(self) -> Self:
         """Set the global pipeline instance when entering a pipeline context."""
