# Copyright 2023-present, Argilla, Inc.
#
# Licensed under the Apache License, Version 2.0 (the "License");
# you may not use this file except in compliance with the License.
# You may obtain a copy of the License at
#
#     http://www.apache.org/licenses/LICENSE-2.0
#
# Unless required by applicable law or agreed to in writing, software
# distributed under the License is distributed on an "AS IS" BASIS,
# WITHOUT WARRANTIES OR CONDITIONS OF ANY KIND, either express or implied.
# See the License for the specific language governing permissions and
# limitations under the License.

from dataclasses import dataclass, field
from typing import TYPE_CHECKING, Any, Dict, List, Optional, Union

from typing_extensions import Self

from distilabel.pipeline._dag import DAG
from distilabel.utils.serialization_v2 import _Serializable

if TYPE_CHECKING:
    from distilabel.pipeline.step.base import Step


class _GlobalPipelineManager:
    """Class to manage the global pipeline instance that will be used by the steps when
    created within a pipeline context.

    Attributes:
        _context_global_pipeline: The global pipeline instance.
    """

    _context_global_pipeline: Union["BasePipeline", None] = None

    @classmethod
    def set_pipeline(cls, pipeline: Union["BasePipeline", None] = None) -> None:
        """Set the global pipeline instance.

        Args:
            pipeline: The global pipeline instance.
        """
        cls._context_global_pipeline = pipeline

    @classmethod
    def get_pipeline(cls) -> Union["BasePipeline", None]:
        """Get the global pipeline instance.

        Returns:
            The global pipeline instance.
        """
        return cls._context_global_pipeline


<<<<<<< HEAD
class BasePipeline(_Serializable):
=======
class BasePipeline:
    """Base class for a `distilabel` pipeline.

    Attributes:
        dag: The `DAG` instance that represents the pipeline.
    """

>>>>>>> c79aa0b7
    def __init__(self) -> None:
        self.dag = DAG()

    def __enter__(self) -> Self:
        """Set the global pipeline instance when entering a pipeline context."""
        _GlobalPipelineManager.set_pipeline(self)
        return self

    def __exit__(self, exc_type, exc_value, traceback) -> None:
        """Unset the global pipeline instance when exiting a pipeline context."""
        _GlobalPipelineManager.set_pipeline(None)

    def run(self, parameters: Optional[Dict[str, Dict[str, Any]]] = None) -> None:
        """Run the pipeline. It will set the runtime parameters for the steps and validate
        the pipeline.

        This method should be extended by the specific pipeline implementation,
        adding the logic to run the pipeline.

        Args:
            parameters: A dictionary with the step name as the key and a dictionary with
                the parameter name as the key and the parameter value as the value.
        """
        self._set_runtime_parameters(parameters or {})
        self.dag.validate()

    def _add_step(self, step: "Step") -> None:
        """Add a step to the pipeline.

        Args:
            step: The step to be added to the pipeline.
        """
        self.dag.add_step(step)

    def _add_edge(self, from_step: str, to_step: str) -> None:
        """Add an edge between two steps in the pipeline.

        Args:
            from_step: The name of the step that will generate the input for `to_step`.
            to_step: The name of the step that will receive the input from `from_step`.
        """
        self.dag.add_edge(from_step, to_step)

    def _set_runtime_parameters(self, parameters: Dict[str, Dict[str, Any]]) -> None:
        """Set the runtime parameters for the steps in the pipeline.

        Args:
            parameters: A dictionary with the step name as the key and a dictionary with
            the parameter name as the key and the parameter value as the value.
        """
        for step_name, step_parameters in parameters.items():
<<<<<<< HEAD
            self.dag.get_step(step_name)._set_runtime_parameters(step_parameters)

    def _model_dump(self, obj: Any, **kwargs: Any) -> Dict[str, Any]:
        return {"dag": self.dag.dump()}

    @classmethod
    def from_dict(cls, data: Dict[str, Any]) -> "BasePipeline":
        """Create a Pipeline from a dict containing the serialized data.

        Note:
            It's intended for internal use.

        Args:
            data (Dict[str, Any]): Dict containing the serialized data from a Pipeline.
        Raises:
            ValueError: _description_

        Returns:
            pipeline (BasePipeline): _description_
        """
        pipe = cls()
        if dag := data.get("dag"):
            pipe.dag = DAG.from_dict(dag)
            return pipe
        else:
            raise ValueError("No DAG found in the data dictionary")
=======
            step = self.dag.get_step(step_name)["step"]
            step._set_runtime_parameters(step_parameters)


@dataclass
class _Batch:
    """Dataclass to represent a batch of data to be processed by a `Step`.

    Attributes:
        step_name: The name of the step that will process the batch.
        last_batch: A flag to indicate if the batch is the last one.
        data: The data to be processed.
    """

    step_name: str
    last_batch: bool
    data: List[List[Dict[str, Any]]] = field(default_factory=list, repr=False)


class _BatchManager:
    """Class to manage the batches received from the steps. It keeps track of the
    received batches and returns the list of batches to be processed when all the inputs
    for a step are received.

    Attributes:
        _batches: A dictionary with the step name as the key and a dictionary with the
            predecessor step name as the key and the batch as the value.
    """

    def __init__(self, batches: Dict[str, Dict[str, Union["_Batch", None]]]) -> None:
        """Initialize the `_BatchManager` instance.

        Args:
            batches: A dictionary with the step name as the key and a dictionary with the
                predecessor step name as the key and the batch as the value.
        """
        self._batches = batches

    def add_batch(self, to_step: str, batch: _Batch) -> Union[List[_Batch], None]:
        """Add an output batch from to `to_step`. If all the inputs for `to_step` are
        received, then return the list of batches to be processed.

        Args:
            to_step: The name of the step that will process the batch.
            batch: The output batch of an step to be processed by `to_step`.

        Returns:
            If all the inputs for `to_step` are received, then return the list of batches
            to be processed. Otherwise, return `None`.

        Raises:
            ValueError: If a batch was already received from `from_step` to `to_step`.
        """
        from_step = batch.step_name
        if self._batches[to_step][from_step] is not None:
            raise ValueError(
                f"Step '{to_step}' already had a batch waiting from '{from_step}'"
            )
        self._batches[to_step][from_step] = batch

        if self._step_input_batches_received(to_step):
            batches = []
            for batch in self._batches[to_step].values():  # type: ignore
                batches.append(batch)
            self._clean_step_input_batches(to_step)
            return batches

        return None

    @classmethod
    def from_dag(cls, dag: "DAG") -> "_BatchManager":
        """Create a `_BatchManager` instance from a `DAG` instance.

        Args:
            dag: The `DAG` instance.

        Returns:
            A `_BatchManager` instance.
        """
        batches = {}
        for step_name in dag:
            # Skip generator steps as they don't have predecessors
            if dag.get_step(step_name)["step"].is_generator:
                continue
            batches[step_name] = {}
            for predecessor in dag.get_step_predecessors(step_name):
                batches[step_name][predecessor] = None
        return cls(batches)

    def _step_input_batches_received(self, step_name: str) -> bool:
        """Check if all the input batches for a step have been received.

        Args:
            step_name: The name of the step.

        Returns:
            A boolean indicating if all the inputs for the step have been received.
        """

        return all(self._batches[step_name].values())

    def _clean_step_input_batches(self, step_name: str) -> None:
        """Clean the input batches for a step.

        Args:
            step_name: The name of the step.
        """
        self._batches[step_name] = {step: None for step in self._batches[step_name]}
>>>>>>> c79aa0b7
<|MERGE_RESOLUTION|>--- conflicted
+++ resolved
@@ -53,17 +53,13 @@
         return cls._context_global_pipeline
 
 
-<<<<<<< HEAD
 class BasePipeline(_Serializable):
-=======
-class BasePipeline:
     """Base class for a `distilabel` pipeline.
 
     Attributes:
         dag: The `DAG` instance that represents the pipeline.
     """
 
->>>>>>> c79aa0b7
     def __init__(self) -> None:
         self.dag = DAG()
 
@@ -115,8 +111,8 @@
             the parameter name as the key and the parameter value as the value.
         """
         for step_name, step_parameters in parameters.items():
-<<<<<<< HEAD
-            self.dag.get_step(step_name)._set_runtime_parameters(step_parameters)
+            step = self.dag.get_step(step_name)["step"]
+            step._set_runtime_parameters(step_parameters)
 
     def _model_dump(self, obj: Any, **kwargs: Any) -> Dict[str, Any]:
         return {"dag": self.dag.dump()}
@@ -142,9 +138,6 @@
             return pipe
         else:
             raise ValueError("No DAG found in the data dictionary")
-=======
-            step = self.dag.get_step(step_name)["step"]
-            step._set_runtime_parameters(step_parameters)
 
 
 @dataclass
@@ -250,5 +243,4 @@
         Args:
             step_name: The name of the step.
         """
-        self._batches[step_name] = {step: None for step in self._batches[step_name]}
->>>>>>> c79aa0b7
+        self._batches[step_name] = {step: None for step in self._batches[step_name]}