# Copyright 2023-present, Argilla, Inc.
#
# Licensed under the Apache License, Version 2.0 (the "License");
# you may not use this file except in compliance with the License.
# You may obtain a copy of the License at
#
#     http://www.apache.org/licenses/LICENSE-2.0
#
# Unless required by applicable law or agreed to in writing, software
# distributed under the License is distributed on an "AS IS" BASIS,
# WITHOUT WARRANTIES OR CONDITIONS OF ANY KIND, either express or implied.
# See the License for the specific language governing permissions and
# limitations under the License.

import hashlib
import logging
import os
import signal
import threading
import time
from abc import ABC, abstractmethod
from inspect import isclass
from pathlib import Path
from typing import (
    TYPE_CHECKING,
    Any,
    Callable,
    Dict,
    Iterable,
    List,
    Optional,
    Tuple,
    TypedDict,
    Union,
)

import fsspec
from pydantic import BaseModel
from typing_extensions import Self
from upath import UPath

from distilabel import __version__, constants, envs
from distilabel.distiset import create_distiset
from distilabel.errors import DistilabelUserError
from distilabel.mixins.requirements import RequirementsMixin
from distilabel.pipeline._dag import DAG
from distilabel.pipeline.batch import _Batch
from distilabel.pipeline.batch_manager import _BatchManager
from distilabel.pipeline.write_buffer import _WriteBuffer
from distilabel.steps.base import GeneratorStep
from distilabel.steps.generators.utils import make_generator_step
from distilabel.utils.logging import setup_logging, stop_logging
from distilabel.utils.serialization import (
    TYPE_INFO_KEY,
    _Serializable,
    read_json,
)
from distilabel.utils.typing_ import (
    extract_annotation_inner_type,
    is_type_pydantic_secret_field,
)

if TYPE_CHECKING:
    from os import PathLike
    from queue import Queue

    from pydantic import BaseModel

    from distilabel.distiset import Distiset
    from distilabel.pipeline.routing_batch_function import RoutingBatchFunction
    from distilabel.pipeline.typing import (
        InputDataset,
        PipelineRuntimeParametersInfo,
        StepLoadStatus,
    )
    from distilabel.steps.base import Step, _Step

    class _CacheLocation(TypedDict):
        """Dictionary to store the filenames and directories of a cached pipeline.

        Attributes:
            pipeline: The filename where the pipeline content will be serialized.
            batch_manager: The filename where the batch manager content will be serialized.
            data: The directory where the output data of each leaf step will be stored.
            log_file: The filename where the logs will be stored.
        """

        pipeline: Path
        batch_manager: Path
        data: Path
        batch_input_data: Path
        log_file: Path
        stages_file: Path


class _GlobalPipelineManager:
    """Class to manage the global pipeline instance that will be used by the steps when
    created within a pipeline context.

    Attributes:
        _context_global_pipeline: The global pipeline instance.
    """

    _context_global_pipeline: Union["BasePipeline", None] = None

    @classmethod
    def set_pipeline(cls, pipeline: Union["BasePipeline", None] = None) -> None:
        """Set the global pipeline instance.

        Args:
            pipeline: The global pipeline instance.
        """
        cls._context_global_pipeline = pipeline

    @classmethod
    def get_pipeline(cls) -> Union["BasePipeline", None]:
        """Get the global pipeline instance.

        Returns:
            The global pipeline instance.
        """
        return cls._context_global_pipeline


_STEP_LOAD_FAILED_CODE = -666
_STEP_NOT_LOADED_CODE = -999

_ATTRIBUTES_IGNORED_CACHE = ("disable_cuda_device_placement", "jobs_ids")
_PIPELINE_DEFAULT_NAME = "__default_pipeline_name__"


class BasePipeline(ABC, RequirementsMixin, _Serializable):
    """Base class for a `distilabel` pipeline.

    Attributes:
        name: The name of the pipeline.
        description: A description of the pipeline.
        dag: The `DAG` instance that represents the pipeline.
        _cache_dir: The directory where the pipeline will be cached.
        _logger: The logger instance that will be used by the pipeline.
        _batch_manager: The batch manager that will manage the batches received from the
            steps while running the pipeline. It will be created when the pipeline is run,
            from scratch or from cache. Defaults to `None`.
        _write_buffer: The buffer that will store the data of the leaf steps of the pipeline
            while running, so the `Distiset` can be created at the end. It will be created
            when the pipeline is run. Defaults to `None`.
        _fs: The `fsspec` filesystem to be used to store the data of the `_Batch`es passed
            between the steps. It will be set when the pipeline is run. Defaults to `None`.
        _storage_base_path: The base path where the data of the `_Batch`es passed between
            the steps will be stored. It will be set then the pipeline is run. Defaults
            to `None`.
        _use_fs_to_pass_data: Whether to use the file system to pass the data of the
            `_Batch`es between the steps. Even if this parameter is `False`, the `Batch`es
            received by `GlobalStep`s will always use the file system to pass the data.
            Defaults to `False`.
        _dry_run: A flag to indicate if the pipeline is running in dry run mode. Defaults
            to `False`.
        output_queue: A queue to store the output of the steps while running the pipeline.
        load_queue: A queue used by each `Step` to notify the main process it has finished
            loading or it the step has been unloaded.
    """

    _output_queue: "Queue[Any]"
    _load_queue: "Queue[Union[StepLoadStatus, None]]"

    def __init__(
        self,
        name: Optional[str] = None,
        description: Optional[str] = None,
        cache_dir: Optional[Union[str, "PathLike"]] = None,
        enable_metadata: bool = False,
        requirements: Optional[List[str]] = None,
    ) -> None:
        """Initialize the `BasePipeline` instance.

        Args:
            name: The name of the pipeline. If not generated, a random one will be generated by default.
            description: A description of the pipeline. Defaults to `None`.
            cache_dir: A directory where the pipeline will be cached. Defaults to `None`.
            enable_metadata: Whether to include the distilabel metadata column for the pipeline
                in the final `Distiset`. It contains metadata used by distilabel, for example
                the raw outputs of the `LLM` without processing would be here, inside `raw_output_...`
                field. Defaults to `False`.
            requirements: List of requirements that must be installed to run the pipeline.
                Defaults to `None`, but can be helpful to inform in a pipeline to be shared
                that this requirements must be installed.
        """
        self.name = name or _PIPELINE_DEFAULT_NAME
        self.description = description
        self._enable_metadata = enable_metadata
        self.dag = DAG()

        if cache_dir:
            self._cache_dir = Path(cache_dir)
        elif env_cache_dir := envs.DISTILABEL_CACHE_DIR:
            self._cache_dir = Path(env_cache_dir)
        else:
            self._cache_dir = constants.PIPELINES_CACHE_DIR

        self._logger = logging.getLogger("distilabel.pipeline")

        self._batch_manager: Optional["_BatchManager"] = None
        self._write_buffer: Optional["_WriteBuffer"] = None

        self._steps_load_status: Dict[str, int] = {}
        self._steps_load_status_lock = threading.Lock()

        self._stop_called = False
        self._stop_called_lock = threading.Lock()
        self._stop_calls = 0

        self._recover_offline_batch_generate_for_step: Union[
            Tuple[str, List[List[Dict[str, Any]]]], None
        ] = None

        self._fs: Optional[fsspec.AbstractFileSystem] = None
        self._storage_base_path: Optional[str] = None
        self._use_fs_to_pass_data: bool = False
        self._dry_run = False

        self._current_stage = 0
        self._stages_last_batch: List[List[str]] = []

        self.requirements = requirements or []

        self._exception: Union[Exception, None] = None

        self._log_queue: Union["Queue[Any]", None] = None

    def __enter__(self) -> Self:
        """Set the global pipeline instance when entering a pipeline context."""
        _GlobalPipelineManager.set_pipeline(self)
        return self

    def __exit__(self, exc_type, exc_value, traceback) -> None:
        """Unset the global pipeline instance when exiting a pipeline context."""
        _GlobalPipelineManager.set_pipeline(None)
        self._set_pipeline_name()

    def _set_pipeline_name(self) -> None:
        """Creates a name for the pipeline if it's the default one (if hasn't been set)."""
        if self.name == _PIPELINE_DEFAULT_NAME:
            self.name = f"pipeline_{'_'.join(self.dag)}"

    def _create_signature(self) -> str:
        """Makes a signature (hash) of a pipeline, using the step ids and the adjacency between them.

        The main use is to find the pipeline in the cache folder.

        Returns:
            Signature of the pipeline.
        """

        pipeline_dump = self.dump()["pipeline"]

        # From the steps we will only take into account the name and how many they are,
        # as we will control them in the internal folder
        steps_info = list(self.dag)

        for step in pipeline_dump["steps"]:
            step_info = step["name"]
            for argument, value in sorted(step[constants.STEP_ATTR_NAME].items()):
                if (argument == TYPE_INFO_KEY) or (value is None):
                    continue

                if isinstance(value, dict):
                    # input_mappings/output_mappings
                    step_info += "-".join(
                        [
                            f"{str(k)}={str(v)}"
                            for k, v in value.items()
                            if k not in _ATTRIBUTES_IGNORED_CACHE
                        ]
                    )
                elif isinstance(value, (list, tuple)):
                    # runtime_parameters_info
                    step_info += "-".join([str(v) for v in value])
                elif isinstance(value, (int, str, float, bool)):
                    if argument not in _ATTRIBUTES_IGNORED_CACHE:
                        # batch_size/name
                        step_info += str(value)
                else:
                    raise ValueError(
                        f"Field '{argument}' in step '{step['name']}' has type {type(value)}, explicitly cast the type to 'str'."
                    )

            steps_info.append(step_info)

        connections_info = [
            f"{c['from']}-{'-'.join(c['to'])}" for c in pipeline_dump["connections"]
        ]

        routing_batch_functions_info = []
        for function in pipeline_dump["routing_batch_functions"]:
            step = function["step"]
            routing_batch_function: "RoutingBatchFunction" = self.dag.get_step(step)[
                constants.ROUTING_BATCH_FUNCTION_ATTR_NAME
            ]
            if type_info := routing_batch_function._get_type_info():
                step += f"-{type_info}"

        return hashlib.sha1(
            ",".join(
                steps_info + connections_info + routing_batch_functions_info
            ).encode()
        ).hexdigest()

    def run(
        self,
        parameters: Optional[Dict[str, Dict[str, Any]]] = None,
        use_cache: bool = True,
        storage_parameters: Optional[Dict[str, Any]] = None,
        use_fs_to_pass_data: bool = False,
        dataset: Optional["InputDataset"] = None,
        logging_handlers: Optional[List[logging.Handler]] = None,
    ) -> "Distiset":  # type: ignore
        """Run the pipeline. It will set the runtime parameters for the steps and validate
        the pipeline.

        This method should be extended by the specific pipeline implementation,
        adding the logic to run the pipeline.

        Args:
            parameters: A dictionary with the step name as the key and a dictionary with
                the runtime parameters for the step as the value. Defaults to `None`.
            use_cache: Whether to use the cache from previous pipeline runs. Defaults to
                `True`.
            storage_parameters: A dictionary with the storage parameters (`fsspec` and path)
                that will be used to store the data of the `_Batch`es passed between the
                steps if `use_fs_to_pass_data` is `True` (for the batches received by a
                `GlobalStep` it will be always used). It must have at least the "path" key,
                and it can contain additional keys depending on the protocol. By default,
                it will use the local file system and a directory in the cache directory.
                Defaults to `None`.
            use_fs_to_pass_data: Whether to use the file system to pass the data of
                the `_Batch`es between the steps. Even if this parameter is `False`, the
                `Batch`es received by `GlobalStep`s will always use the file system to
                pass the data. Defaults to `False`.
            dataset: If given, it will be used to create a `GeneratorStep` and put it as the
                root step. Convenient method when you have already processed the dataset in
                your script and just want to pass it already processed. Defaults to `None`.
            logging_handlers: A list of logging handlers that will be used to log the
                output of the pipeline. This argument can be useful so the logging messages
                can be extracted and used in a different context. Defaults to `None`.

        Returns:
            The `Distiset` created by the pipeline.
        """

        self._exception: Union[Exception, None] = None

        # Set the runtime parameters that will be used during the pipeline execution.
        # They are used to generate the signature of the pipeline that is used to hit the
        # cache when the pipeline is run, so it's important to do it first.
        self._set_runtime_parameters(parameters or {})

        self._refresh_pipeline_from_cache()

        if dataset is not None:
            self._add_dataset_generator_step(dataset)

        setup_logging(
            log_queue=self._log_queue,
            filename=str(self._cache_location["log_file"]),
            logging_handlers=logging_handlers,
        )

        # Set the name of the pipeline if it's the default one. This should be called
        # if the pipeline is defined within the context manager, and the run is called
        # outside of it. Is here in the following case:
        # with Pipeline() as pipeline:
        #    pipeline.run()
        self._set_pipeline_name()

        # Validate the pipeline DAG to check that all the steps are chainable, there are
        # no missing runtime parameters, batch sizes are correct, etc.
        self.dag.validate()

        # If the pipeline is not using the cache, set all the steps' cache to False.
        if not use_cache:
            for step_name in self.dag:
                self.dag.get_step(step_name)[STEP_ATTR_NAME].use_cache = False

        self._set_pipeline_artifacts_path_in_steps()

        # Set the initial load status for all the steps
        self._init_steps_load_status()

        # Load the stages status or initialize it
        self._load_stages_status(use_cache)

        # Load the `_BatchManager` from cache or create one from scratch
        self._load_batch_manager(use_cache)

        # Check pipeline requirements are installed
        self._check_requirements()

        # Setup the filesystem that will be used to pass the data of the `_Batch`es
        self._setup_fsspec(storage_parameters)
        self._use_fs_to_pass_data = use_fs_to_pass_data

        if self._dry_run:
            self._logger.info("🌵 Dry run mode")

        # If the batch manager is not able to generate batches, that means that the loaded
        # `_BatchManager` from cache didn't have any remaining batches to process i.e.
        # the previous pipeline execution was completed successfully.
        if not self._batch_manager.can_generate():  # type: ignore
            self._logger.info(
                "💾 Loaded batch manager from cache doesn't contain any remaining data."
                " Returning `Distiset` from cache data..."
            )
            distiset = create_distiset(
                data_dir=self._cache_location["data"],
                pipeline_path=self._cache_location["pipeline"],
                log_filename_path=self._cache_location["log_file"],
                enable_metadata=self._enable_metadata,
                dag=self.dag,
            )
            stop_logging()
            return distiset

        self._setup_write_buffer()

        self._print_load_stages_info()

    def dry_run(
        self,
        parameters: Optional[Dict[str, Dict[str, Any]]] = None,
        batch_size: int = 1,
        dataset: Optional["InputDataset"] = None,
    ) -> "Distiset":
        """Do a dry run to test the pipeline runs as expected.

        Running a `Pipeline` in dry run mode will set all the `batch_size` of generator steps
        to the specified `batch_size`, and run just with a single batch, effectively
        running the whole pipeline with a single example. The cache will be set to `False`.

        Args:
            parameters: A dictionary with the step name as the key and a dictionary with
                the runtime parameters for the step as the value. Defaults to `None`.
            batch_size: The batch size of the unique batch generated by the generators
                steps of the pipeline. Defaults to `1`.
            dataset: If given, it will be used to create a `GeneratorStep` and put it as the
                root step. Convenient method when you have already processed the dataset in
                your script and just want to pass it already processed. Defaults to `None`.

        Returns:
            Will return the `Distiset` as the main run method would do.
        """
        self._dry_run = True

        for step_name in self.dag:
            step = self.dag.get_step(step_name)[constants.STEP_ATTR_NAME]

            if step.is_generator:
                if not parameters:
                    parameters = {}
                parameters[step_name] = {"batch_size": batch_size}

        distiset = self.run(parameters=parameters, use_cache=False, dataset=dataset)

        self._dry_run = False
        return distiset

    def _add_dataset_generator_step(self, dataset: "InputDataset") -> None:
        """Create a root step to work as the `GeneratorStep` for the pipeline using a
        dataset.

        Args:
            dataset: A dataset that will be used to create a `GeneratorStep` and
                placed in the DAG as the root step.

        Raises:
            ValueError: If there's already a `GeneratorStep` in the pipeline.
        """
        for step_name in self.dag:
            step = self.dag.get_step(step_name)[constants.STEP_ATTR_NAME]
            if isinstance(step_name, GeneratorStep):
                raise DistilabelUserError(
                    "There is already a `GeneratorStep` in the pipeline, you can either"
                    " pass a `dataset` to the run method, or create a `GeneratorStep` explictly."
                    f" `GeneratorStep`: {step}",
                    page="sections/how_to_guides/basic/step/#types-of-steps",
                )
        loader = make_generator_step(dataset, self)
        self.dag.add_root_step(loader)

    def get_runtime_parameters_info(self) -> "PipelineRuntimeParametersInfo":
        """Get the runtime parameters for the steps in the pipeline.

        Returns:
            A dictionary with the step name as the key and a list of dictionaries with
            the parameter name and the parameter info as the value.
        """
        runtime_parameters = {}
        for step_name in self.dag:
            step: "_Step" = self.dag.get_step(step_name)[constants.STEP_ATTR_NAME]
            runtime_parameters[step_name] = step.get_runtime_parameters_info()
        return runtime_parameters

    def _init_steps_load_status(self) -> None:
        """Initialize the `_steps_load_status` dictionary assigning 0 to every step of
        the pipeline."""
        for step_name in self.dag:
            self._steps_load_status[step_name] = _STEP_NOT_LOADED_CODE

    def _set_pipeline_artifacts_path_in_steps(self) -> None:
        """Sets the attribute `_pipeline_artifacts_path` in all the `Step`s of the pipeline,
        so steps can use it to get the path to save the generated artifacts."""
        artifacts_path = self._cache_location["data"] / constants.STEPS_ARTIFACTS_PATH
        for name in self.dag:
            step: "_Step" = self.dag.get_step(name)[constants.STEP_ATTR_NAME]
            step.set_pipeline_artifacts_path(path=artifacts_path)

    def _check_requirements(self) -> None:
        """Checks if the dependencies required to run the pipeline are installed.

        Raises:
            ModuleNotFoundError: if one or more requirements are missing.
        """
        if to_install := self.requirements_to_install():
            # Print the list of requirements like they would appear in a requirements.txt
            to_install_list = "\n" + "\n".join(to_install)
            msg = f"Please install the following requirements to run the pipeline: {to_install_list}"
            self._logger.error(msg)
            raise ModuleNotFoundError(msg)

    def _setup_fsspec(
        self, storage_parameters: Optional[Dict[str, Any]] = None
    ) -> None:
        """Setups the `fsspec` filesystem to be used to store the data of the `_Batch`es
        passed between the steps.

        Args:
            storage_parameters: A dictionary with the storage parameters (`fsspec` and path)
                that will be used to store the data of the `_Batch`es passed between the
                steps if `use_fs_to_pass_data` is `True` (for the batches received by a
                `GlobalStep` it will be always used). It must have at least the "path" key,
                and it can contain additional keys depending on the protocol. By default,
                it will use the local file system and a directory in the cache directory.
                Defaults to `None`.
        """
        if not storage_parameters:
            self._fs = fsspec.filesystem("file")
            self._storage_base_path = (
                f"file://{self._cache_location['batch_input_data']}"
            )
            return

        if "path" not in storage_parameters:
            raise DistilabelUserError(
                "The 'path' key must be present in the `storage_parameters` dictionary"
                " if it's not `None`.",
                page="sections/how_to_guides/advanced/fs_to_pass_data/",
            )

        path = storage_parameters.pop("path")
        protocol = UPath(path).protocol

        self._fs = fsspec.filesystem(protocol, **storage_parameters)
        self._storage_base_path = path

    def _add_step(self, step: "_Step") -> None:
        """Add a step to the pipeline.

        Args:
            step: The step to be added to the pipeline.
        """
        self.dag.add_step(step)

    def _add_edge(self, from_step: str, to_step: str) -> None:
        """Add an edge between two steps in the pipeline.

        Args:
            from_step: The name of the step that will generate the input for `to_step`.
            to_step: The name of the step that will receive the input from `from_step`.
        """
        self.dag.add_edge(from_step, to_step)

        # Check if `from_step` has a `routing_batch_function`. If it does, then mark
        # `to_step` as a step that will receive a routed batch.
        node = self.dag.get_step(from_step)  # type: ignore
        routing_batch_function = node.get(
            constants.ROUTING_BATCH_FUNCTION_ATTR_NAME, None
        )
        self.dag.set_step_attr(
            name=to_step,
            attr=constants.RECEIVES_ROUTED_BATCHES_ATTR_NAME,
            value=routing_batch_function is not None,
        )

    def _is_convergence_step(self, step_name: str) -> None:
        """Checks if a step is a convergence step.

        Args:
            step_name: The name of the step.
        """
        return self.dag.get_step(step_name).get(constants.CONVERGENCE_STEP_ATTR_NAME)

    def _add_routing_batch_function(
        self, step_name: str, routing_batch_function: "RoutingBatchFunction"
    ) -> None:
        """Add a routing batch function to a step.

        Args:
            step_name: The name of the step that will receive the routed batch.
            routing_batch_function: The function that will route the batch to the step.
        """
        self.dag.set_step_attr(
            name=step_name,
            attr=constants.ROUTING_BATCH_FUNCTION_ATTR_NAME,
            value=routing_batch_function,
        )

    def _set_runtime_parameters(self, parameters: Dict[str, Dict[str, Any]]) -> None:
        """Set the runtime parameters for the steps in the pipeline.

        Args:
            parameters: A dictionary with the step name as the key and a dictionary with
            the parameter name as the key and the parameter value as the value.
        """
        step_names = set(self.dag.G)
        for step_name, step_parameters in parameters.items():
            if step_name not in step_names:
                self._logger.warning(
                    f"❓ Step '{step_name}' provided in `Pipeline.run(parameters={{...}})` not found in the pipeline."
                    f" Available steps are: {step_names}."
                )
            else:
                step: "_Step" = self.dag.get_step(step_name)[constants.STEP_ATTR_NAME]
                step.set_runtime_parameters(step_parameters)

    def _model_dump(self, obj: Any, **kwargs: Any) -> Dict[str, Any]:
        """Dumps the DAG content to a dict.

        Args:
            obj (Any): Unused, just kept to match the signature of the parent method.
            kwargs (Any): Unused, just kept to match the signature of the parent method.

        Returns:
            Dict[str, Any]: Internal representation of the DAG from networkx in a serializable format.
        """
        return self.dag.dump()

    def dump(self, **kwargs: Any) -> Dict[str, Any]:
        return {
            "distilabel": {"version": __version__},
            "pipeline": {
                "name": self.name,
                "description": self.description,
                **super().dump(),
            },
            "requirements": self.requirements,
        }

    @classmethod
    def from_dict(cls, data: Dict[str, Any]) -> Self:
        """Create a Pipeline from a dict containing the serialized data.

        Note:
            It's intended for internal use.

        Args:
            data (Dict[str, Any]): Dictionary containing the serialized data from a Pipeline.

        Returns:
            BasePipeline: Pipeline recreated from the dictionary info.
        """
        name = data["pipeline"]["name"]
        description = data["pipeline"].get("description")
        requirements = data.get("requirements", [])
        with cls(name=name, description=description, requirements=requirements) as pipe:
            pipe.dag = DAG.from_dict(data["pipeline"])
        return pipe

    @property
    def _cache_location(self) -> "_CacheLocation":
        """Dictionary containing the object that will stored and the location,
        whether it is a filename or a folder.

        Returns:
            Path: Filenames where the pipeline content will be serialized.
        """
        folder = self._cache_dir / self.name / self._create_signature()
        return {
            "pipeline": folder / "pipeline.yaml",
            "batch_manager": folder / "batch_manager.json",
            "data": folder / "data",
            "batch_input_data": folder / "batch_input_data",
            "log_file": folder / "pipeline.log",
            "stages_file": folder / "stages.json",
        }

    def _cache(self) -> None:
        """Saves the `BasePipeline` using the `_cache_filename`."""
        if self._dry_run:
            return

        self.save(
            path=self._cache_location["pipeline"],
            format=self._cache_location["pipeline"].suffix.replace(".", ""),  # type: ignore
        )

        if self._batch_manager is not None:
            self._batch_manager.cache(self._cache_location["batch_manager"])

        self._save_stages_status()

        self._logger.debug("Pipeline and batch manager saved to cache.")

    def _save_stages_status(self) -> None:
        """Saves the stages status to cache."""
        self.save(
            path=self._cache_location["stages_file"],
            format="json",
            dump={
                "current_stage": self._current_stage,
                "stages_last_batch": self._stages_last_batch,
            },
        )

    def _load_stages_status(self, use_cache: bool = True) -> None:
        """Try to load the stages status from cache, or initialize it if cache file doesn't
        exist or cache is not going to be used."""
        if use_cache and self._cache_location["stages_file"].exists():
            stages_status = read_json(self._cache_location["stages_file"])
            self._current_stage = stages_status["current_stage"]
            self._stages_last_batch = stages_status["stages_last_batch"]
        else:
            self._current_stage = 0
            self._stages_last_batch = [
                [] for _ in range(len(self.dag.get_steps_load_stages()[0]))
            ]

    def _refresh_pipeline_from_cache(self) -> None:
        """Refresh the DAG (and its steps) from the cache file. This is useful as some
        `Step`s can update and change their state during the pipeline execution, and this
        method will make sure the pipeline is up-to-date with the latest changes when
        the pipeline is reloaded from cache.
        """

        def recursively_handle_secrets_and_excluded_attributes(
            cached_model: "BaseModel", model: "BaseModel"
        ) -> None:
            """Recursively handle the secrets and excluded attributes of a `BaseModel`,
            setting the values of the cached model to the values of the model.

            Args:
                cached_model: The cached model that will be updated as it doesn't contain
                    the secrets and excluded attributes (not serialized).
                model: The model that contains the secrets and excluded attributes because
                    it comes from pipeline instantiation.
            """
            for field_name, field_info in cached_model.model_fields.items():
                if field_name in ("pipeline"):
                    continue

                inner_type = extract_annotation_inner_type(field_info.annotation)
                if is_type_pydantic_secret_field(inner_type) or field_info.exclude:
                    setattr(cached_model, field_name, getattr(model, field_name))
                elif isclass(inner_type) and issubclass(inner_type, BaseModel):
                    recursively_handle_secrets_and_excluded_attributes(
                        getattr(cached_model, field_name),
                        getattr(model, field_name),
                    )

        if self._cache_location["pipeline"].exists():
            cached_dag = self.from_yaml(self._cache_location["pipeline"]).dag

            for step_name in cached_dag:
                step_cached: "_Step" = cached_dag.get_step(step_name)[
                    constants.STEP_ATTR_NAME
                ]
                step: "_Step" = self.dag.get_step(step_name)[constants.STEP_ATTR_NAME]
                recursively_handle_secrets_and_excluded_attributes(step_cached, step)

            self.dag = cached_dag

    def _load_batch_manager(self, use_cache: bool = True) -> None:
        """Will try to load the `_BatchManager` from the cache dir if found. Otherwise,
        it will create one from scratch.

        If the `_BatchManager` is loaded from cache, we check for invalid steps (those that
        may have a different signature than the original in the pipeline folder), and
        restart them, as well as their successors.

        Args:
            use_cache: whether the cache should be used or not.
        """
        batch_manager_cache_loc = self._cache_location["batch_manager"]
        if use_cache and batch_manager_cache_loc.exists():
            self._logger.info(
                f"💾 Loading `_BatchManager` from cache: '{batch_manager_cache_loc}'"
            )
            self._batch_manager = _BatchManager.load_from_cache(batch_manager_cache_loc)
            self._invalidate_steps_cache_if_required()
        else:
            self._batch_manager = _BatchManager.from_dag(self.dag)

    def _invalidate_steps_cache_if_required(self) -> None:
        """Iterates over the steps of the pipeline and invalidates their cache if required."""
        for step_name in self.dag:
            # `GeneratorStep`s doesn't receive input data so no need to check their
            # `_BatchManagerStep`
            if self.dag.get_step(step_name)[STEP_ATTR_NAME].is_generator:
                continue

            step: "_Step" = self.dag.get_step(step_name)[STEP_ATTR_NAME]
            batch_manager_step = self._batch_manager._steps[step_name]  # type: ignore
            step_signature_changed = (
                step._create_signature() != batch_manager_step.step_signature
            )
            if step_signature_changed or not step.use_cache:
                self._batch_manager.invalidate_cache_for(step.name, self.dag)  # type: ignore
                if step_signature_changed:
                    prefix_msg = f"Step '{step.name}' has changed."
                else:
                    prefix_msg = (
                        f"Step '{step.name}' won't use cache (`use_cache=False`)."
                    )
                self._logger.info(
                    f"♻️ {prefix_msg} The cache of this step and their successors won't be"
                    " reused and the results will have to be recomputed."
                )
                break

    def _setup_write_buffer(self) -> None:
        """Setups the `_WriteBuffer` that will store the data of the leaf steps of the
        pipeline while running, so the `Distiset` can be created at the end.
        """
        buffer_data_path = self._cache_location["data"] / constants.STEPS_OUTPUTS_PATH
        self._logger.info(f"📝 Pipeline data will be written to '{buffer_data_path}'")
        self._write_buffer = _WriteBuffer(
            buffer_data_path,
            self.dag.leaf_steps,
            steps_cached={
                step_name: self.dag.get_step(step_name)[STEP_ATTR_NAME].use_cache
                for step_name in self.dag
            },
        )

    def _print_load_stages_info(self) -> None:
        """Prints the information about the load stages."""
        stages, _ = self.dag.get_steps_load_stages()
        msg = ""
        for stage, steps in enumerate(stages):
            msg += f"\n * Stage {stage}: {steps}"
        self._logger.info(
            f"⌛ The steps of the pipeline will be loaded in stages:{msg}"
        )

    def _run_output_queue_loop_in_thread(self) -> threading.Thread:
        """Runs the output queue loop in a separate thread to receive the output batches
        from the steps. This is done to avoid the signal handler to block the loop, which
        would prevent the pipeline from stopping correctly."""
        thread = threading.Thread(target=self._output_queue_loop)
        thread.start()
        return thread

    def _output_queue_loop(self) -> None:
        """Loop to receive the output batches from the steps and manage the flow of the
        batches through the pipeline."""
        if not self._initialize_pipeline_execution():
            return

        while self._should_continue_processing():  # type: ignore
            self._logger.debug("Waiting for output batch from step...")
            if (batch := self._output_queue.get()) is None:
                self._logger.debug("Received `None` from output queue. Breaking loop.")
                break

            self._logger.debug(
                f"Received batch with seq_no {batch.seq_no} from step '{batch.step_name}'"
                f" from output queue: {batch}"
            )

            self._process_batch(batch)

            # If `_stop_called` was set to `True` while waiting for the output queue, then
            # we need to handle the stop of the pipeline and break the loop to avoid
            # propagating the batches through the pipeline and making the stop process
            # slower.
            with self._stop_called_lock:
                if self._stop_called:
                    self._handle_batch_on_stop(batch)
                    break

            # If there is another load stage and all the `last_batch`es from the stage
            # have been received, then load the next stage.
            if self._should_load_next_stage():
                if not self._update_stage():
                    break

            self._manage_batch_flow(batch)

        self._finalize_pipeline_execution()

    def _initialize_pipeline_execution(self) -> bool:
        """Load the steps of the required stage to initialize the pipeline execution,
        and requests the initial batches to trigger the batch flowing in the pipeline.

        Returns:
            `True` if initialization went OK, `False` otherwise.
        """
        # Wait for all the steps to be loaded correctly
        if not self._run_stage_steps_and_wait(stage=self._current_stage):
            self._set_steps_not_loaded_exception()
            return False

        # Send the "first" batches to the steps so the batches starts flowing through
        # the input queues and output queue
        self._request_initial_batches()

        return True

    def _should_continue_processing(self) -> bool:
        """Condition for the consume batches from the `output_queue` loop.

        Returns:
            `True` if should continue consuming batches, `False` otherwise and the pipeline
            should stop.
        """
        with self._stop_called_lock:
            return self._batch_manager.can_generate() and not self._stop_called  # type: ignore

    def _process_batch(
        self, batch: "_Batch", send_last_batch_flag: bool = True
    ) -> None:
        """Process a batch consumed from the `output_queue`.

        Args:
            batch: the batch to be processed.
        """
        if batch.data_path:
            self._logger.debug(
                f"Reading {batch.seq_no} batch data from '{batch.step_name}': '{batch.data_path}'"
            )
            batch.read_batch_data_from_fs()

        if batch.step_name in self.dag.leaf_steps:
            self._write_buffer.add_batch(batch)  # type: ignore

        if batch.last_batch:
            self._register_stages_last_batch(batch)

            # Make sure to send the `LAST_BATCH_SENT_FLAG` to the predecessors of the step
            # if the batch is the last one, so they stop their processing loop even if they
            # haven't received the last batch because of the routing function.
            if send_last_batch_flag:
                for step_name in self.dag.get_step_predecessors(batch.step_name):
                    if self._is_step_running(step_name):
                        self._send_last_batch_flag_to_step(step_name)

    def _set_step_for_recovering_offline_batch_generation(
        self, step: "_Step", data: List[List[Dict[str, Any]]]
    ) -> None:
        """Sets the required information to recover a pipeline execution from a `_Step`
        that used an `LLM` with offline batch generation.

        Args:
            step: The `_Step` that used an `LLM` with offline batch generation.
            data: The data that was used to generate the batches for the step.
        """
        # Replace step so the attribute `jobs_ids` of the `LLM` is not lost, as it was
        # updated in the child process but not in the main process.
        step_name: str = step.name  # type: ignore
        self.dag.set_step_attr(
            name=step_name, attr=constants.STEP_ATTR_NAME, value=step
        )
        self._recover_offline_batch_generate_for_step = (step_name, data)

    def _add_batch_for_recovering_offline_batch_generation(self) -> None:
        """Adds a dummy `_Batch` to the specified step name (it's a `Task` that used an
        `LLM` with offline batch generation) to recover the pipeline state for offline
        batch generation in next pipeline executions."""
        assert self._batch_manager, "Batch manager is not set"

        if self._recover_offline_batch_generate_for_step is None:
            return

        step_name, data = self._recover_offline_batch_generate_for_step
        self._logger.debug(
            f"Adding batch to '{step_name}' step to recover pipeline execution for offline"
            " batch generation..."
        )
        self._batch_manager.add_batch_to_recover_offline_batch_generation(
            to_step=step_name,
            data=data,
        )

    def _register_stages_last_batch(self, batch: "_Batch") -> None:
        """Registers the last batch received from a step in the `_stages_last_batch`
        dictionary.

        Args:
            batch: The last batch received from a step.
        """
        _, stages_last_steps = self.dag.get_steps_load_stages()
        stage_last_steps = stages_last_steps[self._current_stage]
        if batch.step_name in stage_last_steps:
            self._stages_last_batch[self._current_stage].append(batch.step_name)
            self._stages_last_batch[self._current_stage].sort()

    def _update_stage(self) -> bool:
        """Checks if the steps of next stage should be loaded and updates `_current_stage`
        attribute.

        Returns:
            `True` if updating the stage went OK, `False` otherwise.
        """
        self._current_stage += 1
        if not self._run_stage_steps_and_wait(stage=self._current_stage):
            self._set_steps_not_loaded_exception()
            return False

        return True

    def _should_load_next_stage(self) -> bool:
        """Returns if the next stage should be loaded.

        Returns:
            `True` if the next stage should be loaded, `False` otherwise.
        """
        _, stage_last_steps = self.dag.get_steps_load_stages()
        there_is_next_stage = self._current_stage + 1 < len(stage_last_steps)
        stage_last_batches_received = (
            self._stages_last_batch[self._current_stage]
            == stage_last_steps[self._current_stage]
        )
        return there_is_next_stage and stage_last_batches_received

    def _finalize_pipeline_execution(self) -> None:
        """Finalizes the pipeline execution handling the prematurely stop of the pipeline
        if required, caching the data and ensuring that all the steps finish its execution."""

        # Send `None` to steps `input_queue`s just in case some step is still waiting
        self._notify_steps_to_stop()

        for step_name in self.dag:
            while self._is_step_running(step_name):
                self._logger.debug(f"Waiting for step '{step_name}' to finish...")
                time.sleep(0.5)

        with self._stop_called_lock:
            if self._stop_called:
                self._handle_stop()

            # Reset flag state
            self._stop_called = False

        self._add_batch_for_recovering_offline_batch_generation()

        self._cache()

    def _run_load_queue_loop_in_thread(self) -> threading.Thread:
        """Runs a background thread that reads from the `load_queue` to update the status
        of the number of replicas loaded for each step.

        Returns:
            The thread that was started.
        """
        thread = threading.Thread(target=self._run_load_queue_loop)
        thread.start()
        return thread

    def _run_load_queue_loop(self) -> None:
        """Runs a loop that reads from the `load_queue` to update the status of the number
        of replicas loaded for each step."""

        while True:
            if (load_info := self._load_queue.get()) is None:
                self._logger.debug("Received `None` from load queue. Breaking loop.")
                break

            with self._steps_load_status_lock:
                step_name, status = load_info["name"], load_info["status"]
                if status == "loaded":
                    if self._steps_load_status[step_name] == _STEP_NOT_LOADED_CODE:
                        self._steps_load_status[step_name] = 1
                    else:
                        self._steps_load_status[step_name] += 1
                elif status == "unloaded":
                    self._steps_load_status[step_name] -= 1
                else:
                    # load failed
                    self._steps_load_status[step_name] = _STEP_LOAD_FAILED_CODE

                self._logger.debug(
                    f"Step '{step_name}' loaded replicas: {self._steps_load_status[step_name]}"
                )

    def _is_step_running(self, step_name: str) -> bool:
        """Checks if the step is running (at least one replica is running).

        Args:
            step_name: The step to be check if running.

        Returns:
            `True` if the step is running, `False` otherwise.
        """
        with self._steps_load_status_lock:
            return self._steps_load_status[step_name] >= 1

    def _run_stage_steps_and_wait(self, stage: int) -> bool:
        """Runs the steps of the specified stage and waits for them to be ready.

        Args:
            stage: the stage from which the steps have to be loaded.

        Returns:
            `True` if all the steps have been loaded correctly, `False` otherwise.
        """

        steps_stages, _ = self.dag.get_steps_load_stages()
        steps = steps_stages[stage]

        # Run the steps of the stage
        self._run_steps(steps=steps)

        # Wait for them to be ready
        self._logger.info(f"⏳ Waiting for all the steps of stage {stage} to load...")
        previous_message = None
        with self._stop_called_lock:
            while not self._stop_called:
                with self._steps_load_status_lock:
                    filtered_steps_load_status = {
                        step_name: replicas
                        for step_name, replicas in self._steps_load_status.items()
                        if step_name in steps
                    }
                    self._logger.debug(
                        f"Steps from stage {stage} loaded: {filtered_steps_load_status}"
                    )

                    if any(
                        replicas_loaded == _STEP_LOAD_FAILED_CODE
                        for replicas_loaded in filtered_steps_load_status.values()
                    ):
                        self._logger.error(
                            f"❌ Failed to load all the steps of stage {stage}"
                        )
                        return False

                    num_steps_loaded = 0
                    replicas_message = ""
                    for step_name, replicas in filtered_steps_load_status.items():
                        step_replica_count = self.dag.get_step_replica_count(step_name)
                        if replicas == step_replica_count:
                            num_steps_loaded += 1
                        replicas_message += f"\n * '{step_name}' replicas: {max(0, replicas)}/{step_replica_count}"

                    message = f"⏳ Steps from stage {stage} loaded: {num_steps_loaded}/{len(filtered_steps_load_status)}{replicas_message}"
                    if num_steps_loaded > 0 and message != previous_message:
                        self._logger.info(message)
                        previous_message = message

                    if num_steps_loaded == len(filtered_steps_load_status):
                        self._logger.info(
                            f"✅ All the steps from stage {stage} have been loaded!"
                        )
                        return True

                time.sleep(2.5)

        return not self._stop_called

    def _handle_stop(self) -> None:
        """Handles the stop of the pipeline execution, which will stop the steps from
        processing more batches and wait for the output queue to be empty, to not lose
        any data that was already processed by the steps before the stop was called."""
        self._logger.debug("Handling stop of the pipeline execution...")

        self._add_batches_back_to_batch_manager()

        # Wait for the input queue to be empty, which means that all the steps finished
        # processing the batches that were sent before the stop flag.
        for step_name in self.dag:
            self._wait_step_input_queue_empty(step_name)

        self._consume_output_queue()

        if self._should_load_next_stage():
            self._current_stage += 1

    def _wait_step_input_queue_empty(self, step_name: str) -> Union["Queue[Any]", None]:
        """Waits for the input queue of a step to be empty.

        Args:
            step_name: The name of the step.

        Returns:
            The input queue of the step if it's not loaded or finished, `None` otherwise.
        """
        if self._check_step_not_loaded_or_finished(step_name):
            return None

        if input_queue := self.dag.get_step(step_name).get(
            constants.INPUT_QUEUE_ATTR_NAME
        ):
            while input_queue.qsize() != 0:
                pass
            return input_queue

    def _check_step_not_loaded_or_finished(self, step_name: str) -> bool:
        """Checks if a step is not loaded or already finished.

        Args:
            step_name: The name of the step.

        Returns:
            `True` if the step is not loaded or already finished, `False` otherwise.
        """
        with self._steps_load_status_lock:
            num_replicas = self._steps_load_status[step_name]

            # The step has finished (replicas = 0) or it has failed to load
            if num_replicas in [0, _STEP_LOAD_FAILED_CODE]:
                return True

        return False

    @property
    @abstractmethod
    def QueueClass(self) -> Callable:
        """The class of the queue to use in the pipeline."""
        pass

    def _create_step_input_queue(self, step_name: str) -> "Queue[Any]":
        """Creates an input queue for a step.

        Args:
            step_name: The name of the step.

        Returns:
            The input queue created.
        """
        input_queue = self.QueueClass()
        self.dag.set_step_attr(step_name, constants.INPUT_QUEUE_ATTR_NAME, input_queue)
        return input_queue

    @abstractmethod
    def _run_step(self, step: "_Step", input_queue: "Queue[Any]", replica: int) -> None:
        """Runs the `Step` instance.

        Args:
            step: The `Step` instance to run.
            input_queue: The input queue where the step will receive the batches.
            replica: The replica ID assigned.
        """
        pass

    def _run_steps(self, steps: Iterable[str]) -> None:
        """Runs the `Step`s of the pipeline, creating first an input queue for each step
        that will be used to send the batches.

        Args:
            steps:
        """
        for step_name in steps:
            step: "Step" = self.dag.get_step(step_name)[constants.STEP_ATTR_NAME]
            input_queue = self._create_step_input_queue(step_name=step_name)

            # Set `pipeline` to `None` as in some Python environments the pipeline is not
            # picklable and it will raise an error when trying to send the step to the process.
            # `TypeError: cannot pickle 'code' object`
            step.pipeline = None

            if not step.is_normal and step.resources.replicas > 1:  # type: ignore
                self._logger.warning(
                    f"Step '{step_name}' is a `GeneratorStep` or `GlobalStep` and has more"
                    " than 1 replica. Only `Step` instances can have more than 1 replica."
                    " The number of replicas for the step will be set to 1."
                )

            step_num_replicas: int = step.resources.replicas if step.is_normal else 1  # type: ignore
            for replica in range(step_num_replicas):
                self._logger.debug(
                    f"Running 1 replica of step '{step.name}' with ID {replica}..."
                )
                self._run_step(
                    step=step.model_copy(deep=True),
                    input_queue=input_queue,
                    replica=replica,
                )

    def _add_batches_back_to_batch_manager(self) -> None:
        """Add the `Batch`es that were sent to a `Step` back to the `_BatchManager`. This
        method should be used when the pipeline has been stopped prematurely."""
        for step_name in self.dag:
            node = self.dag.get_step(step_name)
            step: "_Step" = node[constants.STEP_ATTR_NAME]
            if step.is_generator:
                continue
            if input_queue := node.get(constants.INPUT_QUEUE_ATTR_NAME):
                while not input_queue.empty():
                    batch = input_queue.get()
                    if not isinstance(batch, _Batch):
                        continue
                    self._batch_manager.add_batch(  # type: ignore
                        to_step=step_name,
                        batch=batch,
                        prepend=True,
                    )
                    self._logger.debug(
                        f"Adding batch back to the batch manager: {batch}"
                    )
                input_queue.put(None)

    def _consume_output_queue(self) -> None:
        """Consumes the `Batch`es from the output queue until it's empty. This method should
        be used when the pipeline has been stopped prematurely to consume and to not lose
        the `Batch`es that were processed by the leaf `Step`s before stopping the pipeline."""
        while not self._output_queue.empty():
            batch = self._output_queue.get()
            if batch is None:
                continue
            self._process_batch(batch, send_last_batch_flag=False)
            self._handle_batch_on_stop(batch)

    def _manage_batch_flow(self, batch: "_Batch") -> None:
        """Checks if the step that generated the batch has more data in its buffer to
        generate a new batch. If there's data, then a new batch is sent to the step. If
        the step has no data in its buffer, then the predecessors generator steps are
        requested to send a new batch.

        Args:
            batch: The batch that was processed.
        """
        assert self._batch_manager, "Batch manager is not set"

        route_to, do_not_route_to, routed = self._get_successors(batch)

        self._register_batch(batch)

        # Keep track of the steps that the batch was routed to
        if routed:
            batch.batch_routed_to = route_to

        self._set_next_expected_seq_no(
            steps=do_not_route_to,
            from_step=batch.step_name,
            next_expected_seq_no=batch.seq_no + 1,
        )

        step = self._get_step_from_batch(batch)

        # Add the batch to the successors input buffers
        for successor in route_to:
            # Copy batch to avoid modifying the same reference in the batch manager
            batch_to_add = batch.copy() if len(route_to) > 1 else batch

            self._batch_manager.add_batch(successor, batch_to_add)

            # Check if the step is a generator and if there are successors that need data
            # from this step. This usually happens when the generator `batch_size` is smaller
            # than the `input_batch_size` of the successor steps.
            if (
                step.is_generator
                and step.name in self._batch_manager.step_empty_buffers(successor)
            ):
                last_batch_sent = self._batch_manager.get_last_batch_sent(step.name)
                self._send_batch_to_step(last_batch_sent.next_batch())  # type: ignore

            # If successor step has enough data in its buffer to create a new batch, then
            # send the batch to the step.
            while new_batch := self._batch_manager.get_batch(successor):
                self._send_batch_to_step(new_batch)

        if not step.is_generator:
            # Step ("this", the one from which the batch was received) has enough data on its
            # buffers to create a new batch
            while new_batch := self._batch_manager.get_batch(step.name):  # type: ignore
                # if new_batch := self._batch_manager.get_batch(step.name):  # type: ignore
                self._send_batch_to_step(new_batch)

            else:
                self._request_more_batches_if_needed(step)
        else:
            if len(self.dag) == 1:
                self._request_batch_from_generator(step.name)  # type: ignore

        self._cache()

    def _send_to_step(self, step_name: str, to_send: Any) -> None:
        """Sends something to the input queue of a step.

        Args:
            step_name: The name of the step.
            to_send: The object to send.
        """
        input_queue = self.dag.get_step(step_name)[constants.INPUT_QUEUE_ATTR_NAME]
        input_queue.put(to_send)

    def _send_batch_to_step(self, batch: "_Batch") -> None:
        """Sends a batch to the input queue of a step, writing the data of the batch
        to the filesystem and setting `batch.data_path` with the path where the data
        was written (if requiered i.e. the step is a global step or `use_fs_to_pass_data`)

        This method should be extended by the specific pipeline implementation, adding
        the logic to send the batch to the step.

        Args:
            batch: The batch to send.
        """
        self._logger.debug(
            f"Setting batch {batch.seq_no} as last batch sent to '{batch.step_name}': {batch}"
        )
        self._batch_manager.set_last_batch_sent(batch)  # type: ignore

        step: "_Step" = self.dag.get_step(batch.step_name)[constants.STEP_ATTR_NAME]
        if not step.is_generator and (step.is_global or self._use_fs_to_pass_data):
            base_path = UPath(self._storage_base_path) / step.name  # type: ignore
            self._logger.debug(
                f"Writing {batch.seq_no} batch for '{batch.step_name}' step to filesystem: {base_path}"
            )
            batch.write_batch_data_to_fs(self._fs, base_path)  # type: ignore

        self._logger.debug(
            f"Sending batch {batch.seq_no} to step '{batch.step_name}': {batch}"
        )
        self._send_to_step(batch.step_name, batch)

    def _gather_requirements(self) -> List[str]:
        """Extracts the requirements from the steps to be used in the pipeline.

        Returns:
            List of requirements gathered from the steps.
        """
        steps_requirements = []
        for step in self.dag:
            step_req = self.dag.get_step(step)[constants.STEP_ATTR_NAME].requirements
            steps_requirements.extend(step_req)

        return steps_requirements

    def _register_batch(self, batch: "_Batch") -> None:
        """Registers a batch in the batch manager.

        Args:
            batch: The batch to register.
        """
        self._batch_manager.register_batch(
            batch, path=self._cache_location["batch_manager"]
        )  # type: ignore
        self._logger.debug(
            f"Batch {batch.seq_no} from step '{batch.step_name}' registered in batch"
            " manager"
        )

    def _send_last_batch_flag_to_step(self, step_name: str) -> None:
        """Sends the `LAST_BATCH_SENT_FLAG` to a step to stop processing batches.

        Args:
            step_name: The name of the step.
        """
        self._logger.debug(
            f"Sending `LAST_BATCH_SENT_FLAG` to '{step_name}' step to stop processing"
            " batches..."
        )

        for _ in range(self.dag.get_step_replica_count(step_name)):
            self._send_to_step(step_name, constants.LAST_BATCH_SENT_FLAG)
        self._batch_manager.set_last_batch_flag_sent_to(step_name)  # type: ignore

    def _request_initial_batches(self) -> None:
        """Requests the initial batches to the generator steps."""
        assert self._batch_manager, "Batch manager is not set"
        for step in self._batch_manager._steps.values():
            if not self._is_step_running(step.step_name):
                continue
            if batch := step.get_batch():
                self._logger.debug(
                    f"Sending initial batch to '{step.step_name}' step: {batch}"
                )
                self._send_batch_to_step(batch)

        for step_name in self.dag.root_steps:
            if not self._is_step_running(step_name):
                continue
            seq_no = 0
            if last_batch := self._batch_manager.get_last_batch(step_name):
                seq_no = last_batch.seq_no + 1
            batch = _Batch(seq_no=seq_no, step_name=step_name, last_batch=self._dry_run)
            self._logger.debug(
                f"Requesting initial batch to '{step_name}' generator step: {batch}"
            )
            self._send_batch_to_step(batch)

    def _request_batch_from_generator(self, step_name: str) -> None:
        """Request a new batch to a `GeneratorStep`.

        Args:
            step_name: the name of the `GeneratorStep` to which a batch has to be requested.
        """
        # Get the last batch that the previous step sent to generate the next batch
        # (next `seq_no`).
        last_batch = self._batch_manager.get_last_batch_sent(step_name)  # type: ignore
        if last_batch is None:
            return
        self._send_batch_to_step(last_batch.next_batch())

    def _request_more_batches_if_needed(self, step: "Step") -> None:
        """Request more batches to the predecessors steps of `step` if needed.

        Args:
            step: The step of which it has to be checked if more batches are needed from
                its predecessors.
        """
        empty_buffers = self._batch_manager.step_empty_buffers(step.name)  # type: ignore
        for previous_step_name in empty_buffers:
            # Only more batches can be requested to the `GeneratorStep`s as they are the
            # only kind of steps that lazily generate batches.
            if previous_step_name not in self.dag.root_steps:
                continue

            self._request_batch_from_generator(previous_step_name)

    def _handle_batch_on_stop(self, batch: "_Batch") -> None:
        """Handles a batch that was received from the output queue when the pipeline was
        stopped. It will add and register the batch in the batch manager.

        Args:
            batch: The batch to handle.
        """
        assert self._batch_manager, "Batch manager is not set"

<<<<<<< HEAD
        step: "Step" = self.dag.get_step(batch.step_name)[STEP_ATTR_NAME]
        self._batch_manager.register_batch(
            batch, path=self._cache_location["batch_manager"]
        )

        for successor in self.dag.get_step_successors(step.name):
=======
        self._batch_manager.register_batch(batch)
        step: "Step" = self.dag.get_step(batch.step_name)[constants.STEP_ATTR_NAME]
        for successor in self.dag.get_step_successors(step.name):  # type: ignore
>>>>>>> e67864e1
            self._batch_manager.add_batch(successor, batch)

    def _get_step_from_batch(self, batch: "_Batch") -> "Step":
        """Gets the `Step` instance from a batch.

        Args:
            batch: The batch to get the step from.

        Returns:
            The `Step` instance.
        """
        return self.dag.get_step(batch.step_name)[constants.STEP_ATTR_NAME]

    def _notify_steps_to_stop(self) -> None:
        """Notifies the steps to stop their infinite running loop by sending `None` to
        their input queues."""
        with self._steps_load_status_lock:
            for step_name, replicas in self._steps_load_status.items():
                if replicas > 0:
                    for _ in range(replicas):
                        self._send_to_step(step_name, None)

    def _get_successors(self, batch: "_Batch") -> Tuple[List[str], List[str], bool]:
        """Gets the successors and the successors to which the batch has to be routed.

        Args:
            batch: The batch to which the successors will be determined.

        Returns:
            The successors to route the batch to and whether the batch was routed using
            a routing function.
        """
        node = self.dag.get_step(batch.step_name)
        step: "Step" = node[constants.STEP_ATTR_NAME]
        successors = list(self.dag.get_step_successors(step.name))  # type: ignore
        route_to = successors

        # Check if the step has a routing function to send the batch to specific steps
        if routing_batch_function := node.get(
            constants.ROUTING_BATCH_FUNCTION_ATTR_NAME
        ):
            route_to = routing_batch_function(batch, successors)
            successors_str = ", ".join(f"'{successor}'" for successor in route_to)
            self._logger.info(
                f"🚏 Using '{step.name}' routing function to send batch {batch.seq_no} to steps: {successors_str}"
            )

        return route_to, list(set(successors) - set(route_to)), route_to != successors

    def _set_next_expected_seq_no(
        self, steps: List[str], from_step: str, next_expected_seq_no: int
    ) -> None:
        """Sets the next expected sequence number of a `_Batch` received by `step` from
        `from_step`. This is necessary as some `Step`s might not receive all the batches
        comming from the previous steps because there is a routing batch function.

        Args:
            steps: list of steps to which the next expected sequence number of a `_Batch`
                from `from_step` has to be updated in the `_BatchManager`.
            from_step: the name of the step from which the next expected sequence number
                of a `_Batch` has to be updated in `steps`.
            next_expected_seq_no: the number of the next expected sequence number of a `Batch`
                from `from_step`.
        """
        assert self._batch_manager, "Batch manager is not set"

        for step in steps:
            self._batch_manager.set_next_expected_seq_no(
                step_name=step,
                from_step=from_step,
                next_expected_seq_no=next_expected_seq_no,
            )

    @abstractmethod
    def _teardown(self) -> None:
        """Clean/release/stop resources reserved to run the pipeline."""
        pass

    @abstractmethod
    def _set_steps_not_loaded_exception(self) -> None:
        """Used to raise `RuntimeError` when the load of the steps failed.

        Raises:
            RuntimeError: containing the information and why a step failed to be loaded.
        """
        pass

    @abstractmethod
    def _stop(self) -> None:
        """Stops the pipeline in a controlled way."""
        pass

    def _stop_load_queue_loop(self) -> None:
        """Stops the `_load_queue` loop sending a `None`."""
        self._logger.debug("Sending `None` to the load queue to notify stop...")
        self._load_queue.put(None)

    def _stop_output_queue_loop(self) -> None:
        """Stops the `_output_queue` loop sending a `None`."""
        self._logger.debug("Sending `None` to the output queue to notify stop...")
        self._output_queue.put(None)

    def _handle_keyboard_interrupt(self) -> Any:
        """Handles KeyboardInterrupt signal sent during the Pipeline.run method.

        It will try to call self._stop (if the pipeline didn't started yet, it won't
        have any effect), and if the pool is already started, will close it before exiting
        the program.

        Returns:
            The original `signal.SIGINT` handler.
        """

        def signal_handler(signumber: int, frame: Any) -> None:
            self._stop()

        return signal.signal(signal.SIGINT, signal_handler)


def set_pipeline_running_env_variables(
    pipeline_name: str, pipeline_cache_id: str
) -> None:
    os.environ[constants.PIPELINE_NAME_ENV_NAME] = pipeline_name
    os.environ[constants.PIPELINE_CACHE_ID_ENV_NAME] = pipeline_cache_id<|MERGE_RESOLUTION|>--- conflicted
+++ resolved
@@ -379,7 +379,7 @@
         # If the pipeline is not using the cache, set all the steps' cache to False.
         if not use_cache:
             for step_name in self.dag:
-                self.dag.get_step(step_name)[STEP_ATTR_NAME].use_cache = False
+                self.dag.get_step(step_name)[constants.STEP_ATTR_NAME].use_cache = False
 
         self._set_pipeline_artifacts_path_in_steps()
 
@@ -803,10 +803,10 @@
         for step_name in self.dag:
             # `GeneratorStep`s doesn't receive input data so no need to check their
             # `_BatchManagerStep`
-            if self.dag.get_step(step_name)[STEP_ATTR_NAME].is_generator:
+            if self.dag.get_step(step_name)[constants.STEP_ATTR_NAME].is_generator:
                 continue
 
-            step: "_Step" = self.dag.get_step(step_name)[STEP_ATTR_NAME]
+            step: "_Step" = self.dag.get_step(step_name)[constants.STEP_ATTR_NAME]
             batch_manager_step = self._batch_manager._steps[step_name]  # type: ignore
             step_signature_changed = (
                 step._create_signature() != batch_manager_step.step_signature
@@ -835,7 +835,9 @@
             buffer_data_path,
             self.dag.leaf_steps,
             steps_cached={
-                step_name: self.dag.get_step(step_name)[STEP_ATTR_NAME].use_cache
+                step_name: self.dag.get_step(step_name)[
+                    constants.STEP_ATTR_NAME
+                ].use_cache
                 for step_name in self.dag
             },
         )
@@ -1525,18 +1527,9 @@
         """
         assert self._batch_manager, "Batch manager is not set"
 
-<<<<<<< HEAD
-        step: "Step" = self.dag.get_step(batch.step_name)[STEP_ATTR_NAME]
-        self._batch_manager.register_batch(
-            batch, path=self._cache_location["batch_manager"]
-        )
-
-        for successor in self.dag.get_step_successors(step.name):
-=======
         self._batch_manager.register_batch(batch)
         step: "Step" = self.dag.get_step(batch.step_name)[constants.STEP_ATTR_NAME]
         for successor in self.dag.get_step_successors(step.name):  # type: ignore
->>>>>>> e67864e1
             self._batch_manager.add_batch(successor, batch)
 
     def _get_step_from_batch(self, batch: "_Batch") -> "Step":
