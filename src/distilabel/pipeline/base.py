--- conflicted
+++ resolved
@@ -171,18 +171,8 @@
 
         for step in pipeline_dump["steps"]:
             step_info = step["name"]
-<<<<<<< HEAD
-            for argument, value in sorted(step["step"].items()):
+            for argument, value in sorted(step[STEP_ATTR_NAME].items()):
                 if (argument == TYPE_INFO_KEY) or (value is None):
-=======
-            for argument, value in sorted(step[STEP_ATTR_NAME].items()):
-                if (
-                    (argument == TYPE_INFO_KEY)
-                    or (argument == "llm")
-                    or (value is None)
-                ):
-                    # NOTE: Should we include the LLM info at this stage??
->>>>>>> 6af680d1
                     continue
 
                 if isinstance(value, dict):
