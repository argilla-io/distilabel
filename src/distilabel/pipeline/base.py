# Copyright 2023-present, Argilla, Inc.
#
# Licensed under the Apache License, Version 2.0 (the "License");
# you may not use this file except in compliance with the License.
# You may obtain a copy of the License at
#
#     http://www.apache.org/licenses/LICENSE-2.0
#
# Unless required by applicable law or agreed to in writing, software
# distributed under the License is distributed on an "AS IS" BASIS,
# WITHOUT WARRANTIES OR CONDITIONS OF ANY KIND, either express or implied.
# See the License for the specific language governing permissions and
# limitations under the License.

import hashlib
import itertools
from dataclasses import dataclass, field
from pathlib import Path
from typing import TYPE_CHECKING, Any, Dict, Iterable, List, Optional, Union

from typing_extensions import Self

from distilabel import __version__
from distilabel.pipeline._dag import DAG
from distilabel.pipeline.logging import get_logger
from distilabel.utils.serialization import _Serializable

if TYPE_CHECKING:
    from os import PathLike

    from distilabel.pipeline.step.base import _Step


BASE_CACHE_DIR = Path.home() / ".cache" / "distilabel" / "pipelines"


class _GlobalPipelineManager:
    """Class to manage the global pipeline instance that will be used by the steps when
    created within a pipeline context.

    Attributes:
        _context_global_pipeline: The global pipeline instance.
    """

    _context_global_pipeline: Union["BasePipeline", None] = None

    @classmethod
    def set_pipeline(cls, pipeline: Union["BasePipeline", None] = None) -> None:
        """Set the global pipeline instance.

        Args:
            pipeline: The global pipeline instance.
        """
        cls._context_global_pipeline = pipeline

    @classmethod
    def get_pipeline(cls) -> Union["BasePipeline", None]:
        """Get the global pipeline instance.

        Returns:
            The global pipeline instance.
        """
        return cls._context_global_pipeline


class BasePipeline(_Serializable):
    """Base class for a `distilabel` pipeline.

    Attributes:
        dag: The `DAG` instance that represents the pipeline.
    """

    def __init__(self, cache_dir: Optional["PathLike"] = None) -> None:
        self.dag = DAG()
        self._cache_dir = Path(cache_dir) if cache_dir else BASE_CACHE_DIR
        self._logger = get_logger("pipeline")

    def __enter__(self) -> Self:
        """Set the global pipeline instance when entering a pipeline context."""
        _GlobalPipelineManager.set_pipeline(self)
        return self

    def __exit__(self, exc_type, exc_value, traceback) -> None:
        """Unset the global pipeline instance when exiting a pipeline context."""
        _GlobalPipelineManager.set_pipeline(None)
        self._cache()

    def _create_signature(self) -> str:
        """Makes a signature (hash) of a pipeline, using the step ids and the adjacency between them.

        The main use is to find the pipeline in the cache folder.

        Returns:
            int: Signature of the pipeline.
        """
        hasher = hashlib.sha1()
        dag_dump = self.dump()["dag"]
        steps_info = []
        for node in dag_dump["nodes"]:
            steps_info.append(node["id"])
            steps_info.extend(
                sorted(
                    [
                        f"{arg}-{str(value)}"
                        for arg, value in node["step"].items()
                        if not arg.startswith("_")
                    ]
                )
            )

        adjacency_ids = [adj["id"] for adj in itertools.chain(*dag_dump["adjacency"])]
        hasher.update(",".join(steps_info + adjacency_ids).encode())
        return hasher.hexdigest()

    def run(self, parameters: Optional[Dict[str, Dict[str, Any]]] = None) -> None:
        """Run the pipeline. It will set the runtime parameters for the steps and validate
        the pipeline.

        This method should be extended by the specific pipeline implementation,
        adding the logic to run the pipeline.

        Args:
            parameters: A dictionary with the step name as the key and a dictionary with
                the parameter name as the key and the parameter value as the value.
        """
        self._set_runtime_parameters(parameters or {})
        self.dag.validate()
        self._load_from_cache()

    def _add_step(self, step: "_Step") -> None:
        """Add a step to the pipeline.

        Args:
            step: The step to be added to the pipeline.
        """
        self.dag.add_step(step)

    def _add_edge(self, from_step: str, to_step: str) -> None:
        """Add an edge between two steps in the pipeline.

        Args:
            from_step: The name of the step that will generate the input for `to_step`.
            to_step: The name of the step that will receive the input from `from_step`.
        """
        self.dag.add_edge(from_step, to_step)

    def _set_runtime_parameters(self, parameters: Dict[str, Dict[str, Any]]) -> None:
        """Set the runtime parameters for the steps in the pipeline.

        Args:
            parameters: A dictionary with the step name as the key and a dictionary with
            the parameter name as the key and the parameter value as the value.
        """
        for step_name, step_parameters in parameters.items():
            step: "_Step" = self.dag.get_step(step_name)["step"]
            step._set_runtime_parameters(step_parameters)

    def _get_state(self) -> Dict[str, Any]:
        """Obtains the info state of the pipeline.

        MUST BE IMPLEMENTED BY SUBCLASSES.
        """
        return {}

    def _model_dump(self, obj: Any, **kwargs: Any) -> Dict[str, Any]:
<<<<<<< HEAD
        from distilabel import __version__

        return {
            "dag": self.dag.dump(),
            "_state_": self._get_state(),
            "_meta_": {"__version__": __version__},
        }
=======
        return self.dag.dump()

    def dump(self, **kwargs: Any) -> Dict[str, Any]:
        return {"pipeline": super().dump(), "distilabel": {"version": __version__}}
>>>>>>> 927dc421

    @classmethod
    def from_dict(cls, data: Dict[str, Any]) -> "BasePipeline":
        """Create a Pipeline from a dict containing the serialized data.

        Note:
            It's intended for internal use.

        Args:
            data (Dict[str, Any]): Dict containing the serialized data from a Pipeline.

        Raises:
            ValueError: _description_

        Returns:
            pipeline (BasePipeline): _description_
        """

        with cls() as pipe:
            pipe.dag = DAG.from_dict(data["pipeline"])
        return pipe

    @property
    def _cache_filename(self) -> Path:
        return self._cache_dir / f"{self._create_signature()}/pipeline.json"

    def _cache(self) -> None:
        if not self._cache_filename.exists():
            self.save(path=self._cache_filename, format="json")

    def _load_from_cache(self) -> None:
        """Try to load the Pipeline from the cache dir.

        WIP

        Args:
            dirname (str): _description_

        Returns:
            BasePipeline: _description_
        """
        # Store the _cache_filename in a variable to avoid it changing when refreshing
        # the dag
        cache_filename = self._cache_filename
        if cache_filename.exists():
            # Refresh the DAG to avoid errors when it's created within a context manager
            # (it will check the steps aren't already defined for the DAG).
            self.dag = DAG()
            new_class = self.from_json(cache_filename)
            # Update the internal dag
            self.dag.G = new_class.dag.G
            self._logger.info("💾 Load pipeline from cache")


@dataclass
class _Batch:
    """Dataclass to represent a batch of data to be processed by a `_Step`.

    Attributes:
        seq_no: The sequence number of the batch.
        step_name: The name of the step that will process the batch.
        last_batch: A flag to indicate if the batch is the last one.
        data: The data to be processed.
        accumulated: A flag to indicate if the batch is accumulated.
    """

    seq_no: int
    step_name: str
    last_batch: bool
    data: List[List[Dict[str, Any]]] = field(default_factory=list, repr=False)
    accumulated: bool = False

    def next_batch(self) -> "_Batch":
        """Create a new `_Batch` instance with the next batch of data.
        Args:
            data: The data to be processed.
        Returns:
            A `_Batch` instance.
        """
        return _Batch(
            seq_no=self.seq_no + 1, step_name=self.step_name, last_batch=self.last_batch
        )

    @classmethod
    def from_batches(cls, step_name: str, batches: List["_Batch"]) -> "_Batch":
        """Create a `_Batch` instance with the outputs from the list of batches that
        were received from another steps. All the batches must have the same sequence
        number.

        Args:
            step_name: The name of the step that will process the batch.
            batches: A list of `_Batch` instances.

        Returns:
            A `_Batch` instance.
        """

        seq_no = batches[0].seq_no
        if not all(batch.seq_no == seq_no for batch in batches):
            raise ValueError("All batches must have the same sequence number")

        data = [batch.data[0] for batch in batches]
        last_batch = batches[-1].last_batch
        return cls(seq_no, step_name, last_batch, data)

    @classmethod
    def accumulate(cls, step_name: str, batches: List[List["_Batch"]]) -> "_Batch":
        """Creates a `_Batch` instance using the data from the list of batches that
        were received from another steps. The batches will be accumulated in a single
        list of data.

        Args:
            step_name: The name of the step that will process the batch.
            batches: a list containing the list of batches received from the predecessors.

        Returns:
            A `_Batch` instance.
        """

        data = []
        for step_batches in batches:
            accumulated_data = [row for batch in step_batches for row in batch.data[0]]
            data.append(accumulated_data)
        return cls(
            seq_no=0, step_name=step_name, last_batch=True, data=data, accumulated=True
        )


@dataclass
class _BatchManagerStep:
    """A class that will accumulate data for a step from the predecessors and create
    batches for the step to process when there is enough data.

    Attributes:
        step_name: The name of the step that will process the data.
        accumulate: A flag to indicate if the data should be accumulated and create a
            batch with all the data received from the predecessors instead of creating
            batches with the `input_batch_size`.
        input_batch_size: The size of the batch to be created for the step to process.
            If `None`, then `accumulate` must be `True`. Defaults to `None`.
        data: A dictionary with the predecessor step name as the key and a list of
            dictionaries (rows) as the value.
        _seq_no: The sequence number of the next batch to be created. It will be
            incremented for each batch created.
        _last_batch_received: A list with the names of the steps that sent the last
            batch of data.
    """

    step_name: str
    accumulate: bool
    input_batch_size: Union[int, None] = None
    data: Dict[str, List[Dict[str, Any]]] = field(default_factory=dict)
    _seq_no: int = 0
    _last_batch_received: List[str] = field(default_factory=list)

    def add_batch(self, batch: _Batch) -> None:
        """Add a batch of data from `batch.step_name` to the step. It will accumulate the
        data and keep track of the last batch received from the predecessors.

        Args:
            batch: The output batch of an step to be processed by the step.
        """
        from_step = batch.step_name
        self.data[from_step].extend(batch.data[0])
        if batch.last_batch:
            self._last_batch_received.append(from_step)

    def get_batches(self) -> Iterable[_Batch]:
        """Create a new batch of data for the step to process. It will return `None` if
        there is not enough data to create a batch.

        Returns:
            A `_Batch` instance if there is enough data to create a batch. Otherwise,
            `None`.
        """
        while self._ready_to_create_batch():
            yield _Batch(
                seq_no=self._get_seq_no(),
                step_name=self.step_name,
                last_batch=self._last_batch(),
                data=self._get_data(),
                accumulated=self.accumulate,
            )

    @classmethod
    def from_step(
        cls, step: "_Step", predecessors: Iterable[str]
    ) -> "_BatchManagerStep":
        """Creates a `_BatchManagerStep` instance from a `_Step` instance and its
        predecessors.

        Returns:
            A `_BatchManagerStep` instance.
        """
        return cls(
            step_name=step.name,
            accumulate=step.is_global,
            input_batch_size=getattr(step, "input_batch_size", None),
            data={predecessor: [] for predecessor in predecessors},
        )

    def _get_seq_no(self) -> int:
        """Gets the sequence number for the next batch to be created and increments it.

        Returns:
            The sequence number for the next batch to be created.
        """
        seq_no = self._seq_no
        self._seq_no += 1
        return seq_no

    def _get_data(self) -> List[List[Dict[str, Any]]]:
        """Gets the data needed to create a batch for the step to process. If the step is
        accumulating data, then it will return a list with all the data received from the
        predecessors. Otherwise, it will return a list of data with the `input_batch_size`
        for each predecessor. In addition, it will remove the data used to create the
        batch from the step's data.

        Returns:
            The list of data needed to create a batch for the step to process.
        """
        if self.accumulate:
            data = list(self.data.values())
            self.data = {step_name: [] for step_name in self.data}
            return data

        data = []
        for step_name in self.data:
            step_data = self.data[step_name]
            data_for_batch, self.data[step_name] = (
                step_data[: self.input_batch_size],
                step_data[self.input_batch_size :],
            )
            data.append(data_for_batch)
        return data

    def _ready_to_create_batch(self) -> bool:
        """Checks if there is enough data to create a batch for the step. If the step is
        accumulating data, then it will return `True` if the last batch was received from
        all the predecessors. Otherwise, it will return `True` if there is enough data to
        create a batch for the step based on the `input_batch_size`.

        Returns:
            `True` if there is enough data to create a batch for the step. Otherwise,
            `False`.
        """
        if self.accumulate:
            return all(
                step in self._last_batch_received and len(rows) > 0
                for step, rows in self.data.items()
            )

        for step_name, rows in self.data.items():
            # If there are now rows but the last batch was already received, then there
            # are no more batch to be created
            if len(rows) == 0 and step_name in self._last_batch_received:
                return False

            # If there are not enough rows and the last batch was not received yet, then
            # there is not enough data yet to creata a batch
            if (
                self.input_batch_size
                and len(rows) < self.input_batch_size
                and step_name not in self._last_batch_received
            ):
                return False

        return True

    def _last_batch(self) -> bool:
        """Checks if the batch to be created is the last one i.e. if the last batch was
        received from all the predecessors.

        Returns:
            `True` if the batch to be created is the last one. Otherwise, `False`.
        """
        if self.accumulate:
            return all(step in self._last_batch_received for step in self.data.keys())

        for step_name, rows in self.data.items():
            if step_name not in self._last_batch_received:
                return False

            if (
                self.input_batch_size
                and len(rows) > self.input_batch_size
                and step_name in self._last_batch_received
            ):
                return False

        return True


class _BatchManager:
    """Class to manage the batches received from the steps. It keeps track of the
    received batches and returns new batches for the steps to process based on their
    input batch size and the batches received from the predecessors.

    Attributes:
        _steps: A dictionary with the step name as the key and a `_BatchManagerStep`
            instance as the value.
    """

    def __init__(self, steps: Dict[str, _BatchManagerStep]) -> None:
        """Initialize the `_BatchManager` instance.

        Args:
            steps: A dictionary with the step name as the key and a dictionary with the
                predecessor step name as the key and a list of batches as the value.
        """
        self._steps = steps

    def add_batch(self, to_step: str, batch: _Batch) -> Iterable[_Batch]:
        """Add an output batch from `batch.step_name` to `to_step`. If there is enough
        data for creating a `_Batch` for `to_step`, then it will return the batch to be
        processed. Otherwise, it will return `None`.

        Args:
            to_step: The name of the step that will process the batch.
            batch: The output batch of an step to be processed by `to_step`.

        Returns:
            If there is enough data for creating a batch for `to_step`, then it will return
            the batch to be processed. Otherwise, it will return `None`.

        Raises:
            ValueError: If `to_step` is not found in the batch manager.
        """
        if to_step not in self._steps:
            raise ValueError(f"Step '{to_step}' not found in the batch manager.")

        step = self._steps[to_step]
        step.add_batch(batch)
        yield from step.get_batches()

    @classmethod
    def from_dag(cls, dag: "DAG") -> "_BatchManager":
        """Create a `_BatchManager` instance from a `DAG` instance.

        Args:
            dag: The `DAG` instance.

        Returns:
            A `_BatchManager` instance.
        """
        steps = {}
        for step_name in dag:
            step: "_Step" = dag.get_step(step_name)["step"]
            if step.is_generator:
                continue
            batch_manager_step = _BatchManagerStep.from_step(
                step, dag.get_step_predecessors(step_name)
            )
            steps[step_name] = batch_manager_step
        return cls(steps)<|MERGE_RESOLUTION|>--- conflicted
+++ resolved
@@ -163,20 +163,10 @@
         return {}
 
     def _model_dump(self, obj: Any, **kwargs: Any) -> Dict[str, Any]:
-<<<<<<< HEAD
-        from distilabel import __version__
-
-        return {
-            "dag": self.dag.dump(),
-            "_state_": self._get_state(),
-            "_meta_": {"__version__": __version__},
-        }
-=======
         return self.dag.dump()
 
     def dump(self, **kwargs: Any) -> Dict[str, Any]:
         return {"pipeline": super().dump(), "distilabel": {"version": __version__}}
->>>>>>> 927dc421
 
     @classmethod
     def from_dict(cls, data: Dict[str, Any]) -> "BasePipeline":
