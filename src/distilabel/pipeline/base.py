--- conflicted
+++ resolved
@@ -59,6 +59,7 @@
 from distilabel.steps.generators.utils import make_generator_step
 from distilabel.utils.logging import setup_logging, stop_logging
 from distilabel.utils.serialization import (
+    TYPE_INFO_KEY,
     _Serializable,
     read_json,
 )
@@ -252,7 +253,6 @@
         # NOTE: We could improve the caching mechanism if different steps are exchanged in order for
         # or 1 out 5 is removed, we could still reuse the results from some of
         # the steps.
-<<<<<<< HEAD
         for step in pipeline_dump["steps"]:
             step_info = step["name"]
             for argument, value in sorted(step[STEP_ATTR_NAME].items()):
@@ -281,9 +281,6 @@
                     )
 
             steps_info.append(step_info)
-        # >>>>>>> 4740063d5ad45845bc7045d49b8f91920f582bd7
-=======
->>>>>>> 48f21232
 
         connections_info = [
             f"{c['from']}-{'-'.join(c['to'])}" for c in pipeline_dump["connections"]
@@ -365,11 +362,8 @@
             for step_name in self.dag:
                 self.dag.get_step(step_name)[STEP_ATTR_NAME].use_cache = False
 
-<<<<<<< HEAD
         self._set_pipeline_artifacts_path_in_steps()
 
-=======
->>>>>>> 48f21232
         # Set the initial load status for all the steps
         self._init_steps_load_status()
 
@@ -720,18 +714,12 @@
         """Will try to load the `_BatchManager` from the cache dir if found. Otherwise,
         it will create one from scratch.
 
-<<<<<<< HEAD
-        If the _BatchManager is loaded from cache, we check for invalid steps (those that
-        may have a different signature than the original in the pipeline folder), and
-        restart them, as well as their successors.
-=======
         If the `_BatchManager` is loaded from cache, we check for invalid steps (those that
         may have a different signature than the original in the pipeline folder), and
         restart them, as well as their successors.
 
         Args:
             use_cache: whether the cache should be used or not.
->>>>>>> 48f21232
         """
         batch_manager_cache_loc = self._cache_location["batch_manager"]
         if use_cache and batch_manager_cache_loc.exists():
@@ -739,30 +727,7 @@
                 f"💾 Loading `_BatchManager` from cache: '{batch_manager_cache_loc}'"
             )
             self._batch_manager = _BatchManager.load_from_cache(batch_manager_cache_loc)
-<<<<<<< HEAD
-
-            for step_name in self.dag:
-                if self.dag.get_step(step_name)[STEP_ATTR_NAME].is_generator:
-                    # GeneratorSteps aren't cached
-                    continue
-
-                step: "_Step" = self.dag.get_step(step_name)[STEP_ATTR_NAME]
-                batch_manager_step = self._batch_manager._steps[step_name]
-                if (
-                    step._create_signature() != batch_manager_step.step_signature
-                    or not step.use_cache
-                ):
-                    self._batch_manager.invalidate_cache_for(
-                        step_name=step.name, dag=self.dag
-                    )
-                    self._logger.info(
-                        f"♻️ `_BatchManagerStep` for '{step.name}' and successors will be recomputed"
-                    )
-                    break
-
-=======
             self._invalidate_steps_cache_if_required()
->>>>>>> 48f21232
         else:
             self._batch_manager = _BatchManager.from_dag(self.dag)
 
