--- conflicted
+++ resolved
@@ -98,15 +98,13 @@
         dag: The `DAG` instance that represents the pipeline.
     """
 
-<<<<<<< HEAD
-    def __init__(self, name: str, description: Union[str, None] = None) -> None:
-        self.name = name
-        self.description = description
-=======
     def __init__(
-        self, cache_dir: Optional["PathLike"] = None, use_cache: bool = True
+        self,
+        name: str,
+        description: Optional[str] = None,
+        cache_dir: Optional["PathLike"] = None,
+        use_cache: bool = True,
     ) -> None:
->>>>>>> a0abebad
         self.dag = DAG()
         self._cache_dir = Path(cache_dir) if cache_dir else BASE_CACHE_DIR
         self._use_cache = use_cache
@@ -243,7 +241,6 @@
         return self.dag.dump()
 
     def dump(self, **kwargs: Any) -> Dict[str, Any]:
-<<<<<<< HEAD
         return {
             "distilabel": {"version": __version__},
             "pipeline": {
@@ -252,14 +249,6 @@
                 **super().dump(),
             },
         }
-=======
-        """Transforms the pipeline to it's dictionary representation.
-
-        Returns:
-            Dict[str, Any]: Dictionary representing the pipeline.
-        """
-        return {"pipeline": super().dump(), "distilabel": {"version": __version__}}
->>>>>>> a0abebad
 
     @classmethod
     def from_dict(cls, data: Dict[str, Any]) -> Self:
