# Copyright 2023-present, Argilla, Inc.
#
# Licensed under the Apache License, Version 2.0 (the "License");
# you may not use this file except in compliance with the License.
# You may obtain a copy of the License at
#
#     http://www.apache.org/licenses/LICENSE-2.0
#
# Unless required by applicable law or agreed to in writing, software
# distributed under the License is distributed on an "AS IS" BASIS,
# WITHOUT WARRANTIES OR CONDITIONS OF ANY KIND, either express or implied.
# See the License for the specific language governing permissions and
# limitations under the License.

import hashlib
from dataclasses import asdict, dataclass, field
from pathlib import Path
<<<<<<< HEAD
from typing import TYPE_CHECKING, Any, Dict, Iterable, List, Optional, TypedDict, Union
=======
from typing import (
    TYPE_CHECKING,
    Any,
    Callable,
    Dict,
    Iterable,
    List,
    Optional,
    TypedDict,
    Union,
)
>>>>>>> 2fa6e771

from typing_extensions import Self

from distilabel import __version__
from distilabel.pipeline._dag import DAG
<<<<<<< HEAD
from distilabel.pipeline.logging import get_logger
=======
from distilabel.utils.logging import get_logger
>>>>>>> 2fa6e771
from distilabel.utils.serialization import TYPE_INFO_KEY, _Serializable

if TYPE_CHECKING:
    from os import PathLike

    from distilabel.steps.base import _Step


BASE_CACHE_DIR = Path.home() / ".cache" / "distilabel" / "pipelines"


<<<<<<< HEAD
class CacheFilenames(TypedDict):
    """Dictionary to store the filenames of a cached pipeline."""
=======
class CacheLocation(TypedDict):
    """Dictionary to store the filenames and directories of a cached pipeline."""
>>>>>>> 2fa6e771

    pipeline: Path
    batch_manager: Path
    data: Path


class _GlobalPipelineManager:
    """Class to manage the global pipeline instance that will be used by the steps when
    created within a pipeline context.

    Attributes:
        _context_global_pipeline: The global pipeline instance.
    """

    _context_global_pipeline: Union["BasePipeline", None] = None

    @classmethod
    def set_pipeline(cls, pipeline: Union["BasePipeline", None] = None) -> None:
        """Set the global pipeline instance.

        Args:
            pipeline: The global pipeline instance.
        """
        cls._context_global_pipeline = pipeline

    @classmethod
    def get_pipeline(cls) -> Union["BasePipeline", None]:
        """Get the global pipeline instance.

        Returns:
            The global pipeline instance.
        """
        return cls._context_global_pipeline


class BasePipeline(_Serializable):
    """Base class for a `distilabel` pipeline.

    Attributes:
        dag: The `DAG` instance that represents the pipeline.
    """

    def __init__(self, cache_dir: Optional["PathLike"] = None) -> None:
        self.dag = DAG()
        self._cache_dir = Path(cache_dir) if cache_dir else BASE_CACHE_DIR
        self._logger = get_logger("pipeline")
        # It's set to None here, will be created in the call to run
        self._batch_manager: Optional["_BatchManager"] = None

    def __enter__(self) -> Self:
        """Set the global pipeline instance when entering a pipeline context."""
        _GlobalPipelineManager.set_pipeline(self)
        return self

    def __exit__(self, exc_type, exc_value, traceback) -> None:
        """Unset the global pipeline instance when exiting a pipeline context."""
        _GlobalPipelineManager.set_pipeline(None)
        self._cache()

    def _create_signature(self) -> str:
        """Makes a signature (hash) of a pipeline, using the step ids and the adjacency between them.

        The main use is to find the pipeline in the cache folder.

        Returns:
            int: Signature of the pipeline.
        """
        hasher = hashlib.sha1()

        steps_info = []
        pipeline_dump = self.dump()["pipeline"]
        for step in pipeline_dump["steps"]:
            step_info = step["name"]
            for argument, value in sorted(step["step"].items()):
                if (
                    (argument == TYPE_INFO_KEY)
                    or (argument == "llm")
                    or (value is None)
                ):
                    # NOTE: Should we include the LLM info at this stage??
                    continue

                if isinstance(value, dict):
                    # input_mappings/output_mappings
                    step_info += "-".join(
                        [f"{str(k)}-{str(v)}" for k, v in value.items()]
                    )
                elif isinstance(value, (list, tuple)):
                    # runtime_parameters_info
                    step_info += "-".join([str(v) for v in value])
                elif isinstance(value, (int, str)):
                    # batch_size/name
                    step_info += str(value)
                else:
                    raise ValueError(
                        f"Field '{argument}' in step '{step['name']}' has type {type(value)}, explicitly cast the type to 'str'."
                    )

            steps_info.append(step_info)

        connections_info = [
            f"{c['from']}-{'-'.join(c['to'])}" for c in pipeline_dump["connections"]
        ]
        hasher.update(",".join(steps_info + connections_info).encode())

        return hasher.hexdigest()

    def run(self, parameters: Optional[Dict[str, Dict[str, Any]]] = None) -> None:
        """Run the pipeline. It will set the runtime parameters for the steps and validate
        the pipeline.

        This method should be extended by the specific pipeline implementation,
        adding the logic to run the pipeline.

        Args:
            parameters: A dictionary with the step name as the key and a dictionary with
                the parameter name as the key and the parameter value as the value.
        """
        self._set_runtime_parameters(parameters or {})
        self.dag.validate()
        self._load_from_cache()

    def _add_step(self, step: "_Step") -> None:
        """Add a step to the pipeline.

        Args:
            step: The step to be added to the pipeline.
        """
        self.dag.add_step(step)

    def _add_edge(self, from_step: str, to_step: str) -> None:
        """Add an edge between two steps in the pipeline.

        Args:
            from_step: The name of the step that will generate the input for `to_step`.
            to_step: The name of the step that will receive the input from `from_step`.
        """
        self.dag.add_edge(from_step, to_step)

    def _set_runtime_parameters(self, parameters: Dict[str, Dict[str, Any]]) -> None:
        """Set the runtime parameters for the steps in the pipeline.

        Args:
            parameters: A dictionary with the step name as the key and a dictionary with
            the parameter name as the key and the parameter value as the value.
        """
        for step_name, step_parameters in parameters.items():
            step: "_Step" = self.dag.get_step(step_name)["step"]
            step._set_runtime_parameters(step_parameters)

    def _model_dump(self, obj: Any, **kwargs: Any) -> Dict[str, Any]:
        """Dumps the DAG content to a dict.

        Args:
            obj (Any): Unused, just kept to match the signature of the parent method.
            kwargs (Any): Unused, just kept to match the signature of the parent method.

        Returns:
            Dict[str, Any]: Internal representation of the DAG from networkx in a serializable format.
        """
        return self.dag.dump()

    def dump(self, **kwargs: Any) -> Dict[str, Any]:
        """Transforms the pipeline to it's dictionary representation.

        Returns:
            Dict[str, Any]: Dictionary representing the pipeline.
        """
        return {"pipeline": super().dump(), "distilabel": {"version": __version__}}

    @classmethod
    def from_dict(cls, data: Dict[str, Any]) -> "BasePipeline":
        """Create a Pipeline from a dict containing the serialized data.

        Note:
            It's intended for internal use.

        Args:
            data (Dict[str, Any]): Dictionary containing the serialized data from a Pipeline.

        Returns:
            BasePipeline: Pipeline recreated from the dictionary info.
        """

        with cls() as pipe:
            pipe.dag = DAG.from_dict(data["pipeline"])
        return pipe

    @property
<<<<<<< HEAD
    def _cache_filenames(self) -> CacheFilenames:
        """Dictionary containing the object and the filenames to load them back..
=======
    def _cache_location(self) -> CacheLocation:
        """Dictionary containing the the object that will stored and the location,
        whether it is a filename or a folder.
>>>>>>> 2fa6e771

        Returns:
            Path: Filenames where the pipeline content will be serialized.
        """
        folder = self._cache_dir / self._create_signature()
        return {
            "pipeline": folder / "pipeline.yaml",
            "batch_manager": folder / "batch_manager.json",
<<<<<<< HEAD
            "data": folder / "data.jsonl",
        }

    def _cache(self) -> None:
        """Saves the `BasePipeline` using the `_cache_filename` (won't overwrite the file)."""
        if not self._cache_filenames["pipeline"].exists():
            self.save(
                path=self._cache_filenames["pipeline"],
                format=self._cache_filenames["pipeline"].suffix.replace(".", ""),
            )
            if self._batch_manager is not None:
                self._batch_manager.save(
                    self._cache_filenames["batch_manager"],
                    format=self._cache_filenames["batch_manager"].suffix.replace(
                        ".", ""
                    ),
                )
=======
            "data": folder / "data",
        }

    def _cache(self, *args: Any, **kwargs: Any) -> None:
        """Saves the `BasePipeline` using the `_cache_filename`."""
        self.save(
            path=self._cache_location["pipeline"],
            format=self._cache_location["pipeline"].suffix.replace(".", ""),
        )
        if self._batch_manager is not None:
            self._batch_manager.save(
                self._cache_location["batch_manager"],
                format=self._cache_location["batch_manager"].suffix.replace(".", ""),
            )
>>>>>>> 2fa6e771

    def _load_from_cache(self) -> None:
        """Will try to load the `BasePipeline` from the cache dir if found, updating
        the internal `DAG` and `_BatchManager`.
        """
        # Store the _cache_filename in a variable to avoid it changing when refreshing
        # the dag
<<<<<<< HEAD
        cache_filenames = self._cache_filenames
        if cache_filenames["pipeline"].exists():
            # Refresh the DAG to avoid errors when it's created within a context manager
            # (it will check the steps aren't already defined for the DAG).
            self.dag = DAG()
            new_class = self.from_yaml(cache_filenames["pipeline"])
            # Update the internal dag and batch_manager
            self.dag.G = new_class.dag.G
            if cache_filenames["batch_manager"].exists():
                self._batch_manager = _BatchManager.from_json(
                    cache_filenames["batch_manager"]
=======
        cache_loc = self._cache_location
        if cache_loc["pipeline"].exists():
            # Refresh the DAG to avoid errors when it's created within a context manager
            # (it will check the steps aren't already defined for the DAG).
            self.dag = DAG()
            new_class = self.from_yaml(cache_loc["pipeline"])
            # Update the internal dag and batch_manager
            self.dag.G = new_class.dag.G
            if cache_loc["batch_manager"].exists():
                self._batch_manager = _BatchManager.from_json(
                    cache_loc["batch_manager"]
>>>>>>> 2fa6e771
                )
            self._logger.info("💾 Load pipeline from cache")


@dataclass
class _Batch(_Serializable):
    """Dataclass to represent a batch of data to be processed by a `_Step`.

    Attributes:
        seq_no: The sequence number of the batch.
        step_name: The name of the step that will process the batch.
        last_batch: A flag to indicate if the batch is the last one.
        data: The data to be processed.
        accumulated: A flag to indicate if the batch is accumulated.
    """

    seq_no: int
    step_name: str
    last_batch: bool
    data: List[List[Dict[str, Any]]] = field(default_factory=list, repr=False)
    accumulated: bool = False

    def next_batch(self) -> "_Batch":
        """Create a new `_Batch` instance with the next batch of data.
        Args:
            data: The data to be processed.
        Returns:
            A `_Batch` instance.
        """
        return _Batch(
            seq_no=self.seq_no + 1, step_name=self.step_name, last_batch=self.last_batch
        )

    @classmethod
    def from_batches(cls, step_name: str, batches: List["_Batch"]) -> "_Batch":
        """Create a `_Batch` instance with the outputs from the list of batches that
        were received from another steps. All the batches must have the same sequence
        number.

        Args:
            step_name: The name of the step that will process the batch.
            batches: A list of `_Batch` instances.

        Returns:
            A `_Batch` instance.
        """

        seq_no = batches[0].seq_no
        if not all(batch.seq_no == seq_no for batch in batches):
            raise ValueError("All batches must have the same sequence number")

        data = [batch.data[0] for batch in batches]
        last_batch = batches[-1].last_batch
        return cls(seq_no, step_name, last_batch, data)

    @classmethod
    def accumulate(cls, step_name: str, batches: List[List["_Batch"]]) -> "_Batch":
        """Creates a `_Batch` instance using the data from the list of batches that
        were received from another steps. The batches will be accumulated in a single
        list of data.

        Args:
            step_name: The name of the step that will process the batch.
            batches: a list containing the list of batches received from the predecessors.

        Returns:
            A `_Batch` instance.
        """

        data = []
        for step_batches in batches:
            accumulated_data = [row for batch in step_batches for row in batch.data[0]]
            data.append(accumulated_data)
        return cls(
            seq_no=0, step_name=step_name, last_batch=True, data=data, accumulated=True
        )

    def _model_dump(self, obj: Any, **kwargs: Any) -> Dict[str, Any]:
        """Dumps the content of the `_Batch` to a dictionary, using the `dataclass` helper function.

        Args:
            obj (Any): Unused, just kept to match the signature of the parent method.
            kwargs (Any): Additional arguments that are kept to match the signature of the parent method.

        Returns:
            Dict[str, Any]: Internal representation of the `_Batch`.
        """
        return asdict(self)


@dataclass
class _BatchManagerStep(_Serializable):
    """A class that will accumulate data for a step from the predecessors and create
    batches for the step to process when there is enough data.

    Attributes:
        step_name: The name of the step that will process the data.
        accumulate: A flag to indicate if the data should be accumulated and create a
            batch with all the data received from the predecessors instead of creating
            batches with the `input_batch_size`.
        input_batch_size: The size of the batch to be created for the step to process.
            If `None`, then `accumulate` must be `True`. Defaults to `None`.
        data: A dictionary with the predecessor step name as the key and a list of
            dictionaries (rows) as the value.
        seq_no: The sequence number of the next batch to be created. It will be
            incremented for each batch created.
        last_batch_received: A list with the names of the steps that sent the last
            batch of data.
    """

    step_name: str
    accumulate: bool
    input_batch_size: Union[int, None] = None
    data: Dict[str, List[Dict[str, Any]]] = field(default_factory=dict)
    seq_no: int = 0
    last_batch_received: List[str] = field(default_factory=list)

    def add_batch(self, batch: _Batch) -> None:
        """Add a batch of data from `batch.step_name` to the step. It will accumulate the
        data and keep track of the last batch received from the predecessors.

        Args:
            batch: The output batch of an step to be processed by the step.
        """
        from_step = batch.step_name
        self.data[from_step].extend(batch.data[0])
        if batch.last_batch:
            self.last_batch_received.append(from_step)

    def get_batches(self) -> Iterable[_Batch]:
        """Create a new batch of data for the step to process. It will return `None` if
        there is not enough data to create a batch.

        Returns:
            A `_Batch` instance if there is enough data to create a batch. Otherwise,
            `None`.
        """
        while self._ready_to_create_batch():
            yield _Batch(
                seq_no=self._get_seq_no(),
                step_name=self.step_name,
                last_batch=self._last_batch(),
                data=self._get_data(),
                accumulated=self.accumulate,
            )

    @classmethod
    def from_step(
        cls, step: "_Step", predecessors: Iterable[str]
    ) -> "_BatchManagerStep":
        """Creates a `_BatchManagerStep` instance from a `_Step` instance and its
        predecessors.

        Returns:
            A `_BatchManagerStep` instance.
        """
        return cls(
            step_name=step.name,
            accumulate=step.is_global,
            input_batch_size=getattr(step, "input_batch_size", None),
            data={predecessor: [] for predecessor in predecessors},
        )

    def _get_seq_no(self) -> int:
        """Gets the sequence number for the next batch to be created and increments it.

        Returns:
            The sequence number for the next batch to be created.
        """
        seq_no = self.seq_no
        self.seq_no += 1
        return seq_no

    def _get_data(self) -> List[List[Dict[str, Any]]]:
        """Gets the data needed to create a batch for the step to process. If the step is
        accumulating data, then it will return a list with all the data received from the
        predecessors. Otherwise, it will return a list of data with the `input_batch_size`
        for each predecessor. In addition, it will remove the data used to create the
        batch from the step's data.

        Returns:
            The list of data needed to create a batch for the step to process.
        """
        if self.accumulate:
            data = list(self.data.values())
            self.data = {step_name: [] for step_name in self.data}
            return data

        data = []
        for step_name in self.data:
            step_data = self.data[step_name]
            data_for_batch, self.data[step_name] = (
                step_data[: self.input_batch_size],
                step_data[self.input_batch_size :],
            )
            data.append(data_for_batch)
        return data

    def _ready_to_create_batch(self) -> bool:
        """Checks if there is enough data to create a batch for the step. If the step is
        accumulating data, then it will return `True` if the last batch was received from
        all the predecessors. Otherwise, it will return `True` if there is enough data to
        create a batch for the step based on the `input_batch_size`.

        Returns:
            `True` if there is enough data to create a batch for the step. Otherwise,
            `False`.
        """
        if self.accumulate:
            return all(
                step in self.last_batch_received and len(rows) > 0
                for step, rows in self.data.items()
            )

        for step_name, rows in self.data.items():
            # If there are now rows but the last batch was already received, then there
            # are no more batch to be created
            if len(rows) == 0 and step_name in self.last_batch_received:
                return False

            # If there are not enough rows and the last batch was not received yet, then
            # there is not enough data yet to creata a batch
            if (
                self.input_batch_size
                and len(rows) < self.input_batch_size
                and step_name not in self.last_batch_received
            ):
                return False

        return True

    def _last_batch(self) -> bool:
        """Checks if the batch to be created is the last one i.e. if the last batch was
        received from all the predecessors.

        Returns:
            `True` if the batch to be created is the last one. Otherwise, `False`.
        """
        if self.accumulate:
            return all(step in self.last_batch_received for step in self.data.keys())

        for step_name, rows in self.data.items():
            if step_name not in self.last_batch_received:
                return False

            if (
                self.input_batch_size
                and len(rows) > self.input_batch_size
                and step_name in self.last_batch_received
            ):
                return False

        return True

    def _model_dump(self, obj: Any, **kwargs: Any) -> Dict[str, Any]:
        """Dumps the content of the `_BatchManagerStep` to a dictionary, using the `dataclass` helper function.

        Args:
            obj (Any): Unused, just kept to match the signature of the parent method.
            kwargs (Any): Additional arguments that are kept to match the signature of the parent method.

        Returns:
            Dict[str, Any]: Internal representation of the `_BatchManagerStep`.
        """
        return asdict(self)


class _BatchManager(_Serializable):
    """Class to manage the batches received from the steps. It keeps track of the
    received batches and returns new batches for the steps to process based on their
    input batch size and the batches received from the predecessors.

    Attributes:
        steps: A dictionary with the step name as the key and a `_BatchManagerStep`
            instance as the value.
        seq_no_step: A dictionary with the step name as the key and the sequence number
            of the step to keep track.
        last_batch_received: A dictionary with the step name as the key and a flag to
            indicate whether we received the last batch from the step.
    """

    def __init__(
        self,
        steps: Dict[str, _BatchManagerStep],
        seq_no_step: Dict[str, int],
        last_batch_received: Dict[str, bool],
    ) -> None:
        """Initialize the `_BatchManager` instance.

        Args:
            steps: A dictionary with the step name as the key and a dictionary with the
                predecessor step name as the key and a list of batches as the value.
            seq_no_step: A dictionary with the step name as the key and the sequence number
                of the step to keep track.
            last_batch_received: A dictionary with the step name as the key and a flag to
                indicate whether we received the last batch from the step.
        """
        self._steps = steps
        self._seq_no_step = seq_no_step
        self._last_batch_received = last_batch_received

    def can_generate(self) -> bool:
        """Checks if there are still batches to be processed by the steps."""
        return not all(self._last_batch_received.values())

    def register_batch(self, batch: _Batch) -> None:
        """Method to register a batch received from a step. It will keep track of the
        sequence number and the last batch received from the step in the internal maps.

        Args:
            batch: _Batch from which we will register the sequence number and the last batch received.
        """
        self._seq_no_step[batch.step_name] = batch.seq_no + 1
        self._last_batch_received[batch.step_name] = batch.last_batch

    def add_batch(
        self, to_step: str, batch: _Batch, callback: Callable
    ) -> Iterable[_Batch]:
        """Add an output batch from `batch.step_name` to `to_step`. If there is enough
        data for creating a `_Batch` for `to_step`, then it will return the batch to be
        processed. Otherwise, it will return `None`.

        Args:
            to_step: The name of the step that will process the batch.
            batch: The output batch of an step to be processed by `to_step`.
            callback: A callback to be called after the batch is added to the step. It's used
                to cache the content of the batch manager during the pipeline execution.

        Returns:
            If there is enough data for creating a batch for `to_step`, then it will return
            the batch to be processed. Otherwise, it will return `None`.

        Raises:
            ValueError: If `to_step` is not found in the batch manager.
        """
        if to_step not in self._steps:
            raise ValueError(f"Step '{to_step}' not found in the batch manager.")

        step = self._steps[to_step]
        step.add_batch(batch)
        yield from step.get_batches()
        callback()

    @classmethod
    def from_dag(cls, dag: "DAG") -> "_BatchManager":
        """Create a `_BatchManager` instance from a `DAG` instance.

        Args:
            dag: The `DAG` instance.

        Returns:
            A `_BatchManager` instance.
        """
        steps = {}
        seq_no_step = {}
        last_batch_received = {}
        for step_name in dag:
            step: "_Step" = dag.get_step(step_name)["step"]
            seq_no_step[step.name] = 0  # Will start at 0.
            last_batch_received[step.name] = False
            if step.is_generator:
                continue
            batch_manager_step = _BatchManagerStep.from_step(
                step, dag.get_step_predecessors(step_name)
            )
            steps[step_name] = batch_manager_step
<<<<<<< HEAD
        return cls(steps)
=======
        return cls(steps, seq_no_step, last_batch_received)
>>>>>>> 2fa6e771

    def _model_dump(self, obj: Any, **kwargs: Any) -> Dict[str, Any]:
        """Dumps the content of the `_BatchManager` to a dictionary.

        Args:
            obj (Any): Unused, just kept to match the signature of the parent method.
            kwargs (Any): Additional arguments that are kept to match the signature of the parent method.

        Returns:
            Dict[str, Any]: Internal representation of the `_BatchManager`.
        """
<<<<<<< HEAD
        return {name: step.dump() for name, step in self._steps.items()}
=======
        return {
            "steps": {name: step.dump() for name, step in self._steps.items()},
            "step_seq_no": self._seq_no_step,
            "last_batch_received": self._last_batch_received,
        }
>>>>>>> 2fa6e771

    @classmethod
    def from_dict(cls, data: Dict[str, Any]) -> "_BatchManager":
        """Loads a `_BatchManager` from its serialized content in a dictionary.

        Args:
            data: The serialized batch manager.

        Returns:
            A `_BatchManager` instance.
        """
        # Remove the type info, we already know its a _BatchManager, and there aren't subclasses of it
        data.pop(TYPE_INFO_KEY)
        # Also there is only one type of _BatchManagerStep, so we can call it directly instead of generically
        # via _get_class
        return cls(
<<<<<<< HEAD
            {name: _BatchManagerStep.from_dict(step) for name, step in data.items()}
=======
            {
                name: _BatchManagerStep.from_dict(step)
                for name, step in data["steps"].items()
            },
            data["step_seq_no"],
            data["last_batch_received"],
>>>>>>> 2fa6e771
        )<|MERGE_RESOLUTION|>--- conflicted
+++ resolved
@@ -15,9 +15,6 @@
 import hashlib
 from dataclasses import asdict, dataclass, field
 from pathlib import Path
-<<<<<<< HEAD
-from typing import TYPE_CHECKING, Any, Dict, Iterable, List, Optional, TypedDict, Union
-=======
 from typing import (
     TYPE_CHECKING,
     Any,
@@ -29,17 +26,12 @@
     TypedDict,
     Union,
 )
->>>>>>> 2fa6e771
 
 from typing_extensions import Self
 
 from distilabel import __version__
 from distilabel.pipeline._dag import DAG
-<<<<<<< HEAD
-from distilabel.pipeline.logging import get_logger
-=======
 from distilabel.utils.logging import get_logger
->>>>>>> 2fa6e771
 from distilabel.utils.serialization import TYPE_INFO_KEY, _Serializable
 
 if TYPE_CHECKING:
@@ -51,13 +43,8 @@
 BASE_CACHE_DIR = Path.home() / ".cache" / "distilabel" / "pipelines"
 
 
-<<<<<<< HEAD
-class CacheFilenames(TypedDict):
-    """Dictionary to store the filenames of a cached pipeline."""
-=======
 class CacheLocation(TypedDict):
     """Dictionary to store the filenames and directories of a cached pipeline."""
->>>>>>> 2fa6e771
 
     pipeline: Path
     batch_manager: Path
@@ -247,14 +234,9 @@
         return pipe
 
     @property
-<<<<<<< HEAD
-    def _cache_filenames(self) -> CacheFilenames:
-        """Dictionary containing the object and the filenames to load them back..
-=======
     def _cache_location(self) -> CacheLocation:
         """Dictionary containing the the object that will stored and the location,
         whether it is a filename or a folder.
->>>>>>> 2fa6e771
 
         Returns:
             Path: Filenames where the pipeline content will be serialized.
@@ -263,25 +245,6 @@
         return {
             "pipeline": folder / "pipeline.yaml",
             "batch_manager": folder / "batch_manager.json",
-<<<<<<< HEAD
-            "data": folder / "data.jsonl",
-        }
-
-    def _cache(self) -> None:
-        """Saves the `BasePipeline` using the `_cache_filename` (won't overwrite the file)."""
-        if not self._cache_filenames["pipeline"].exists():
-            self.save(
-                path=self._cache_filenames["pipeline"],
-                format=self._cache_filenames["pipeline"].suffix.replace(".", ""),
-            )
-            if self._batch_manager is not None:
-                self._batch_manager.save(
-                    self._cache_filenames["batch_manager"],
-                    format=self._cache_filenames["batch_manager"].suffix.replace(
-                        ".", ""
-                    ),
-                )
-=======
             "data": folder / "data",
         }
 
@@ -296,7 +259,6 @@
                 self._cache_location["batch_manager"],
                 format=self._cache_location["batch_manager"].suffix.replace(".", ""),
             )
->>>>>>> 2fa6e771
 
     def _load_from_cache(self) -> None:
         """Will try to load the `BasePipeline` from the cache dir if found, updating
@@ -304,19 +266,7 @@
         """
         # Store the _cache_filename in a variable to avoid it changing when refreshing
         # the dag
-<<<<<<< HEAD
-        cache_filenames = self._cache_filenames
-        if cache_filenames["pipeline"].exists():
-            # Refresh the DAG to avoid errors when it's created within a context manager
-            # (it will check the steps aren't already defined for the DAG).
-            self.dag = DAG()
-            new_class = self.from_yaml(cache_filenames["pipeline"])
-            # Update the internal dag and batch_manager
-            self.dag.G = new_class.dag.G
-            if cache_filenames["batch_manager"].exists():
-                self._batch_manager = _BatchManager.from_json(
-                    cache_filenames["batch_manager"]
-=======
+
         cache_loc = self._cache_location
         if cache_loc["pipeline"].exists():
             # Refresh the DAG to avoid errors when it's created within a context manager
@@ -328,7 +278,6 @@
             if cache_loc["batch_manager"].exists():
                 self._batch_manager = _BatchManager.from_json(
                     cache_loc["batch_manager"]
->>>>>>> 2fa6e771
                 )
             self._logger.info("💾 Load pipeline from cache")
 
@@ -695,11 +644,7 @@
                 step, dag.get_step_predecessors(step_name)
             )
             steps[step_name] = batch_manager_step
-<<<<<<< HEAD
-        return cls(steps)
-=======
         return cls(steps, seq_no_step, last_batch_received)
->>>>>>> 2fa6e771
 
     def _model_dump(self, obj: Any, **kwargs: Any) -> Dict[str, Any]:
         """Dumps the content of the `_BatchManager` to a dictionary.
@@ -711,15 +656,11 @@
         Returns:
             Dict[str, Any]: Internal representation of the `_BatchManager`.
         """
-<<<<<<< HEAD
-        return {name: step.dump() for name, step in self._steps.items()}
-=======
         return {
             "steps": {name: step.dump() for name, step in self._steps.items()},
             "step_seq_no": self._seq_no_step,
             "last_batch_received": self._last_batch_received,
         }
->>>>>>> 2fa6e771
 
     @classmethod
     def from_dict(cls, data: Dict[str, Any]) -> "_BatchManager":
@@ -736,14 +677,10 @@
         # Also there is only one type of _BatchManagerStep, so we can call it directly instead of generically
         # via _get_class
         return cls(
-<<<<<<< HEAD
-            {name: _BatchManagerStep.from_dict(step) for name, step in data.items()}
-=======
             {
                 name: _BatchManagerStep.from_dict(step)
                 for name, step in data["steps"].items()
             },
             data["step_seq_no"],
             data["last_batch_received"],
->>>>>>> 2fa6e771
         )