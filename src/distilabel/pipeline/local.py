# Copyright 2023-present, Argilla, Inc.
#
# Licensed under the Apache License, Version 2.0 (the "License");
# you may not use this file except in compliance with the License.
# You may obtain a copy of the License at
#
#     http://www.apache.org/licenses/LICENSE-2.0
#
# Unless required by applicable law or agreed to in writing, software
# distributed under the License is distributed on an "AS IS" BASIS,
# WITHOUT WARRANTIES OR CONDITIONS OF ANY KIND, either express or implied.
# See the License for the specific language governing permissions and
# limitations under the License.

import json
import multiprocessing as mp
from pathlib import Path
from typing import TYPE_CHECKING, Any, Dict, Iterator, Optional, Set, cast

from distilabel.pipeline.base import BasePipeline, _Batch, _BatchManager
from distilabel.pipeline.step.base import Step

if TYPE_CHECKING:
    from multiprocessing.managers import SyncManager
    from multiprocessing.pool import Pool
    from os import PathLike
    from queue import Queue

    from distilabel.pipeline.step.base import GeneratorStep, GlobalStep
    from distilabel.pipeline.step.typing import StepInput


class Pipeline(BasePipeline):
    """Local pipeline implementation using `multiprocessing`."""

    def run(self, parameters: Optional[Dict[str, Dict[str, Any]]] = None) -> None:
        """Runs the pipeline.

        Args:
            parameters: a dictionary containing the runtime parameters for each step.
                The keys are the step names and the values are dictionaries in which the
                keys are the parameter names (defined in the `process` method of the step)
                and the values are the parameter values.
        """
        super().run(parameters)

        leaf_steps_received_last_batch = {
            step_name: False for step_name in self.dag.leaf_steps
        }

        self._logger.info("📝 Writing buffer to ./data.jsonl")
        write_buffer = _WriteBuffer(
            path=self._cache_dir / "data.jsonl", leaf_steps=self.dag.leaf_steps
        )
        batch_manager = _BatchManager.from_dag(self.dag)

        ctx = mp.get_context("forkserver")
        with ctx.Manager() as manager, ctx.Pool(mp.cpu_count()) as pool:
            output_queue: "Queue[_Batch]" = manager.Queue()
            self._run_steps_in_loop(pool, manager, output_queue)

            self._request_initial_batches()

            # TODO: write code for handling output batch to new method and write unit test
            while True:
                batch = output_queue.get()

                for step_name in self.dag.get_step_successors(batch.step_name):
                    if batches := batch_manager.add_batch(
                        to_step=step_name, batch=batch
                    ):
                        new_batch = _Batch.from_batches(step_name, batches)
                        self._send_batch_to_step(new_batch)

                # If step is generator and previous batch was not the last one, then request
                # next batch to the generator step
                if not batch.last_batch:
                    step = self.dag.get_step(batch.step_name)["step"]
                    if step.is_generator:
                        self._send_batch_to_step(batch.next_batch())

                if batch.step_name in self.dag.leaf_steps:
                    write_buffer.add_batch(batch.step_name, batch)

                    if batch.last_batch:
                        leaf_steps_received_last_batch[batch.step_name] = True

                    # All the leaf steps have processed the last batch, stop the generation
                    if all(leaf_steps_received_last_batch.values()):
                        break

    def _request_initial_batches(self) -> None:
        """Requests the initial batches to the generator steps."""
        for step_name in self.dag.root_steps:
            batch = _Batch(seq_no=0, step_name=step_name, last_batch=False)
            self._send_batch_to_step(batch)

    def _send_batch_to_step(self, batch: "_Batch") -> None:
        """Sends a batch to the input queue of a step.

        Args:
            batch: The batch to send.
        """
        input_queue = self.dag.get_step(batch.step_name)["input_queue"]
        input_queue.put(batch)

    def _run_steps_in_loop(
        self, pool: "Pool", manager: "SyncManager", output_queue: "Queue[_Batch]"
    ) -> None:
        """Using the `pool`, runs the steps in the DAG in an infinite loop waiting for
        input batches and sending the output batches to the `output_queue`.

        Each `Step` is wrapped in a `_ProcessWrapper`, which will handle the lifecycle of
        the `Step` and the communication with the `input_queue` and `output_queue`. The
        `_ProcessWrapper.run` method is the target function of the process.

        Args:
            pool: The pool of processes.
            manager: The manager to create the queues.
            output_queue: The queue to send the output batches.
        """
        for step_name in self.dag:
            step = self.dag.get_step(step_name)["step"]
            input_queue = manager.Queue()
            self.dag.set_step_attr(step.name, "input_queue", input_queue)

            process_wrapper = _ProcessWrapper(
                step=step, input_queue=input_queue, output_queue=output_queue
            )

            pool.apply_async(process_wrapper.run, error_callback=self._error_callback)  # type: ignore

    def _error_callback(self, e: "_ProcessWrapperException") -> None:
        """Error callback that will be called when an error occurs in a `Step` process.

        Args:
            e: The `_ProcessWrapperException` containing the error message and the `Step`
                that raised the error.
        """
        # TODO: handle the errors in a better way
<<<<<<< HEAD
        # TODO: Save state of the pipeline at this stage
        print("ERROR", e)
=======
        self._logger.error(f"ERROR: {e}")
>>>>>>> 16a8b8f4


class _WriteBuffer:
    def __init__(self, path: "PathLike", leaf_steps: Set[str]) -> None:
        path = Path(path)
        # if path.exists() and not path.is_dir():
        #     raise ValueError(f"Path '{path}' already exists and is not a directory")
        self._path = path
        self._buffers: Dict[str, Any] = {step: None for step in leaf_steps}

    @property
    def is_full(self) -> bool:
        return all(self._buffers.values())

    def add_batch(self, step_name: str, batch: "_Batch") -> None:
        self._buffers[step_name] = batch.data
        if self.is_full:
            self._write()

    def _write(self) -> None:
        data = list(self._combine_batches())

        with open(self._path, "a") as f:
            for row in data:
                json.dump(row, f)
                f.write("\n")

        self._clean_buffers()

    def _combine_batches(self) -> Iterator[Dict[str, Any]]:
        for _, data in self._buffers.items():
            yield data[-1]

    def _clean_buffers(self) -> None:
        self._buffers = {step: None for step in self._buffers.keys()}


class _ProcessWrapperException(Exception):
    """Exception to be raised when an error occurs in the `Step` process.

    Attributes:
        message: The error message.
        step: The `Step` that raised the error.
    """

    def __init__(self, message: str, step: "Step") -> None:
        self.message = message
        self.step = step


class _ProcessWrapper:
    """Wrapper to run the `Step` in a separate process.

    Attributes:
        step: The step to run.
        input_queue: The queue to receive the input data.
        output_queue: The queue to send the output data.
    """

    def __init__(
        self, step: "Step", input_queue: "Queue[_Batch]", output_queue: "Queue[_Batch]"
    ) -> None:
        """Initializes the `_ProcessWrapper`.

        Args:
            step: The step to run.
            input_queue: The queue to receive the input data.
            output_queue: The queue to send the output data.
        """
        self.step = step
        self.input_queue = input_queue
        self.output_queue = output_queue

    def run(self) -> None:
        """The target function executed by the process. This function will also handle
        the step lifecycle, executing first the `load` function of the `Step` and then
        waiting to receive a batch from the `input_queue` that will be handled by the
        `process` method of the `Step`.
        """

        def _run() -> None:
            self.step.load()

            batch = self.input_queue.get()
            if self.step.is_generator:
                self._process_generator_step(batch)
            elif self.step.is_global:
                self._process_global_step(batch)
            else:
                while True:
                    self._process_non_generator_step(batch)
                    if batch.last_batch:
                        break
                    batch = self.input_queue.get()
            self.step._logger.info(f"🏁 Finished running step {self.step.name}")

        try:
            _run()
        except Exception as e:
            raise _ProcessWrapperException(str(e), self.step) from e

    def _process_generator_step(self, batch: _Batch) -> None:
        """Processes a batch in a generator step. It will call the `process` method of the
        step and send the output data to the `output_queue` and block until the next batch
        request is received (i.e. receiving an empty batch from the `input_queue`).

        If the `last_batch` attribute of the batch is `True`, the loop will stop and the
        process will finish.

        Args:
            batch: The batch to process.
        """
        step = cast("GeneratorStep", self.step)
        self.step._logger.info(
            f"🧬 Running generator step (one batch only) in {batch.step_name}"
        )
        for data, last_batch in step.process(**self.step._runtime_parameters):
            batch.data = [data]
            batch.last_batch = last_batch
            self.output_queue.put(batch)
            if batch.last_batch:
                return
            batch = self.input_queue.get()

    def _process_non_generator_step(self, batch: _Batch) -> None:
        """Processes a batch in a non-generator step. It will call the `process` method
        of the step and send the output data to the `output_queue`. It will take care of
        the case when the step has multiple inputs.

        Args:
            batch: The batch to process.
        """
        self.step._logger.info(f"📦 Running batch {batch.seq_no} in {batch.step_name}")
        if self.step.has_multiple_inputs:
            result = next(
                self.step.process(*batch.data, **self.step._runtime_parameters)
            )
        else:
            result = next(
                self.step.process(batch.data[0], **self.step._runtime_parameters)
            )
        self.step._logger.info(
            f"📨 {batch.step_name} sending batch{'' if batch.last_batch else (' ' + str(batch.seq_no))} to next step"
        )
        batch.data = [result]
        self.output_queue.put(batch)

    def _process_global_step(self, batch: _Batch) -> None:
        """Processes a batch in a global step. It will call the `process` method of the
        step and send the output data to the `output_queue`, but only whenever all the batches
        have been recieved, meaning that the `process` will recieve a single object with all
        the batches combined, and the `output_queue` will recieve a single batch with the
        output.

        Args:
            batch: The batch to process.
        """

        def _handle_inputs(batch: _Batch) -> "StepInput":
            if self.step.has_multiple_inputs:
                output = []
                for b in batch.data:
                    output.extend(b)
                return output
            return batch.data[0]

        step = cast("GlobalStep", self.step)
        global_input = _handle_inputs(batch=batch)

        if not batch.last_batch:
            while (batch := self.input_queue.get()).last_batch is False:
                global_input.extend(_handle_inputs(batch))
            global_input.extend(_handle_inputs(batch))

        self.step._logger.info(f"🌍 Running global step in {batch.step_name}")
        global_output = next(
            step.process(global_input, **self.step._runtime_parameters)
        )
        batch.data = [global_output]  # type: ignore
        self.output_queue.put(batch)<|MERGE_RESOLUTION|>--- conflicted
+++ resolved
@@ -138,12 +138,8 @@
                 that raised the error.
         """
         # TODO: handle the errors in a better way
-<<<<<<< HEAD
         # TODO: Save state of the pipeline at this stage
-        print("ERROR", e)
-=======
         self._logger.error(f"ERROR: {e}")
->>>>>>> 16a8b8f4
 
 
 class _WriteBuffer:
