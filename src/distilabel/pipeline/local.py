--- conflicted
+++ resolved
@@ -20,10 +20,6 @@
 import tblib
 
 from distilabel.distiset import create_distiset
-<<<<<<< HEAD
-from distilabel.llms.mixins.cuda_device_placement import CudaDevicePlacementMixin
-=======
->>>>>>> ed0f08ef
 from distilabel.pipeline.base import (
     BasePipeline,
 )
