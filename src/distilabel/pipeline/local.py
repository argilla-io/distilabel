# Copyright 2023-present, Argilla, Inc.
#
# Licensed under the Apache License, Version 2.0 (the "License");
# you may not use this file except in compliance with the License.
# You may obtain a copy of the License at
#
#     http://www.apache.org/licenses/LICENSE-2.0
#
# Unless required by applicable law or agreed to in writing, software
# distributed under the License is distributed on an "AS IS" BASIS,
# WITHOUT WARRANTIES OR CONDITIONS OF ANY KIND, either express or implied.
# See the License for the specific language governing permissions and
# limitations under the License.

import json
import multiprocessing as mp
import time
from pathlib import Path
from typing import (
    TYPE_CHECKING,
    Any,
    Dict,
    Iterator,
    Optional,
    Set,
    cast,
)

from distilabel.pipeline.base import BasePipeline, _Batch, _BatchManager
from distilabel.steps.base import Step

if TYPE_CHECKING:
    from multiprocessing.managers import DictProxy, SyncManager
    from multiprocessing.pool import Pool
    from os import PathLike
    from queue import Queue

    from distilabel.steps.base import GeneratorStep

_STEPS_LOADED_LOCK_KEY = "lock"
_STEPS_LOADED_KEY = "steps_loaded"
_STEPS_LOADED_ERROR_CODE = -1


class Pipeline(BasePipeline):
    """Local pipeline implementation using `multiprocessing`."""

    def run(self, parameters: Optional[Dict[str, Dict[str, Any]]] = None) -> None:
        """Runs the pipeline.

        Args:
            parameters: a dictionary containing the runtime parameters for each step.
                The keys are the step names and the values are dictionaries in which the
                keys are the parameter names (defined in the `process` method of the step)
                and the values are the parameter values.
        """
        super().run(parameters)

        leaf_steps_received_last_batch = {
            step_name: False for step_name in self.dag.leaf_steps
        }

        buffer_data_path = self._cache_filenames["data"]
        self._logger.info(f"📝 Writing buffer to {buffer_data_path}")
        write_buffer = _WriteBuffer(
            path=buffer_data_path, leaf_steps=self.dag.leaf_steps
        )
        if self._batch_manager is None:
            self._batch_manager = _BatchManager.from_dag(self.dag)

        ctx = mp.get_context("forkserver")
        with ctx.Manager() as manager, ctx.Pool(mp.cpu_count()) as pool:
            self.output_queue: "Queue[Any]" = manager.Queue()
            self.shared_info = manager.dict(
                **{_STEPS_LOADED_KEY: 0, _STEPS_LOADED_LOCK_KEY: manager.Lock()}
            )

            # Run the steps using the pool of processes
            self._run_steps_in_loop(pool, manager, self.output_queue, self.shared_info)

            # Wait for all the steps to be loaded correctly
            if not self._all_steps_loaded():
                return

            # TODO: Update this to run only on fresh _BAtchManager
            self._request_initial_batches()

            # TODO: write code for handling output batch to new method and write unit test
            while True:
                batch = self.output_queue.get()

                # If `None` is received, then stop the pipeline
                if batch is None:
                    break

                for step_name in self.dag.get_step_successors(batch.step_name):
                    for new_batch in self._batch_manager.add_batch(
                        to_step=step_name, batch=batch
                    ):
                        self._send_batch_to_step(new_batch)

                # If step is generator and previous batch was not the last one, then request
                # next batch to the generator step
                if not batch.last_batch:
                    step = self.dag.get_step(batch.step_name)["step"]
                    if step.is_generator:
                        self._send_batch_to_step(batch.next_batch())

                if batch.step_name in self.dag.leaf_steps:
                    write_buffer.add_batch(batch.step_name, batch)

                    if batch.last_batch:
                        leaf_steps_received_last_batch[batch.step_name] = True

                    # All the leaf steps have processed the last batch, stop the generation
                    if all(leaf_steps_received_last_batch.values()):
                        break

    def _all_steps_loaded(self) -> bool:
        """Waits for all the steps to load.

        Returns:
            `True` if all the steps have been loaded correctly, `False` otherwise.
        """
        self._logger.info("⏳ Waiting for all the steps to load...")
        while True:
            with self.shared_info[_STEPS_LOADED_LOCK_KEY]:
                steps_loaded = self.shared_info[_STEPS_LOADED_KEY]

                if steps_loaded == len(self.dag):
                    self._logger.info("✅ All the steps have been loaded!")
                    return True

                if steps_loaded == _STEPS_LOADED_ERROR_CODE:
                    self._logger.error("❌ Failed to load all the steps")
                    return False

                self._logger.info(f"⏳ Steps loaded: {steps_loaded}/{len(self.dag)}")

            time.sleep(5)

    def _request_initial_batches(self) -> None:
        """Requests the initial batches to the generator steps."""
        for step_name in self.dag.root_steps:
            batch = _Batch(seq_no=0, step_name=step_name, last_batch=False)
            self._send_batch_to_step(batch)

    def _send_batch_to_step(self, batch: "_Batch") -> None:
        """Sends a batch to the input queue of a step.

        Args:
            batch: The batch to send.
        """
        input_queue = self.dag.get_step(batch.step_name)["input_queue"]
        input_queue.put(batch)

    def _run_steps_in_loop(
        self,
        pool: "Pool",
        manager: "SyncManager",
        output_queue: "Queue[_Batch]",
        shared_info: "DictProxy[str, Any]",
    ) -> None:
        """Using the `pool`, runs the steps in the DAG in an infinite loop waiting for
        input batches and sending the output batches to the `output_queue`.

        Each `Step` is wrapped in a `_ProcessWrapper`, which will handle the lifecycle of
        the `Step` and the communication with the `input_queue` and `output_queue`. The
        `_ProcessWrapper.run` method is the target function of the process.

        Args:
            pool: The pool of processes.
            manager: The manager to create the queues.
            output_queue: The queue to send the output batches.
            shared_info: The shared information between the processes.
        """
        for step_name in self.dag:
            step = self.dag.get_step(step_name)["step"]
            input_queue = manager.Queue()
            self.dag.set_step_attr(step.name, "input_queue", input_queue)

            process_wrapper = _ProcessWrapper(
                step=step,
                input_queue=input_queue,
                output_queue=output_queue,
                shared_info=shared_info,
            )

            pool.apply_async(process_wrapper.run, error_callback=self._error_callback)  # type: ignore

    def _error_callback(self, e: "_ProcessWrapperException") -> None:
        """Error callback that will be called when an error occurs in a `Step` process.

        Args:
            e: The `_ProcessWrapperException` containing the error message and the `Step`
                that raised the error.
        """
<<<<<<< HEAD
        # TODO: handle the errors in a better way
        # TODO: Save state of the pipeline at this stage
        self._logger.error(f"ERROR: {e}")
=======
        if e.is_load_error:
            self._logger.error(f"Failed to load step '{e.step.name}': {e.message}")
        else:
            self._logger.error(
                f"An error occurred in step '{e.step.name}': {e.message}"
            )

        self._stop()

    def _stop(self) -> None:
        """Stops the pipeline execution. It will send `None` to the `output_queue` to
        notify the pipeline to stop, and set the `_STEPS_LOADED_KEY` to `_STEPS_LOADED_ERROR_CODE`
        for the pipeline to stop waiting for the steps to load.
        """
        self._logger.info("Stopping pipeline...")
        self.output_queue.put(None)
        with self.shared_info[_STEPS_LOADED_LOCK_KEY]:
            self.shared_info[_STEPS_LOADED_KEY] = _STEPS_LOADED_ERROR_CODE
>>>>>>> 06d3afb2


class _WriteBuffer:
    def __init__(self, path: "PathLike", leaf_steps: Set[str]) -> None:
        self._path = Path(path)
        if not self._path.exists():
            self._path.parent.mkdir(parents=True, exist_ok=True)
        self._buffers: Dict[str, Any] = {step: None for step in leaf_steps}

    @property
    def is_full(self) -> bool:
        return all(self._buffers.values())

    def add_batch(self, step_name: str, batch: "_Batch") -> None:
        self._buffers[step_name] = batch.data
        if self.is_full:
            self._write()

    def _write(self) -> None:
        data = list(self._combine_batches())

        with open(self._path, "a") as f:
            for rows in data:
                for row in rows:
                    json.dump(row, f)
                    f.write("\n")

        self._clean_buffers()

    def _combine_batches(self) -> Iterator[Dict[str, Any]]:
        for _, data in self._buffers.items():
            yield data[-1]

    def _clean_buffers(self) -> None:
        self._buffers = {step: None for step in self._buffers.keys()}


class _ProcessWrapperException(Exception):
    """Exception to be raised when an error occurs in the `Step` process.

    Attributes:
        message: The error message.
        step: The `Step` that raised the error.
        code: The error code.
    """

    def __init__(self, message: str, step: "Step", code: int) -> None:
        self.message = message
        self.step = step
        self.code = code

    @classmethod
    def create_load_error(
        cls, message: str, step: "Step"
    ) -> "_ProcessWrapperException":
        """Creates a `_ProcessWrapperException` for a load error.

        Args:
            message: The error message.
            step: The `Step` that raised the error.

        Returns:
            The `_ProcessWrapperException` instance.
        """
        return cls(message, step, 1)

    @property
    def is_load_error(self) -> bool:
        """Whether the error is a load error.

        Returns:
            `True` if the error is a load error, `False` otherwise.
        """
        return self.code == 1


class _ProcessWrapper:
    """Wrapper to run the `Step` in a separate process.

    Attributes:
        step: The step to run.
        input_queue: The queue to receive the input data.
        output_queue: The queue to send the output data.
        shared_info: The shared information between the processes.
    """

    def __init__(
        self,
        step: "Step",
        input_queue: "Queue[_Batch]",
        output_queue: "Queue[_Batch]",
        shared_info: "DictProxy[str, Any]",
    ) -> None:
        """Initializes the `_ProcessWrapper`.

        Args:
            step: The step to run.
            input_queue: The queue to receive the input data.
            output_queue: The queue to send the output data.
            shared_info: The shared information between the processes.
        """
        self.step = step
        self.input_queue = input_queue
        self.output_queue = output_queue
        self.shared_info = shared_info

    def run(self) -> None:
        """The target function executed by the process. This function will also handle
        the step lifecycle, executing first the `load` function of the `Step` and then
        waiting to receive a batch from the `input_queue` that will be handled by the
        `process` method of the `Step`.
        """

        try:
            self.step.load()
        except Exception as e:
            raise _ProcessWrapperException.create_load_error(str(e), self.step) from e

        self._notify_load()

        if self.step.is_generator:
            self._generator_step_process_loop()
        else:
            self._non_generator_process_loop()

        self.step._logger.info(f"🏁 Finished running step '{self.step.name}'")

    def _notify_load(self) -> None:
        """Notifies that the step has finished executing its `load` function successfully."""
        with self.shared_info["lock"]:
            self.shared_info[_STEPS_LOADED_KEY] += 1

    def _generator_step_process_loop(self) -> None:
        """Runs the process loop for a generator step. It will call the `process` method
        of the step and send the output data to the `output_queue` and block until the next
        batch request is received (i.e. receiving an empty batch from the `input_queue`).

        If the `last_batch` attribute of the batch is `True`, the loop will stop and the
        process will finish.

        Raises:
            _ProcessWrapperException: If an error occurs during the execution of the
                `process` method.
        """
        step = cast("GeneratorStep", self.step)

        batch = self.input_queue.get()

        self.step._logger.info(
            f"🧬 Starting yielding batches from generator step '{self.step.name}'"
        )

        try:
            for data, last_batch in step.process_applying_mappings():
                batch.data = [data]
                batch.last_batch = last_batch
                self._send_batch(batch)
                if batch.last_batch:
                    return
                batch = self.input_queue.get()
        except Exception as e:
            raise _ProcessWrapperException(str(e), self.step, 2) from e

    def _non_generator_process_loop(self) -> None:
        """Runs the process loop for a non-generator step. It will call the `process`
        method of the step and send the output data to the `output_queue` and block until
        the next batch is received from the `input_queue`. If the `last_batch` attribute
        of the batch is `True`, the loop will stop and the process will finish.

        If an error occurs during the execution of the `process` method and the step is
        global, the process will raise a `_ProcessWrapperException`. If the step is not
        global, the process will log the error and send an empty batch to the `output_queue`.

        Raises:
            _ProcessWrapperException: If an error occurs during the execution of the
                `process` method and the step is global.
        """
        while True:
            batch = self.input_queue.get()
            self.step._logger.info(
                f"📦 Processing batch {batch.seq_no} in '{batch.step_name}'"
            )
            try:
                if self.step.has_multiple_inputs:
                    result = next(self.step.process_applying_mappings(*batch.data))
                else:
                    result = next(self.step.process_applying_mappings(batch.data[0]))
            except Exception as e:
                if self.step.is_global:
                    raise _ProcessWrapperException(
                        message=str(e), step=self.step, code=2
                    ) from e

                # if the step is not global then we can skip the batch which means sending
                # an empty batch to the output queue
                self.step._logger.warning(
                    f"⚠️ Processing batch {batch.seq_no} with step '{self.step.name}' failed:"
                    f" {e}. Sending empty batch..."
                )
                result = []

            batch.data = [result]
            self._send_batch(batch)

            if batch.last_batch:
                break

    def _send_batch(self, batch: _Batch) -> None:
        """Sends a batch to the `output_queue`."""
        self.step._logger.info(
            f"📨 Step '{batch.step_name}' sending batch {batch.seq_no} to output queue"
        )
        self.output_queue.put(batch)<|MERGE_RESOLUTION|>--- conflicted
+++ resolved
@@ -195,11 +195,6 @@
             e: The `_ProcessWrapperException` containing the error message and the `Step`
                 that raised the error.
         """
-<<<<<<< HEAD
-        # TODO: handle the errors in a better way
-        # TODO: Save state of the pipeline at this stage
-        self._logger.error(f"ERROR: {e}")
-=======
         if e.is_load_error:
             self._logger.error(f"Failed to load step '{e.step.name}': {e.message}")
         else:
@@ -218,7 +213,6 @@
         self.output_queue.put(None)
         with self.shared_info[_STEPS_LOADED_LOCK_KEY]:
             self.shared_info[_STEPS_LOADED_KEY] = _STEPS_LOADED_ERROR_CODE
->>>>>>> 06d3afb2
 
 
 class _WriteBuffer:
