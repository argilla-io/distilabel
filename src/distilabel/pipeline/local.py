# Copyright 2023-present, Argilla, Inc.
#
# Licensed under the Apache License, Version 2.0 (the "License");
# you may not use this file except in compliance with the License.
# You may obtain a copy of the License at
#
#     http://www.apache.org/licenses/LICENSE-2.0
#
# Unless required by applicable law or agreed to in writing, software
# distributed under the License is distributed on an "AS IS" BASIS,
# WITHOUT WARRANTIES OR CONDITIONS OF ANY KIND, either express or implied.
# See the License for the specific language governing permissions and
# limitations under the License.

import multiprocessing as mp
import signal
import time
from pathlib import Path
from typing import (
    TYPE_CHECKING,
    Any,
    Dict,
    List,
    Optional,
    Set,
    cast,
)

import pyarrow as pa
import pyarrow.parquet as pq

from distilabel.pipeline.base import BasePipeline, _Batch, _BatchManager
from distilabel.steps.base import Step

if TYPE_CHECKING:
    from multiprocessing.managers import DictProxy, SyncManager
    from multiprocessing.pool import Pool
    from os import PathLike
    from queue import Queue

    from distilabel.steps.base import GeneratorStep

_STEPS_LOADED_LOCK_KEY = "lock"
_STEPS_LOADED_KEY = "steps_loaded"
_STEPS_LOADED_ERROR_CODE = -1


class Pipeline(BasePipeline):
    """Local pipeline implementation using `multiprocessing`."""

    def run(self, parameters: Optional[Dict[str, Dict[str, Any]]] = None) -> None:
        """Runs the pipeline.

        Args:
            parameters: a dictionary containing the runtime parameters for each step.
                The keys are the step names and the values are dictionaries in which the
                keys are the parameter names (defined in the `process` method of the step)
                and the values are the parameter values.
        """
        self._handle_keyboard_interrupt()
        super().run(parameters)

        leaf_steps_received_last_batch = {
            step_name: False for step_name in self.dag.leaf_steps
        }

<<<<<<< HEAD
        buffer_data_path = self._cache_filenames["data"]
=======
        buffer_data_path = self._cache_location["data"]
>>>>>>> 2fa6e771
        self._logger.info("📝 Writing buffer to cache folder")
        write_buffer = _WriteBuffer(
            path=buffer_data_path, leaf_steps=self.dag.leaf_steps
        )
        if self._batch_manager is None:
            self._batch_manager = _BatchManager.from_dag(self.dag)

        ctx = mp.get_context("forkserver")
        with ctx.Manager() as manager, ctx.Pool(mp.cpu_count()) as pool:
            self.output_queue: "Queue[Any]" = manager.Queue()
            self.shared_info = self._create_shared_info_dict(manager)

            # Run the steps using the pool of processes
            if not self._batch_manager.can_generate():
                return  # TODO: Return distiset
            self._run_steps_in_loop(pool, manager, self.output_queue, self.shared_info)

            # Wait for all the steps to be loaded correctly
            if not self._all_steps_loaded():
                return

            # TODO: this class must start from whatever was obtained from the root step
            self._request_initial_batches()

            # TODO: write code for handling output batch to new method and write unit test
            while self._batch_manager.can_generate():
                batch = self.output_queue.get()

                # If `None` is received, then stop the pipeline
                if batch is None:
                    break

                self._batch_manager.register_batch(batch)

                for step_name in self.dag.get_step_successors(batch.step_name):
                    for new_batch in self._batch_manager.add_batch(
<<<<<<< HEAD
                        to_step=step_name, batch=batch
=======
                        to_step=step_name, batch=batch, callback=lambda: self._cache()
>>>>>>> 2fa6e771
                    ):
                        self._send_batch_to_step(new_batch)

                # If step is generator and previous batch was not the last one, then request
                # next batch to the generator step
                if not batch.last_batch:
                    step = self.dag.get_step(batch.step_name)["step"]
                    if step.is_generator:
                        self._send_batch_to_step(batch.next_batch())

                if batch.step_name in self.dag.leaf_steps:
                    write_buffer.add_batch(batch.step_name, batch)

                    if batch.last_batch:
                        leaf_steps_received_last_batch[batch.step_name] = True

                    # All the leaf steps have processed the last batch, stop the generation
                    if all(leaf_steps_received_last_batch.values()):
                        break

            pool.close()
            pool.join()

    def _create_shared_info_dict(self, manager: "SyncManager") -> "DictProxy[str, Any]":
        """Creates the shared information dictionary to be used by the processes.

        Args:
            manager: The manager to create the shared information.

        Returns:
            The shared information dictionary.
        """
        return manager.dict(
            **{_STEPS_LOADED_KEY: 0, _STEPS_LOADED_LOCK_KEY: manager.Lock()}
        )

    def _all_steps_loaded(self) -> bool:
        """Waits for all the steps to load.

        Returns:
            `True` if all the steps have been loaded correctly, `False` otherwise.
        """
        self._logger.info("⏳ Waiting for all the steps to load...")
        while True:
            with self.shared_info[_STEPS_LOADED_LOCK_KEY]:
                steps_loaded = self.shared_info[_STEPS_LOADED_KEY]

                if steps_loaded == len(self.dag):
                    self._logger.info("✅ All the steps have been loaded!")
                    return True

                if steps_loaded == _STEPS_LOADED_ERROR_CODE:
                    self._logger.error("❌ Failed to load all the steps")
                    return False

                self._logger.info(f"⏳ Steps loaded: {steps_loaded}/{len(self.dag)}")

            time.sleep(5)

    def _request_initial_batches(self) -> None:
        """Requests the initial batches to the generator steps."""
        # TODO: This block has to be reviewed, not properly cached
        for step in self._batch_manager._steps.values():
            for batch in step.get_batches():
                self._send_batch_to_step(batch)

        for step_name in self.dag.root_steps:
            seq_no = self._batch_manager._seq_no_step[step_name]
            batch = _Batch(seq_no=seq_no, step_name=step_name, last_batch=False)
            self._send_batch_to_step(batch)

    def _send_batch_to_step(self, batch: "_Batch") -> None:
        """Sends a batch to the input queue of a step.

        Args:
            batch: The batch to send.
        """
        input_queue = self.dag.get_step(batch.step_name)["input_queue"]
        input_queue.put(batch)

    def _run_steps_in_loop(
        self,
        pool: "Pool",
        manager: "SyncManager",
        output_queue: "Queue[_Batch]",
        shared_info: "DictProxy[str, Any]",
    ) -> None:
        """Using the `pool`, runs the steps in the DAG in an infinite loop waiting for
        input batches and sending the output batches to the `output_queue`.

        Each `Step` is wrapped in a `_ProcessWrapper`, which will handle the lifecycle of
        the `Step` and the communication with the `input_queue` and `output_queue`. The
        `_ProcessWrapper.run` method is the target function of the process.

        Args:
            pool: The pool of processes.
            manager: The manager to create the queues.
            output_queue: The queue to send the output batches.
            shared_info: The shared information between the processes.
        """
        for step_name in self.dag:
            step = self.dag.get_step(step_name)["step"]
            input_queue = manager.Queue()
            self.dag.set_step_attr(step.name, "input_queue", input_queue)

            process_wrapper = _ProcessWrapper(
                step=step,
                input_queue=input_queue,
                output_queue=output_queue,
                shared_info=shared_info,
            )

<<<<<<< HEAD
            pool.apply_async(
                process_wrapper.run,
                error_callback=self._error_callback,
                callback=lambda _: self._cache(),
            )  # type: ignore
=======
            pool.apply_async(process_wrapper.run, error_callback=self._error_callback)
>>>>>>> 2fa6e771

    def _error_callback(self, e: "_ProcessWrapperException") -> None:
        """Error callback that will be called when an error occurs in a `Step` process.

        Args:
            e: The `_ProcessWrapperException` containing the error message and the `Step`
                that raised the error.
        """
        if e.is_load_error:
            self._logger.error(f"Failed to load step '{e.step.name}': {e.message}")
            self._cache()
            self._stop()
            return

        # if the step is global, is not in the last trophic level and has no successors,
        # then we can ignore the error and continue executing the pipeline
        if (
            e.step.is_global
            and not self.dag.step_in_last_trophic_level(e.step.name)
            and list(self.dag.get_step_successors(e.step.name)) == []
        ):
            self._logger.error(
                f"An error occurred when running global step '{e.step.name}' with no"
                f" successors and not in the last trophic level. Pipeline execution can"
                f" continue. Error will be ignored: {e.message}"
            )
<<<<<<< HEAD
=======
            self._cache()
            return

        self._logger.error(f"An error occurred in step '{e.step.name}': {e.message}")
>>>>>>> 2fa6e771
        self._cache()
        self._stop()

    def _stop(self) -> None:
        """Stops the pipeline execution. It will send `None` to the `output_queue` to
        notify the pipeline to stop, and set the `_STEPS_LOADED_KEY` to `_STEPS_LOADED_ERROR_CODE`
        for the pipeline to stop waiting for the steps to load.
        """
        self._logger.info("Stopping pipeline...")
        self.output_queue.put(None)
        with self.shared_info[_STEPS_LOADED_LOCK_KEY]:
            self.shared_info[_STEPS_LOADED_KEY] = _STEPS_LOADED_ERROR_CODE

    def _handle_keyboard_interrupt(self) -> None:
        """Handles KeyboardInterrupt signal sent during the Pipeline.run method.

        It will try to call self._stop (if the pipeline didn't started yet, it won't
        have any effect), and if the pool is already started, will close it before exiting
        the program.
        """
        try:
            self._stop()
        except Exception:
            # Errors like the output_queue not created yet
            pass

        pool: Optional[mp.Pool] = None

        def signal_handler(signumber: int, frame: Any) -> None:
            if pool is not None:
                pool.close()
            self._logger.error("🚨 Ctrl+c signal called, stopping the Pipeline")
            exit(1)

        signal.signal(signal.SIGINT, signal_handler)


class _WriteBuffer:
    """Class in charge of sending the batched contents to a buffer and writing
    those to files under a given folder.

    As batches are received, they are added to the buffer and once each buffer
    is full, the content is written to a parquet file.
    """

    _type_map: Dict[type, pa.DataType] = {
        int: pa.int64(),
        float: pa.float64(),
        str: pa.string(),
    }

    def __init__(self, path: "PathLike", leaf_steps: Set[str]) -> None:
<<<<<<< HEAD
        """
        Args:
            path (PathLike): Folder where the files will be written, the idea
                is for this path to be in the cache folder under /data.
            leaf_steps (Set[str]): Leaf steps from the dag of the pipeline.

        Raises:
            ValueError: If the path is not a directory.
        """
        self._path = Path(path)
        if not self._path.is_dir():
            raise ValueError(f"The path should be a directory, not a file: {path}")
        if not self._path.exists():
            self._path.mkdir(parents=True, exist_ok=True)
=======
        path = Path(path)
        if path.suffix == "":
            path = path / "data.jsonl"
        self._path = path
        if not self._path.exists():
            self._path.parent.mkdir(parents=True, exist_ok=True)
>>>>>>> 2fa6e771
        self._buffers: Dict[str, Any] = {step: None for step in leaf_steps}
        self._writers: Dict[str, pq.ParquetWriter] = {}

    def _get_filename(self, step_name: str) -> str:
        """Creates the filename for the step.

        Args:
            step_name (str): Name of the step to which the data pertains.

        Returns:
            Filename for the step.
        """
        return self._path / f"{step_name}.parquet"

    def is_full(self, step_name: str) -> bool:
        """Checks the buffers that are full so that those can be written to the file.

        Returns:
            Whether the buffer is full.
        """
        return bool(self._buffers[step_name])

    def add_batch(self, step_name: str, batch: "_Batch") -> None:
        """Adds a batch to the buffer and writes the buffer to the file if it's full.

        Args:
            step_name (str): Name of the step to which the data pertains.
            batch (_Batch): Batch to add to the buffer.
        """
        self._buffers[step_name] = batch.data
        if self.is_full(step_name):
            self._write(step_name)

    def _write(self, step_name: str) -> None:
        """Writes the content to the file and cleans the buffer.

        Args:
            step_name (str): Name of the step to which the data pertains.
        """
        # TODO: The parquet files should be rotated to different files up to a given size.
        data = self._buffers[step_name]
        writer = self._get_writer(step_name, data)
        for batch in data:
            arrow_batch = pa.RecordBatch.from_pylist(batch)
            writer.write_batch(arrow_batch)

        self._clean_buffer(step_name)

    def _get_writer(
        self, step_name: str, batch_data: List[List[Dict[str, Any]]]
    ) -> pq.ParquetWriter:
        if writer := self._writers.get(step_name):
            return writer
        else:
            filename = self._get_filename(step_name)
            # Get the table schema from the first record in the batch's data.
            schema = pa.schema(
                [
                    pa.field(key, self._type_map[type(value)])
                    for key, value in batch_data[0][0].items()
                ]
            )
            writer = pq.ParquetWriter(filename, schema)
            self._writers[step_name] = writer
            return writer

    def _clean_buffer(self, step_name: str) -> None:
        """Cleans the buffer by setting it's content to None.

        Args:
            step_name (str): The name of the buffer to clean.
        """
        buffs = {}
        for step, data in self._buffers.items():
            if step_name == step:
                buffs[step] = None
            else:
                buffs[step] = data
        self._buffers = buffs

    def close(self) -> None:
        for writer in self._writers.values():
            writer.close()

    # def _combine_batches(self) -> Iterator[Dict[str, Any]]:
    #     for _, data in self._buffers.items():
    #         print("DATA", data)
    #         yield data[-1]


class _ProcessWrapperException(Exception):
    """Exception to be raised when an error occurs in the `Step` process.

    Attributes:
        message: The error message.
        step: The `Step` that raised the error.
        code: The error code.
    """

    def __init__(self, message: str, step: "Step", code: int) -> None:
        self.message = message
        self.step = step
        self.code = code

    @classmethod
    def create_load_error(
        cls, message: str, step: "Step"
    ) -> "_ProcessWrapperException":
        """Creates a `_ProcessWrapperException` for a load error.

        Args:
            message: The error message.
            step: The `Step` that raised the error.

        Returns:
            The `_ProcessWrapperException` instance.
        """
        return cls(message, step, 1)

    @property
    def is_load_error(self) -> bool:
        """Whether the error is a load error.

        Returns:
            `True` if the error is a load error, `False` otherwise.
        """
        return self.code == 1


class _ProcessWrapper:
    """Wrapper to run the `Step` in a separate process.

    Attributes:
        step: The step to run.
        input_queue: The queue to receive the input data.
        output_queue: The queue to send the output data.
        shared_info: The shared information between the processes.
    """

    def __init__(
        self,
        step: "Step",
        input_queue: "Queue[_Batch]",
        output_queue: "Queue[_Batch]",
        shared_info: "DictProxy[str, Any]",
    ) -> None:
        """Initializes the `_ProcessWrapper`.

        Args:
            step: The step to run.
            input_queue: The queue to receive the input data.
            output_queue: The queue to send the output data.
            shared_info: The shared information between the processes.
        """
        self.step = step
        self.input_queue = input_queue
        self.output_queue = output_queue
        self.shared_info = shared_info

    def run(self) -> None:
        """The target function executed by the process. This function will also handle
        the step lifecycle, executing first the `load` function of the `Step` and then
        waiting to receive a batch from the `input_queue` that will be handled by the
        `process` method of the `Step`.
        """

        try:
            self.step.load()
        except Exception as e:
            raise _ProcessWrapperException.create_load_error(str(e), self.step) from e

        self._notify_load()

        if self.step.is_generator:
            self._generator_step_process_loop()
        else:
            self._non_generator_process_loop()

        self.step._logger.info(f"🏁 Finished running step '{self.step.name}'")

    def _notify_load(self) -> None:
        """Notifies that the step has finished executing its `load` function successfully."""
        with self.shared_info["lock"]:
            self.shared_info[_STEPS_LOADED_KEY] += 1

    def _generator_step_process_loop(self) -> None:
        """Runs the process loop for a generator step. It will call the `process` method
        of the step and send the output data to the `output_queue` and block until the next
        batch request is received (i.e. receiving an empty batch from the `input_queue`).

        If the `last_batch` attribute of the batch is `True`, the loop will stop and the
        process will finish.

        Raises:
            _ProcessWrapperException: If an error occurs during the execution of the
                `process` method.
        """
        step = cast("GeneratorStep", self.step)

        try:
            batch = self.input_queue.get()
            offset = batch.seq_no * self.step.batch_size

            self.step._logger.info(
                f"🧬 Starting yielding batches from generator step '{self.step.name}'."
                f" Offset: {offset}"
            )

            for data, last_batch in step.process_applying_mappings(offset):
                batch.data = [data]
                batch.last_batch = last_batch
                self._send_batch(batch)
                if batch.last_batch:
                    return
                batch = self.input_queue.get()
        except Exception as e:
            raise _ProcessWrapperException(str(e), self.step, 2) from e

    def _non_generator_process_loop(self) -> None:
        """Runs the process loop for a non-generator step. It will call the `process`
        method of the step and send the output data to the `output_queue` and block until
        the next batch is received from the `input_queue`. If the `last_batch` attribute
        of the batch is `True`, the loop will stop and the process will finish.

        If an error occurs during the execution of the `process` method and the step is
        global, the process will raise a `_ProcessWrapperException`. If the step is not
        global, the process will log the error and send an empty batch to the `output_queue`.

        Raises:
            _ProcessWrapperException: If an error occurs during the execution of the
                `process` method and the step is global.
        """
        while True:
            batch = self.input_queue.get()
            self.step._logger.info(
                f"📦 Processing batch {batch.seq_no} in '{batch.step_name}'"
            )
            # `result` is initally an empty list so f `process` method raises an exception
            # an empty batch will be sent to the `output_queue`
            result = []
            try:
                if self.step.has_multiple_inputs:
                    result = next(self.step.process_applying_mappings(*batch.data))
                else:
                    result = next(self.step.process_applying_mappings(batch.data[0]))
            except Exception as e:
                if self.step.is_global:
                    raise _ProcessWrapperException(str(e), self.step, 2) from e

                # if the step is not global then we can skip the batch which means sending
                # an empty batch to the output queue
                self.step._logger.warning(
                    f"⚠️ Processing batch {batch.seq_no} with step '{self.step.name}' failed:"
                    f" {e}. Sending empty batch..."
                )
            finally:
                batch.data = [result]
                self._send_batch(batch)

            if batch.last_batch:
                break

    def _send_batch(self, batch: _Batch) -> None:
        """Sends a batch to the `output_queue`."""
        self.step._logger.info(
            f"📨 Step '{batch.step_name}' sending batch {batch.seq_no} to output queue"
        )
        self.output_queue.put(batch)<|MERGE_RESOLUTION|>--- conflicted
+++ resolved
@@ -64,11 +64,7 @@
             step_name: False for step_name in self.dag.leaf_steps
         }
 
-<<<<<<< HEAD
-        buffer_data_path = self._cache_filenames["data"]
-=======
         buffer_data_path = self._cache_location["data"]
->>>>>>> 2fa6e771
         self._logger.info("📝 Writing buffer to cache folder")
         write_buffer = _WriteBuffer(
             path=buffer_data_path, leaf_steps=self.dag.leaf_steps
@@ -105,11 +101,7 @@
 
                 for step_name in self.dag.get_step_successors(batch.step_name):
                     for new_batch in self._batch_manager.add_batch(
-<<<<<<< HEAD
-                        to_step=step_name, batch=batch
-=======
                         to_step=step_name, batch=batch, callback=lambda: self._cache()
->>>>>>> 2fa6e771
                     ):
                         self._send_batch_to_step(new_batch)
 
@@ -222,15 +214,7 @@
                 shared_info=shared_info,
             )
 
-<<<<<<< HEAD
-            pool.apply_async(
-                process_wrapper.run,
-                error_callback=self._error_callback,
-                callback=lambda _: self._cache(),
-            )  # type: ignore
-=======
             pool.apply_async(process_wrapper.run, error_callback=self._error_callback)
->>>>>>> 2fa6e771
 
     def _error_callback(self, e: "_ProcessWrapperException") -> None:
         """Error callback that will be called when an error occurs in a `Step` process.
@@ -257,13 +241,10 @@
                 f" successors and not in the last trophic level. Pipeline execution can"
                 f" continue. Error will be ignored: {e.message}"
             )
-<<<<<<< HEAD
-=======
             self._cache()
             return
 
         self._logger.error(f"An error occurred in step '{e.step.name}': {e.message}")
->>>>>>> 2fa6e771
         self._cache()
         self._stop()
 
@@ -316,7 +297,6 @@
     }
 
     def __init__(self, path: "PathLike", leaf_steps: Set[str]) -> None:
-<<<<<<< HEAD
         """
         Args:
             path (PathLike): Folder where the files will be written, the idea
@@ -331,14 +311,6 @@
             raise ValueError(f"The path should be a directory, not a file: {path}")
         if not self._path.exists():
             self._path.mkdir(parents=True, exist_ok=True)
-=======
-        path = Path(path)
-        if path.suffix == "":
-            path = path / "data.jsonl"
-        self._path = path
-        if not self._path.exists():
-            self._path.parent.mkdir(parents=True, exist_ok=True)
->>>>>>> 2fa6e771
         self._buffers: Dict[str, Any] = {step: None for step in leaf_steps}
         self._writers: Dict[str, pq.ParquetWriter] = {}
 
