# Copyright 2023-present, Argilla, Inc.
#
# Licensed under the Apache License, Version 2.0 (the "License");
# you may not use this file except in compliance with the License.
# You may obtain a copy of the License at
#
#     http://www.apache.org/licenses/LICENSE-2.0
#
# Unless required by applicable law or agreed to in writing, software
# distributed under the License is distributed on an "AS IS" BASIS,
# WITHOUT WARRANTIES OR CONDITIONS OF ANY KIND, either express or implied.
# See the License for the specific language governing permissions and
# limitations under the License.

import logging
import multiprocessing as mp
import signal
import threading
import time
import traceback
from typing import TYPE_CHECKING, Any, Dict, List, Optional, Tuple, Union, cast

import tblib

from distilabel.distiset import create_distiset
from distilabel.llms.mixins import CudaDevicePlacementMixin
from distilabel.pipeline.base import (
    LAST_BATCH_SENT_FLAG,
    BasePipeline,
    _Batch,
    _BatchManager,
    _WriteBuffer,
)
from distilabel.pipeline.constants import (
    ROUTING_BATCH_FUNCTION_ATTR_NAME,
    STEP_ATTR_NAME,
)
from distilabel.steps.base import Step
from distilabel.utils.logging import setup_logging, stop_logging

if TYPE_CHECKING:
    from multiprocessing.managers import DictProxy, SyncManager
    from multiprocessing.pool import Pool
    from queue import Queue

    from distilabel.distiset import Distiset
    from distilabel.steps.base import GeneratorStep


_STEPS_LOADED_KEY = "steps_loaded"
_STEPS_LOADED_LOCK_KEY = "steps_loaded_lock"
_STEPS_LOADED_ERROR_CODE = -1
_CUDA_LLM_DEVICE_PLACEMENT_KEY = "cuda_llm_device_placement"
_CUDA_LLM_DEVICE_PLACEMENT_LOCK_KEY = "cuda_llm_device_placement_lock"

_STOP_CALLED = False
_STOP_CALLED_LOCK = threading.Lock()

_STEPS_LOADED = set()
_STEPS_LOADED_LOCK = threading.Lock()

_STEPS_FINISHED = set()
_STEPS_FINISHED_LOCK = threading.Lock()

_SUBPROCESS_EXCEPTION: Union[Exception, None] = None


<<<<<<< HEAD
# if platform.system() != "Windows":
#     _MULTIPROCESSING_CONTEXT = "forkserver"
# else:
#     _MULTIPROCESSING_CONTEXT = "spawn"

_MULTIPROCESSING_CONTEXT = "spawn"


=======
>>>>>>> 670bf5b3
def _init_worker(queue: "Queue[Any]") -> None:
    signal.signal(signal.SIGINT, signal.SIG_IGN)
    setup_logging(queue)


class Pipeline(BasePipeline):
    """Local pipeline implementation using `multiprocessing`."""

    def run(
        self,
        parameters: Optional[Dict[str, Dict[str, Any]]] = None,
        use_cache: bool = True,
    ) -> "Distiset":
        """Runs the pipeline.

        Args:
            parameters: A dictionary with the step name as the key and a dictionary with
                the runtime parameters for the step as the value. Defaults to `None`.
            use_cache: Whether to use the cache from previous pipeline runs. Defaults to
                `True`.

        Returns:
            The `Distiset` created by the pipeline.

        Raises:
            RuntimeError: If the pipeline fails to load all the steps.
        """
        log_queue = mp.Queue()
        # We must place the runtime parameters before calling setup_logging to ensure consistency
        super().run(parameters, use_cache)
        setup_logging(log_queue, filename=str(self._cache_location["log_file"]))  # type: ignore
        self._logger = logging.getLogger("distilabel.pipeline.local")

        if self._batch_manager is None:
            self._batch_manager = _BatchManager.from_dag(self.dag)

        # If the batch manager is not able to generate batches, that means that the loaded
        # `_BatchManager` from cache didn't have any remaining batches to process i.e.
        # the previous pipeline execution was completed successfully.
        if not self._batch_manager.can_generate():
            self._logger.info(
                "💾 Loaded batch manager from cache doesn't have any remaining data. Returning"
                " `Distiset` from cache data..."
            )
            stop_logging()
            return create_distiset(
                self._cache_location["data"],
                pipeline_path=self._cache_location["pipeline"],
                log_filename_path=self._cache_location["log_file"],
                enable_metadata=self._enable_metadata,
            )

        buffer_data_path = self._cache_location["data"]
        self._logger.info(f"📝 Pipeline data will be written to '{buffer_data_path}'")
        write_buffer = _WriteBuffer(buffer_data_path, self.dag.leaf_steps)

        num_processes = len(self.dag)
        ctx = mp.get_context()  # type: ignore
        with ctx.Manager() as manager, ctx.Pool(
            num_processes,
            initializer=_init_worker,
            initargs=(log_queue,),
        ) as pool:
            self.output_queue: "Queue[Any]" = manager.Queue()
            self.shared_info = self._create_shared_info_dict(manager)
            self._handle_keyboard_interrupt()

            # Run the steps using the pool of processes
            self._run_steps_in_loop(pool, manager, self.output_queue, self.shared_info)

            # Wait for all the steps to be loaded correctly
            if not self._all_steps_loaded():
                write_buffer.close()
                self._batch_manager = None
                stop_logging()
                raise RuntimeError(
                    "Failed to load all the steps. Could not run pipeline."
                ) from _SUBPROCESS_EXCEPTION

            # Send the "first" batches to the steps so the batches starts flowing through
            # the input queues and output queue
            self._request_initial_batches()

            # Start a loop to receive the output batches from the steps
            self._run_output_queue_loop_in_thread(write_buffer)

            # Send `None` to steps `input_queue`s just in case some step is still waiting
            self._notify_steps_to_stop()

            pool.close()
            pool.join()

        write_buffer.close()
        distiset = create_distiset(
            self._cache_location["data"],
            pipeline_path=self._cache_location["pipeline"],
            log_filename_path=self._cache_location["log_file"],
            enable_metadata=self._enable_metadata,
        )
        stop_logging()
        return distiset

    def _run_output_queue_loop_in_thread(self, write_buffer: "_WriteBuffer") -> None:
        """Runs the output queue loop in a separate thread to receive the output batches
        from the steps. This is done to avoid the signal handler to block the loop, which
        would prevent the pipeline from stopping correctly.

        Args:
            write_buffer: The write buffer to write the data from the leaf steps to disk.
        """
        thread = threading.Thread(target=self._output_queue_loop, args=(write_buffer,))
        thread.start()
        thread.join()

    def _notify_steps_to_stop(self) -> None:
        """Notifies the steps to stop their infinite running loop by sending `None` to
        their input queues."""
        for step_name in self.dag:
            if input_queue := self.dag.get_step(step_name).get("input_queue"):
                input_queue.put(None)

    def _output_queue_loop(self, write_buffer: "_WriteBuffer") -> None:
        """Loop to receive the output batches from the steps and manage the flow of the
        batches through the pipeline.

        Args:
            write_buffer: The write buffer to write the data from the leaf steps to disk.
        """
        while self._batch_manager.can_generate() and not _STOP_CALLED:  # type: ignore
            self._logger.debug("Waiting for output batch from step...")
            if (batch := self.output_queue.get()) is None:
                self._logger.debug("Received `None` from output queue. Breaking loop.")
                break

            if batch.step_name in self.dag.leaf_steps:
                write_buffer.add_batch(batch)

            # If `_STOP_CALLED` was set to `True` while waiting for the output queue, then
            # we need to handle the stop of the pipeline and break the loop to avoid
            # propagating the batches through the pipeline and making the stop process
            # slower.
            if _STOP_CALLED:
                self._handle_batch_on_stop(batch)
                break

            self._logger.debug(
                f"Received batch with seq_no {batch.seq_no} from step '{batch.step_name}'"
                f" from output queue: {batch}"
            )

            self._manage_batch_flow(batch)

        if _STOP_CALLED:
            self._handle_stop(write_buffer)

    def _manage_batch_flow(self, batch: "_Batch") -> None:
        """Checks if the step that generated the batch has more data in its buffer to
        generate a new batch. If there's data, then a new batch is sent to the step. If
        the step has no data in its buffer, then the predecessors generator steps are
        requested to send a new batch.

        Args:
            batch: The batch that was processed.
        """
        assert self._batch_manager, "Batch manager is not set"

        self._register_batch(batch)
        successors, route_to, routed = self._get_successors(batch)
        step = self._get_step_from_batch(batch)

        # Add the batch to the successors input buffers
        for successor in route_to:
            # Copy batch to avoid modifying the same reference in the batch manager
            batch_to_add = batch.copy() if len(route_to) > 1 else batch
            if routed:
                batch_to_add.batch_routed_to = route_to

            self._batch_manager.add_batch(successor, batch_to_add)

            # Check if the step is a generator and if there are successors that need data
            # from this step. This usually happens when the generator `batch_size` is smaller
            # than the `input_batch_size` of the successor steps.
            if (
                step.is_generator
                and step.name in self._batch_manager.step_empty_buffers(successor)
            ):
                last_batch = self._batch_manager.get_last_batch_sent(step.name)
                self._send_batch_to_step(last_batch.next_batch())  # type: ignore

            # If successor step has enough data in its buffer to create a new batch, then
            # send the batch to the step.
            if new_batch := self._batch_manager.get_batch(successor):
                self._send_batch_to_step(new_batch)

                # If `last_batch` was not routed to all the successors of the step, that
                # means that the batch was routed to specific steps using a routing function.
                # We have to send the `LAST_BATCH_SENT_FLAG` to the steps that the batch
                # was not routed to, so they can stop processing batches.
                not_routed_to = [s for s in successors if s not in route_to]
                if batch.last_batch and len(not_routed_to):
                    for step_name in not_routed_to:
                        self._send_last_batch_flag_to_step(step_name)

        if step.is_generator:
            return

        # Step ("this", the one from which the batch was received) has enough data on its
        # buffers to create a new batch
        if new_batch := self._batch_manager.get_batch(step.name):  # type: ignore
            self._send_batch_to_step(new_batch)
            return

        self._request_more_batches_if_needed(step)

        self._cache()

    def _register_batch(self, batch: "_Batch") -> None:
        """Registers a batch in the batch manager.

        Args:
            batch: The batch to register.
        """
        self._batch_manager.register_batch(batch)  # type: ignore
        self._logger.debug(
            f"Batch {batch.seq_no} from step '{batch.step_name}' registered in batch"
            " manager"
        )

    def _get_successors(self, batch: "_Batch") -> Tuple[List[str], List[str], bool]:
        """Gets the successors and the successors to which the batch has to be routed.

        Args:
            batch: The batch to which the successors will be determined.

        Returns:
            The successors, the successors to route the batch to, and whether the batch was
            routed using a routing function.
        """
        node = self.dag.get_step(batch.step_name)
        step: "Step" = node[STEP_ATTR_NAME]
        successors = list(self.dag.get_step_successors(step.name))  # type: ignore
        route_to = successors

        # Check if the step has a routing function to send the batch to specific steps
        if routing_batch_function := node.get(ROUTING_BATCH_FUNCTION_ATTR_NAME):
            route_to = routing_batch_function(batch, successors)
            successors_str = ", ".join(f"'{successor}'" for successor in route_to)
            self._logger.info(
                f"🚏 Using '{step.name}' routing function to send batch {batch.seq_no} to steps: {successors_str}"
            )

        return successors, route_to, route_to != successors

    def _get_step_from_batch(self, batch: "_Batch") -> "Step":
        """Gets the `Step` instance from a batch.

        Args:
            batch: The batch to get the step from.

        Returns:
            The `Step` instance.
        """
        return self.dag.get_step(batch.step_name)[STEP_ATTR_NAME]

    def _request_more_batches_if_needed(self, step: "Step") -> None:
        """Request more batches to the predecessors steps of `step` if needed.

        Args:
            step: The step of which it has to be checked if more batches are needed from
                its predecessors.
        """
        empty_buffers = self._batch_manager.step_empty_buffers(step.name)  # type: ignore
        for previous_step_name in empty_buffers:
            if previous_step_name not in self.dag.root_steps:
                continue

            last_batch = self._batch_manager.get_last_batch_sent(previous_step_name)  # type: ignore
            if last_batch is None:
                continue

            self._logger.debug(
                f"Step '{step.name}' input buffer for step '{previous_step_name}' is"
                " empty. Requesting new batch..."
            )
            self._send_batch_to_step(last_batch.next_batch())

    def _handle_stop(self, write_buffer: "_WriteBuffer") -> None:
        """Handles the stop of the pipeline execution, which will stop the steps from
        processing more batches and wait for the output queue to be empty, to not lose
        any data that was already processed by the steps before the stop was called.

        Args:
            write_buffer: The write buffer to write the data from the leaf steps to disk.
        """
        self._logger.debug("Handling stop of the pipeline execution...")

        # Send `None` to the input queues of all the steps to notify them to stop
        # processing batches.
        for step_name in self.dag:
            if input_queue := self.dag.get_step(step_name).get("input_queue"):
                while not input_queue.empty():
                    batch = input_queue.get()
                    self._batch_manager.add_batch(  # type: ignore
                        to_step=step_name, batch=batch, prepend=True
                    )
                    self._logger.debug(
                        f"Adding batch back to the batch manager: {batch}"
                    )
                input_queue.put(None)

        # Wait for the input queue to be empty, which means that all the steps finished
        # processing the batches that were sent before the stop flag.
        for step_name in self.dag:
            self._wait_step_input_queue_empty(step_name)

        # Consume the output queue until it's empty to not lose any data that was already
        # processed by the steps before stop was called.
        while not self.output_queue.empty():
            batch = self.output_queue.get()
            if batch.step_name in self.dag.leaf_steps:
                write_buffer.add_batch(batch)
            self._handle_batch_on_stop(batch)

        self._cache()

    def _handle_batch_on_stop(self, batch: "_Batch") -> None:
        """Handles a batch that was received from the output queue when the pipeline was
        stopped. It will add and register the batch in the batch manager.

        Args:
            batch: The batch to handle.
        """
        self._batch_manager.register_batch(batch)  # type: ignore
        step: "Step" = self.dag.get_step(batch.step_name)[STEP_ATTR_NAME]
        for successor in self.dag.get_step_successors(step.name):  # type: ignore
            self._batch_manager.add_batch(successor, batch)  # type: ignore

    def _wait_step_input_queue_empty(self, step_name: str) -> Union["Queue[Any]", None]:
        """Waits for the input queue of a step to be empty.

        Args:
            step_name: The name of the step.

        Returns:
            The input queue of the step if it's not loaded or finished, `None` otherwise.
        """
        if self._check_step_not_loaded_or_finished(step_name):
            return None

        if input_queue := self.dag.get_step(step_name).get("input_queue"):
            while input_queue.qsize() != 0:
                pass
            return input_queue

    def _create_shared_info_dict(self, manager: "SyncManager") -> "DictProxy[str, Any]":
        """Creates the shared information dictionary to be used by the processes.

        Args:
            manager: The manager to create the shared information.

        Returns:
            The shared information dictionary.
        """
        # TODO: not very important, but we could use a different lock for each matter
        return manager.dict(
            **{
                _STEPS_LOADED_KEY: manager.list(),
                _STEPS_LOADED_LOCK_KEY: manager.Lock(),
                _CUDA_LLM_DEVICE_PLACEMENT_KEY: manager.dict(**{}),
                _CUDA_LLM_DEVICE_PLACEMENT_LOCK_KEY: manager.Lock(),
            }
        )

    def _all_steps_loaded(self) -> bool:
        """Waits for all the steps to load.

        Returns:
            `True` if all the steps have been loaded correctly, `False` otherwise.
        """

        def _update_all_steps_loaded(steps_loaded: List[str]) -> None:
            with _STEPS_LOADED_LOCK:
                _STEPS_LOADED.update(steps_loaded)

        self._logger.info("⏳ Waiting for all the steps to load...")
        previous_message = None
        while not _STOP_CALLED:
            with self.shared_info[_STEPS_LOADED_LOCK_KEY]:
                steps_loaded = self.shared_info[_STEPS_LOADED_KEY]
                num_steps_loaded = (
                    len(steps_loaded)
                    if steps_loaded != [_STEPS_LOADED_ERROR_CODE]
                    else 0
                )
                self._logger.debug(f"Steps loaded: {steps_loaded}")

                message = f"⏳ Steps loaded: {num_steps_loaded}/{len(self.dag)}"
                if num_steps_loaded > 0 and message != previous_message:
                    self._logger.info(message)
                    previous_message = message

                if num_steps_loaded == len(self.dag):
                    self._logger.info("✅ All the steps have been loaded!")
                    _update_all_steps_loaded(steps_loaded)
                    return True

                if steps_loaded == [_STEPS_LOADED_ERROR_CODE]:
                    self._logger.error("❌ Failed to load all the steps")
                    _update_all_steps_loaded(steps_loaded)
                    return False

            time.sleep(2.5)

        return not _STOP_CALLED

    def _request_initial_batches(self) -> None:
        """Requests the initial batches to the generator steps."""
        assert self._batch_manager, "Batch manager is not set"

        for step in self._batch_manager._steps.values():
            if batch := step.get_batch():
                self._logger.debug(
                    f"Sending initial batch to '{step.step_name}' step: {batch}"
                )
                self._send_batch_to_step(batch)

        for step_name in self.dag.root_steps:
            seq_no = 0
            if last_batch := self._batch_manager.get_last_batch(step_name):
                seq_no = last_batch.seq_no + 1
            batch = _Batch(seq_no=seq_no, step_name=step_name, last_batch=False)
            self._logger.debug(
                f"Requesting initial batch to '{step_name}' generator step: {batch}"
            )
            self._send_batch_to_step(batch)

    def _send_batch_to_step(self, batch: "_Batch") -> None:
        """Sends a batch to the input queue of a step.

        Args:
            batch: The batch to send.
        """
        self._logger.debug(
            f"Setting batch {batch.seq_no} as last batch sent to '{batch.step_name}': {batch}"
        )
        self._batch_manager.set_last_batch_sent(batch)  # type: ignore

        self._logger.debug(
            f"Sending batch {batch.seq_no} to step '{batch.step_name}': {batch}"
        )
        input_queue = self.dag.get_step(batch.step_name)["input_queue"]
        input_queue.put(batch)

    def _send_last_batch_flag_to_step(self, step_name: str) -> None:
        batch = self._batch_manager.get_last_batch_sent(step_name)  # type: ignore
        if batch and batch.last_batch:
            return

        self._logger.debug(
            f"Sending `LAST_BATCH_SENT_FLAG` to '{step_name}' step to stop processing"
            " batches..."
        )
        input_queue = self.dag.get_step(step_name)["input_queue"]
        input_queue.put(LAST_BATCH_SENT_FLAG)
        self._batch_manager.set_last_batch_flag_sent_to(step_name)  # type: ignore

    def _run_steps_in_loop(
        self,
        pool: "Pool",
        manager: "SyncManager",
        output_queue: "Queue[_Batch]",
        shared_info: "DictProxy[str, Any]",
    ) -> None:
        """Using the `pool`, runs the steps in the DAG in an infinite loop waiting for
        input batches and sending the output batches to the `output_queue`.

        Each `Step` is wrapped in a `_ProcessWrapper`, which will handle the lifecycle of
        the `Step` and the communication with the `input_queue` and `output_queue`. The
        `_ProcessWrapper.run` method is the target function of the process.

        Args:
            pool: The pool of processes.
            manager: The manager to create the queues.
            output_queue: The queue to send the output batches.
            shared_info: The shared information between the processes.
        """
        for step_name in self.dag:
            step: "Step" = self.dag.get_step(step_name)[STEP_ATTR_NAME]
            input_queue = manager.Queue()
            self.dag.set_step_attr(step.name, "input_queue", input_queue)

            # Set `pipeline` to `None` as in some Python environments the pipeline is not
            # picklable and it will raise an error when trying to send the step to the process.
            # `TypeError: cannot pickle 'code' object`
            step.pipeline = None

            process_wrapper = _ProcessWrapper(
                step=step,
                input_queue=input_queue,
                output_queue=output_queue,
                shared_info=shared_info,
            )

            pool.apply_async(
                process_wrapper.run,
                callback=self._finished_callback,
                error_callback=self._error_callback,
            )  # type: ignore

    def _error_callback(self, e: BaseException) -> None:
        """Error callback that will be called when an error occurs in a `Step` process.

        Args:
            e: The exception raised by the process.
        """
        global _SUBPROCESS_EXCEPTION

        # First we check that the exception is a `_ProcessWrapperException`, otherwise, we
        # print it out and stop the pipeline, since some errors may be unhandled
        if not isinstance(e, _ProcessWrapperException):
            self._logger.error(f"❌ Failed with an unhandled exception: {e}")
            self._stop()
            return

        if e.is_load_error:
            self._logger.error(f"❌ Failed to load step '{e.step.name}': {e.message}")
            with self.shared_info[_STEPS_LOADED_LOCK_KEY]:
                self.shared_info[_STEPS_LOADED_KEY] = [_STEPS_LOADED_ERROR_CODE]
            _SUBPROCESS_EXCEPTION = e.subprocess_exception
            _SUBPROCESS_EXCEPTION.__traceback__ = tblib.Traceback.from_string(
                e.formatted_traceback
            ).as_traceback()
            return

        # If the step is global, is not in the last trophic level and has no successors,
        # then we can ignore the error and continue executing the pipeline
        if (
            e.step.is_global
            and not self.dag.step_in_last_trophic_level(e.step.name)
            and list(self.dag.get_step_successors(e.step.name)) == []
        ):
            self._logger.error(
                f"✋ An error occurred when running global step '{e.step.name}' with no"
                " successors and not in the last trophic level. Pipeline execution can"
                f" continue. Error will be ignored."
            )
            self._logger.error(f"Subprocess traceback:\n\n{e.formatted_traceback}")
            return

        # Global step with successors failed
        self._logger.error(f"An error occurred in global step '{e.step.name}'")
        self._logger.error(f"Subprocess traceback:\n\n{e.formatted_traceback}")
        self._cache()
        self._stop()

    def _finished_callback(self, step_name: str) -> None:
        """Callback that will be called when a `Step` process finishes.

        Args:
            step_name: The name of the step that finished.
        """
        with _STEPS_FINISHED_LOCK:
            _STEPS_FINISHED.add(step_name)

    def _check_step_not_loaded_or_finished(self, step_name: str) -> bool:
        """Checks if a step is not loaded or already finished.

        Args:
            step_name: The name of the step.

        Returns:
            `True` if the step is not loaded or already finished, `False` otherwise.
        """
        with _STEPS_LOADED_LOCK:
            if step_name not in _STEPS_LOADED:
                return True

        with _STEPS_FINISHED_LOCK:
            if step_name in _STEPS_FINISHED:
                return True

        return False

    def _stop(self) -> None:
        """Stops the pipeline execution. It will first send `None` to the input queues
        of all the steps and then wait until the output queue is empty i.e. all the steps
        finished processing the batches that were sent before the stop flag. Then it will
        send `None` to the output queue to notify the pipeline to stop."""

        global _STOP_CALLED

        with _STOP_CALLED_LOCK:
            if _STOP_CALLED:
                self._logger.warning(
                    "🛑 Stop has already been called. Ignoring subsequent calls and waiting"
                    " for the pipeline to finish..."
                )
                return
            _STOP_CALLED = True

        self._logger.debug(f"Steps loaded before calling `stop`: {_STEPS_LOADED}")
        self._logger.info(
            "🛑 Stopping pipeline. Waiting for steps to finish processing batches..."
        )
        self._logger.debug("Sending `None` to the output queue to notify stop...")
        self.output_queue.put(None)

    def _handle_keyboard_interrupt(self) -> None:
        """Handles KeyboardInterrupt signal sent during the Pipeline.run method.

        It will try to call self._stop (if the pipeline didn't started yet, it won't
        have any effect), and if the pool is already started, will close it before exiting
        the program.
        """

        def signal_handler(signumber: int, frame: Any) -> None:
            self._stop()

        signal.signal(signal.SIGINT, signal_handler)


class _ProcessWrapperException(Exception):
    """Exception to be raised when an error occurs in the `Step` process.

    Attributes:
        message: The error message.
        step: The `Step` that raised the error.
        code: The error code.
        subprocess_exception: The exception raised by the subprocess. Defaults to `None`.
    """

    def __init__(
        self,
        message: str,
        step: "Step",
        code: int,
        subprocess_exception: Optional[Exception] = None,
    ) -> None:
        self.message = message
        self.step = step
        self.code = code
        self.subprocess_exception = subprocess_exception
        self.formatted_traceback = "".join(
            traceback.format_exception(subprocess_exception)
        )

    @classmethod
    def create_load_error(
        cls,
        message: str,
        step: "Step",
        subprocess_exception: Optional[Exception] = None,
    ) -> "_ProcessWrapperException":
        """Creates a `_ProcessWrapperException` for a load error.

        Args:
            message: The error message.
            step: The `Step` that raised the error.
            subprocess_exception: The exception raised by the subprocess. Defaults to `None`.

        Returns:
            The `_ProcessWrapperException` instance.
        """
        return cls(message, step, 1, subprocess_exception)

    @property
    def is_load_error(self) -> bool:
        """Whether the error is a load error.

        Returns:
            `True` if the error is a load error, `False` otherwise.
        """
        return self.code == 1


class _ProcessWrapper:
    """Wrapper to run the `Step` in a separate process.

    Attributes:
        step: The step to run.
        input_queue: The queue to receive the input data.
        output_queue: The queue to send the output data.
        shared_info: The shared information between the processes.
    """

    def __init__(
        self,
        step: "Step",
        input_queue: "Queue[_Batch]",
        output_queue: "Queue[_Batch]",
        shared_info: "DictProxy[str, Any]",
    ) -> None:
        """Initializes the `_ProcessWrapper`.

        Args:
            step: The step to run.
            input_queue: The queue to receive the input data.
            output_queue: The queue to send the output data.
            shared_info: The shared information between the processes.
        """
        self.step = step
        self.input_queue = input_queue
        self.output_queue = output_queue
        self.shared_info = shared_info

        # If step is a task, and it's using a `CUDALLM`, then set the CUDA device map
        # and the lock for that map.
        if hasattr(self.step, "llm") and isinstance(
            self.step.llm, CudaDevicePlacementMixin
        ):
            self.step.llm.set_device_placement_info(
                llm_identifier=self.step.name,
                device_llm_placement_map=self.shared_info[
                    _CUDA_LLM_DEVICE_PLACEMENT_KEY
                ],
                device_llm_placement_lock=self.shared_info[
                    _CUDA_LLM_DEVICE_PLACEMENT_LOCK_KEY
                ],
            )

    def run(self) -> str:
        """The target function executed by the process. This function will also handle
        the step lifecycle, executing first the `load` function of the `Step` and then
        waiting to receive a batch from the `input_queue` that will be handled by the
        `process` method of the `Step`.

        Returns:
            The name of the step that was executed.
        """

        try:
            self.step.load()
            self.step._logger.debug(f"Step '{self.step.name}' loaded!")
        except Exception as e:
            raise _ProcessWrapperException.create_load_error(
                str(e), self.step, e
            ) from e

        self._notify_load()

        if self.step.is_generator:
            self._generator_step_process_loop()
        else:
            self._non_generator_process_loop()

        # Just in case `None` sentinel was sent
        try:
            self.input_queue.get(block=False)
        except Exception:
            pass

        self.step._logger.info(f"🏁 Finished running step '{self.step.name}'")

        return self.step.name  # type: ignore

    def _notify_load(self) -> None:
        """Notifies that the step has finished executing its `load` function successfully."""
        with self.shared_info[_STEPS_LOADED_LOCK_KEY]:
            self.shared_info[_STEPS_LOADED_KEY].append(self.step.name)

    def _generator_step_process_loop(self) -> None:
        """Runs the process loop for a generator step. It will call the `process` method
        of the step and send the output data to the `output_queue` and block until the next
        batch request is received (i.e. receiving an empty batch from the `input_queue`).

        If the `last_batch` attribute of the batch is `True`, the loop will stop and the
        process will finish.

        Raises:
            _ProcessWrapperException: If an error occurs during the execution of the
                `process` method.
        """
        step = cast("GeneratorStep", self.step)

        try:
            if (batch := self.input_queue.get()) is None:
                self.step._logger.info(
                    f"🛑 Stopping yielding batches from step '{self.step.name}'"
                )
                return

            offset = batch.seq_no * step.batch_size  # type: ignore

            self.step._logger.info(
                f"🧬 Starting yielding batches from generator step '{self.step.name}'."
                f" Offset: {offset}"
            )

            for data, last_batch in step.process_applying_mappings(offset=offset):
                batch.data = [data]
                batch.last_batch = last_batch
                self._send_batch(batch)

                if batch.last_batch:
                    return

                self.step._logger.debug(
                    f"Step '{self.step.name}' waiting for next batch request..."
                )
                if (batch := self.input_queue.get()) is None:
                    self.step._logger.info(
                        f"🛑 Stopping yielding batches from step '{self.step.name}'"
                    )
                    return
        except Exception as e:
            raise _ProcessWrapperException(str(e), self.step, 2, e) from e

    def _non_generator_process_loop(self) -> None:
        """Runs the process loop for a non-generator step. It will call the `process`
        method of the step and send the output data to the `output_queue` and block until
        the next batch is received from the `input_queue`. If the `last_batch` attribute
        of the batch is `True`, the loop will stop and the process will finish.

        If an error occurs during the execution of the `process` method and the step is
        global, the process will raise a `_ProcessWrapperException`. If the step is not
        global, the process will log the error and send an empty batch to the `output_queue`.

        Raises:
            _ProcessWrapperException: If an error occurs during the execution of the
                `process` method and the step is global.
        """
        while True:
            if (batch := self.input_queue.get()) is None:
                self.step._logger.info(
                    f"🛑 Stopping processing batches from step '{self.step.name}'"
                )
                break

            if batch == LAST_BATCH_SENT_FLAG:
                self.step._logger.debug("Received `LAST_BATCH_SENT_FLAG`. Stopping...")
                break

            self.step._logger.info(
                f"📦 Processing batch {batch.seq_no} in '{batch.step_name}'"
            )
            result = []
            try:
                if self.step.has_multiple_inputs:
                    result = next(self.step.process_applying_mappings(*batch.data))
                else:
                    result = next(self.step.process_applying_mappings(batch.data[0]))
            except Exception as e:
                if self.step.is_global:
                    raise _ProcessWrapperException(str(e), self.step, 2, e) from e

                # Impute step outputs columns with `None`
                for row in batch.data[0]:
                    data = row.copy()
                    for output in self.step.outputs:
                        data[output] = None
                    result.append(data)

                # if the step is not global then we can skip the batch which means sending
                # an empty batch to the output queue
                self.step._logger.warning(
                    f"⚠️ Processing batch {batch.seq_no} with step '{self.step.name}' failed."
                    " Sending empty batch filled with `None`s..."
                )
                self.step._logger.warning(
                    f"Subprocess traceback:\n\n{traceback.format_exc()}"
                )
            finally:
                batch.data = [result]
                self._send_batch(batch)

            if batch.last_batch:
                break

    def _send_batch(self, batch: _Batch) -> None:
        """Sends a batch to the `output_queue`."""
        self.step._logger.info(
            f"📨 Step '{batch.step_name}' sending batch {batch.seq_no} to output queue"
        )
        self.output_queue.put(batch)<|MERGE_RESOLUTION|>--- conflicted
+++ resolved
@@ -65,7 +65,6 @@
 _SUBPROCESS_EXCEPTION: Union[Exception, None] = None
 
 
-<<<<<<< HEAD
 # if platform.system() != "Windows":
 #     _MULTIPROCESSING_CONTEXT = "forkserver"
 # else:
@@ -74,8 +73,6 @@
 _MULTIPROCESSING_CONTEXT = "spawn"
 
 
-=======
->>>>>>> 670bf5b3
 def _init_worker(queue: "Queue[Any]") -> None:
     signal.signal(signal.SIGINT, signal.SIG_IGN)
     setup_logging(queue)
