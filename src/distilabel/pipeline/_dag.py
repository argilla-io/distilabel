# Copyright 2023-present, Argilla, Inc.
#
# Licensed under the Apache License, Version 2.0 (the "License");
# you may not use this file except in compliance with the License.
# You may obtain a copy of the License at
#
#     http://www.apache.org/licenses/LICENSE-2.0
#
# Unless required by applicable law or agreed to in writing, software
# distributed under the License is distributed on an "AS IS" BASIS,
# WITHOUT WARRANTIES OR CONDITIONS OF ANY KIND, either express or implied.
# See the License for the specific language governing permissions and
# limitations under the License.

import inspect
from collections import defaultdict
from functools import cached_property
from typing import (
    TYPE_CHECKING,
    Any,
    Dict,
    Generator,
    Iterable,
    List,
    Set,
    Type,
    Union,
)

import networkx as nx

from distilabel.utils.serialization import TYPE_INFO_KEY, _get_class, _Serializable

if TYPE_CHECKING:
    from distilabel.mixins.runtime_parameters import RuntimeParametersNames
    from distilabel.steps.base import GeneratorStep, _Step


class DAG(_Serializable):
    """A Directed Acyclic Graph (DAG) to represent the pipeline.

    Attributes:
        G: The graph representing the pipeline.
    """

    def __init__(self) -> None:
        self.G = nx.DiGraph()

    def __iter__(self) -> Generator[str, None, None]:
        yield from self.G

    def __len__(self) -> int:
        return len(self.G)

    def add_step(self, step: "_Step") -> None:
        """Add a step to the DAG.

        Args:
            step: The step to add to the DAG.

        Raises:
            ValueError: If a step with the same name already exists in the DAG.
        """
        name = step.name
        if name in self.G:
            raise ValueError(f"Step with name '{name}' already exists")
        self.G.add_node(name, step=step)

    def get_step(self, name: str) -> Dict[str, Any]:
        """Get a step from the DAG.

        Args:
            name: The name of the step to get.

        Returns:
            The step with the given name.

        Raises:
            ValueError: If the step with the given name does not exist.
        """
        if name not in self.G:
            raise ValueError(f"Step with name '{name}' does not exist")
        return self.G.nodes[name]

    def set_step_attr(self, name: str, attr: str, value: Any) -> None:
        """Set an attribute of a step in the DAG.

        Args:
            name: The name of the step.
            attr: The attribute to set.
            value: The value to set.

        Raises:
            ValueError: If the step with the given name does not exist.
        """
        if name not in self.G:
            raise ValueError(f"Step with name '{name}' does not exist")
        self.G.nodes[name][attr] = value

    def add_edge(self, from_step: str, to_step: str) -> None:
        """Add an edge between two steps in the DAG.

        Args:
            from_step: The name of the step from which the edge starts.
            to_step: The name of the step to which the edge ends.

        Raises:
            ValueError: If the edge cannot be added.
        """
        if from_step not in self.G:
            raise ValueError(f"Step with name '{from_step}' does not exist")

        if to_step not in self.G:
            raise ValueError(f"Step with name '{to_step}' does not exist")

        if to_step in self.G[from_step]:
            raise ValueError(
                f"There is already a edge from '{to_step}' to '{from_step}'"
            )

        if to_step in nx.ancestors(self.G, from_step):
            raise ValueError(
                f"Cannot add edge from '{from_step}' to '{to_step}' as it would create a cycle."
            )

        self.G.add_edge(from_step, to_step)

    @cached_property
    def root_steps(self) -> Set[str]:
        """The steps that don't have any predecessors i.e. generator steps.

        Returns:
            A list with the names of the steps that don't have any predecessors.
        """
        return {node for node, degree in self.G.in_degree() if degree == 0}

    @cached_property
    def leaf_steps(self) -> Set[str]:
        """The steps that don't have any successors.

        Returns:
            A list with the names of the steps that don't have any successors.
        """
        return {node for node, degree in self.G.out_degree() if degree == 0}

    @cached_property
    def trophic_levels(self) -> Dict[str, int]:
        """The trophic level of each step in the DAG.

        Returns:
            A dictionary with the trophic level of each step.
        """
        return {step: int(level) for step, level in nx.trophic_levels(self.G).items()}

    def get_step_predecessors(self, step_name: str) -> Iterable[str]:
        """Gets the predecessors of a step.

        Args:
            step_name: The name of the step.

        Returns:
            An iterable with the names of the steps that are predecessors of the given step.
        """
        if step_name not in self.G:
            raise ValueError(f"Step '{step_name}' does not exist")
        return self.G.predecessors(step_name)

    def get_step_successors(self, step_name: str) -> Iterable[str]:
        """Gets the successors of a step.

        Args:
            step_name: The name of the step.

        Returns:
            An iterable with the names of the steps that are successors of the given step.
        """

        if step_name not in self.G:
            raise ValueError(f"Step '{step_name}' does not exist")
        return self.G.successors(step_name)

    def iter_based_on_trophic_levels(self) -> Iterable[List[str]]:
        """Iterate over steps names in the DAG based on their trophic levels. This is similar
        to a topological sort, but we also know which steps are at the same level and
        can be run in parallel.

        Yields:
            A list containing the names of the steps that can be run in parallel.
        """
        v = defaultdict(list)
        for step, trophic_level in self.trophic_levels.items():
            v[trophic_level].append(step)

        for trophic_level in sorted(v.keys()):
            yield v[trophic_level]

    def get_step_trophic_level(self, step_name: str) -> int:
        """Gets the trophic level of a step.

        Args:
            step_name: The name of the step.

        Returns:
            The trophic level of the step.
        """
        return int(self.trophic_levels[step_name])

    def is_step_in_trophic_level(self, step_name: str, trophic_level: int) -> bool:
        """Checks if a step is in a given trophic level.

        Args:
            step_name: The name of the step.
            trophic_level: The trophic level.

        Returns:
            True if the step is in the given trophic level, False otherwise.
        """
        return self.get_step_trophic_level(step_name) == trophic_level

    def step_in_last_trophic_level(self, step_name: str) -> bool:
        """Checks if a step is in the last trophic level.

        Args:
            step_name: The name of the step.

        Returns:
            True if the step is in the last trophic level, False otherwise.
        """
        return self.is_step_in_trophic_level(
            step_name, max(self.trophic_levels.values())
        )

    def validate(self) -> None:
        """Validates that the `Step`s included in the pipeline are correctly connected and
        have the correct inputs and outputs.

        Raises:
            ValueError: If the pipeline is not valid.
        """

        for trophic_level, steps in enumerate(
            self.iter_based_on_trophic_levels(), start=1
        ):
            for step_name in steps:
                step: "_Step" = self.get_step(step_name)["step"]

                self._validate_step_process_arguments(step)
                step.verify_inputs_mappings()
                step.verify_outputs_mappings()

                # Validate that the steps in the first trophic level are `GeneratorStep`s
                if trophic_level == 1:
                    if not step.is_generator:
                        raise ValueError(
                            f"Step '{step_name}' cannot be a root step because it is not"
                            " a `GeneratorStep`. It should have a previous step in the pipeline."
                        )
                    self._validate_generator_step_process_signature(step)
                else:
                    self._step_inputs_are_available(step)

    def _step_inputs_are_available(self, step: "_Step") -> None:
        """Validates that the `Step.inputs` will be available when the step gets to be
        executed in the pipeline i.e. the step will receive list of dictionaries containing
        its inputs as keys.

        Args:
            step: The step.
        """
        inputs_available_for_step = [
            output
            for step_name in nx.ancestors(self.G, step.name)
            for output in self.get_step(step_name)["step"].get_outputs()
        ]
        step_inputs = step.get_inputs()
        if not all(input in inputs_available_for_step for input in step_inputs):
            raise ValueError(
                f"Step '{step.name}' requires inputs {step_inputs} which are not"
                f" available when the step gets to be executed in the pipeline."
                f" Please make sure previous steps to '{step.name}' are generating"
                f" the required inputs. Available inputs are: {inputs_available_for_step}"
            )

    def _validate_step_process_arguments(self, step: "_Step") -> None:
        """Validates the arguments of the `Step.process` method, checking there is an
        argument with type hint `StepInput` and that all the required runtime parameters
        are provided.

        Args:
            step: The step to validate.

        Raises:
            ValueError: If the arguments of the `process` method of the step are not valid.
        """

        step_input_parameter = step.get_process_step_input()
        self._validate_process_step_input_parameter(step.name, step_input_parameter)
        self._validate_step_process_runtime_parameters(step)

    def _validate_process_step_input_parameter(
        self,
        step_name: str,
        step_input_parameter: Union[inspect.Parameter, None] = None,
    ) -> None:
        """Validates that the `Step.process` method has a parameter with type hint `StepInput`

        Args:
            step_name: The name of the step.
            step_input_parameter: The parameter with type hint `StepInput` of the `process`
                method of the step.

        Raises:
            ValueError: If the `step_input_parameter` is not valid.
        """

        predecessors = {
            step_name: self.get_step(step_name)["step"]
            for step_name in self.G.predecessors(step_name)
        }
        num_predecessors = len(predecessors)

        if num_predecessors == 0:
            return

        if step_input_parameter is None:
            if num_predecessors > 1:
                prev_steps = ", ".join([f"'{step_name}'" for step_name in predecessors])
                raise ValueError(
                    f"Step '{step_name}' should have a `*args` parameter with type hint"
                    f" `StepInput` to receive outputs from previous steps: {prev_steps}."
                )

            prev_step_name = next(iter(predecessors))
            raise ValueError(
                f"Step '{step_name}' should have a parameter with type hint `StepInput`"
                f" to receive the output from the previous step: '{prev_step_name}'."
            )

        if (
            num_predecessors > 1
            and step_input_parameter.kind != inspect.Parameter.VAR_POSITIONAL
        ):
            raise ValueError(
                f"Step '{step_name}' should have a `*args` parameter with type hint `StepInput`"
                f" to receive outputs from previous steps."
            )

    def _validate_step_process_runtime_parameters(self, step: "_Step") -> None:
        """Validates that the required runtime parameters of the step are provided. A
        runtime parameter is considered required if it doesn't have a default value. The
        name of the runtime parameters are separated by dots to represent nested parameters.

        Args:
            step: The step to validate.

        Raises:
            ValueError: If not all the required runtime parameters haven't been provided
                with a value.
        """

        def _get_pipeline_aux_code(step_name: str, param_name: str) -> str:
            parts = param_name.split(".")
            result = f'pipeline.run(parameters={{"{step_name}":'
            nested_dict = "..."
            for part in reversed(parts):
<<<<<<< HEAD
                nested_dict = f' {{"{part}": {nested_dict}}}'
=======
                nested_dict = f'{{"{part}": {nested_dict}}}'
>>>>>>> 5ae38fbf
            result += nested_dict + "})"
            return result

        def _check_required_parameter(
            param_name: str,
            composed_param_name: str,
            is_optional_or_nested: Union[bool, "RuntimeParametersNames"],
            runtime_parameters: Dict[str, Any],
            runtime_parameters_names: "RuntimeParametersNames",
        ) -> None:
            if isinstance(is_optional_or_nested, dict):
                runtime_parameters_names = runtime_parameters_names[param_name]  # type: ignore
                for subparam, value in runtime_parameters_names.items():
                    _check_required_parameter(
                        param_name=subparam,
                        composed_param_name=f"{composed_param_name}.{subparam}",
                        is_optional_or_nested=value,
                        runtime_parameters=runtime_parameters.get(subparam, {}),
                        runtime_parameters_names=runtime_parameters_names,
                    )
                return

            if not is_optional_or_nested and param_name not in runtime_parameters:
                aux_code = _get_pipeline_aux_code(step.name, composed_param_name)
                raise ValueError(
                    f"Step '{step.name}' is missing required runtime parameter '{param_name}'."
                    " Please, provide a value for it when calling `Pipeline.run` method:\n\n"
                    f"    {aux_code}"
                )

        runtime_parameters_names = step.runtime_parameters_names
        for param_name, value in runtime_parameters_names.items():
            _check_required_parameter(
                param_name=param_name,
                composed_param_name=param_name,
                is_optional_or_nested=value,
                runtime_parameters=step._runtime_parameters,
                runtime_parameters_names=runtime_parameters_names,
            )

    def _validate_generator_step_process_signature(self, step: "GeneratorStep") -> None:
        """Validates that the `process` method of the `GeneratorStep` does not expect the
        `inputs` arg within the method signature, and also the `offset` arg should always
        be present.

        Args:
            step: The step to validate.

        Raises:
            ValueError: If the `process` method of the `GeneratorStep` expects the `inputs` arg.
            ValueError: If the `process` method of the `GeneratorStep` does not expect the `offset` arg.
        """
        if step.get_process_step_input() is not None:
            raise ValueError(
                f"Generator step '{step.name}' should not have a parameter with type hint"
                " `StepInput` within the `process` method signature."
            )
        if not any("offset" == parameter.name for parameter in step.process_parameters):
            raise ValueError(
                f"Generator step '{step.name}' should have an `offset` parameter within"
                " the `process` method signature."
            )

    def _model_dump(self, obj: Any, **kwargs: Any) -> Dict[str, Any]:
        """Dumps the content of the DAG to a dict.

        References:
        * [`adjacency_data` - NetworkX Documentation](https://networkx.org/documentation/stable/reference/readwrite/generated/networkx.readwrite.json_graph.adjacency_data.html#networkx.readwrite.json_graph.adjacency_data)

        Args:
            obj (Any): Unused, just kept to match the signature of the parent method.
            kwargs (Any): Additional arguments that could be passed to the networkx function.

        Returns:
            Dict[str, Any]: Internal representation of the DAG from networkx in a serializable format.
        """
        from networkx.readwrite import json_graph

        adjacency_data = json_graph.adjacency_data(self.G, **kwargs)

        data = {"steps": [], "connections": []}
        for i, node in enumerate(adjacency_data["nodes"]):
            name = node["id"]
            data["steps"].append({"step": node["step"].dump(), "name": name})
            data["connections"].append(
                {
                    "from": name,
                    "to": [node["id"] for node in adjacency_data["adjacency"][i]],
                }
            )

        return data

    @classmethod
    def from_dict(cls, data: Dict[str, Any]) -> "DAG":
        """Generates the DAG from a dictionary with the steps serialized.

        Args:
            data (Dict[str, Any]): Dictionary with the serialized content (the content from self.dump()).

        Returns:
            DAG: Instance of the DAG from the serialized content.
        """

        dag = cls()

        for step in data["steps"]:
            cls_step: Type["_Step"] = _get_class(**step["step"][TYPE_INFO_KEY])
            dag.add_step(cls_step.from_dict(step["step"]))

        for connection in data["connections"]:
            from_step = connection["from"]
            for to_step in connection["to"]:
                dag.add_edge(from_step, to_step)

        return dag<|MERGE_RESOLUTION|>--- conflicted
+++ resolved
@@ -363,11 +363,7 @@
             result = f'pipeline.run(parameters={{"{step_name}":'
             nested_dict = "..."
             for part in reversed(parts):
-<<<<<<< HEAD
                 nested_dict = f' {{"{part}": {nested_dict}}}'
-=======
-                nested_dict = f'{{"{part}": {nested_dict}}}'
->>>>>>> 5ae38fbf
             result += nested_dict + "})"
             return result
 
