# Copyright 2023-present, Argilla, Inc.
#
# Licensed under the Apache License, Version 2.0 (the "License");
# you may not use this file except in compliance with the License.
# You may obtain a copy of the License at
#
#     http://www.apache.org/licenses/LICENSE-2.0
#
# Unless required by applicable law or agreed to in writing, software
# distributed under the License is distributed on an "AS IS" BASIS,
# WITHOUT WARRANTIES OR CONDITIONS OF ANY KIND, either express or implied.
# See the License for the specific language governing permissions and
# limitations under the License.

import inspect
from collections import defaultdict
from functools import cached_property
from typing import (
    TYPE_CHECKING,
    Any,
    Dict,
    Generator,
    Iterable,
    List,
    Set,
    Union,
)

import networkx as nx

from distilabel.utils.serialization_v2 import _Serializable

if TYPE_CHECKING:
    from distilabel.pipeline.step.base import Step


class DAG(_Serializable):
    """A Directed Acyclic Graph (DAG) to represent the pipeline.

    Attributes:
        G: The graph representing the pipeline.
    """

    def __init__(self) -> None:
        self.G = nx.DiGraph()

    def __iter__(self) -> Generator[str, None, None]:
        yield from self.G

    def add_step(self, step: "Step") -> None:
        """Add a step to the DAG.

        Args:
            step: The step to add to the DAG.

        Raises:
            ValueError: If a step with the same name already exists in the DAG.
        """
        name = step.name
        if name in self.G:
            raise ValueError(f"Step with name '{name}' already exists")
        self.G.add_node(name, step=step)

    def get_step(self, name: str) -> Dict[str, Any]:
        """Get a step from the DAG.

        Args:
            name: The name of the step to get.

        Returns:
            The step with the given name.

        Raises:
            ValueError: If the step with the given name does not exist.
        """
        if name not in self.G:
            raise ValueError(f"Step with name '{name}' does not exist")
        return self.G.nodes[name]

    def set_step_attr(self, name: str, attr: str, value: Any) -> None:
        """Set an attribute of a step in the DAG.

        Args:
            name: The name of the step.
            attr: The attribute to set.
            value: The value to set.

        Raises:
            ValueError: If the step with the given name does not exist.
        """
        if name not in self.G:
            raise ValueError(f"Step with name '{name}' does not exist")
        self.G.nodes[name][attr] = value

    def add_edge(self, from_step: str, to_step: str) -> None:
        """Add an edge between two steps in the DAG.

        Args:
            from_step: The name of the step from which the edge starts.
            to_step: The name of the step to which the edge ends.

        Raises:
            ValueError: If the edge cannot be added.
        """
        if from_step not in self.G:
            raise ValueError(f"Step with name '{from_step}' does not exist")

        if to_step not in self.G:
            raise ValueError(f"Step with name '{to_step}' does not exist")

        if to_step in self.G[from_step]:
            raise ValueError(
                f"There is already a edge from '{to_step}' to '{from_step}'"
            )

        if to_step in nx.ancestors(self.G, from_step):
            raise ValueError(
                f"Cannot add edge from '{from_step}' to '{to_step}' as it would create a cycle."
            )

        self.G.add_edge(from_step, to_step)

    @cached_property
    def root_steps(self) -> Set[str]:
        """The steps that don't have any predecessors i.e. generator steps.

        Returns:
            A list with the names of the steps that don't have any predecessors.
        """
        return {node for node, degree in self.G.in_degree() if degree == 0}

    @cached_property
    def leaf_steps(self) -> Set[str]:
        """The steps that don't have any successors.

        Returns:
            A list with the names of the steps that don't have any successors.
        """
        return {node for node, degree in self.G.out_degree() if degree == 0}

    def get_step_predecessors(self, step_name: str) -> Iterable[str]:
        """Gets the predecessors of a step.
        Args:
            step_name: The name of the step.
        Returns:
            An iterable with the names of the steps that are predecessors of the given step.
        """
        if step_name not in self.G:
            raise ValueError(f"Step '{step_name}' does not exist")
        return self.G.predecessors(step_name)

    def get_step_successors(self, step_name: str) -> Iterable[str]:
        """Gets the successors of a step.

        Args:
            step_name: The name of the step.

        Returns:
            An iterable with the names of the steps that are successors of the given step.
        """

        if step_name not in self.G:
            raise ValueError(f"Step '{step_name}' does not exist")
        return self.G.successors(step_name)

    def iter_based_on_trophic_levels(self) -> Iterable[List[str]]:
        """Iterate over steps names in the DAG based on their trophic levels. This is similar
        to a topological sort, but we also know which steps are at the same level and
        can be run in parallel.

        Yields:
            A list containing the names of the steps that can be run in parallel.
        """
        trophic_levels = nx.trophic_levels(self.G)

        v = defaultdict(list)
        for step, trophic_level in trophic_levels.items():
            v[int(trophic_level)].append(step)

        for trophic_level in sorted(v.keys()):
            yield v[trophic_level]

    def validate(self) -> None:
        """Validates that the `Step`s included in the pipeline are correctly connected and
        have the correct inputs and outputs.

        Raises:
            ValueError: If the pipeline is not valid.
        """

        for trophic_level, steps in enumerate(
            self.iter_based_on_trophic_levels(), start=1
        ):
            for step_name in steps:
                step = self.get_step(step_name)["step"]

                self._validate_step_process_arguments(step)

                # Validate that the steps in the first trophic level are `GeneratorStep`s
                if trophic_level == 1:
                    if not step.is_generator:
                        raise ValueError(
                            f"Step '{step_name}' should be `GeneratorStep` as it doesn't"
                            " have any previous steps"
                        )
                else:
                    self._step_inputs_are_available(step)

    def _step_inputs_are_available(self, step: "Step") -> None:
        """Validates that the `Step.inputs` will be available when the step gets to be
        executed in the pipeline i.e. the step will receive list of dictionaries containing
        its inputs as keys.

        Args:
            step: The step.
        """
        inputs_available_for_step = [
            output
            for step_name in nx.ancestors(self.G, step.name)
            for output in self.get_step(step_name)["step"].outputs
        ]
        if not all(input in inputs_available_for_step for input in step.inputs):
            step_inputs = ", ".join([f"'{input}'" for input in step.inputs])
            raise ValueError(
                f"Step '{step.name}' requires inputs {step_inputs} which are not"
                f" available when the step gets to be executed in the pipeline."
                f" Please make sure previous steps to '{step.name}' are generating"
                f" the required inputs. Available inputs are: {inputs_available_for_step}"
            )

    def _validate_step_process_arguments(self, step: "Step") -> None:
        """Validates the arguments of the `Step.process` method, checking there is an
        argument with type hint `StepInput` and that all the required runtime parameters
        are provided.

        Args:
            step: The step to validate.

        Raises:
            ValueError: If the arguments of the `process` method of the step are not valid.
        """

        step_input_parameter = step.get_process_step_input()
        self._validate_process_step_input_parameter(step.name, step_input_parameter)
        self._validate_step_process_runtime_parameters(step)

    def _validate_process_step_input_parameter(
        self,
        step_name: str,
        step_input_parameter: Union[inspect.Parameter, None] = None,
    ) -> None:
        """Validates that the `Step.process` method has a parameter with type hint `StepInput`

        Args:
            step_name: The name of the step.
            step_input_parameter: The parameter with type hint `StepInput` of the `process`
                method of the step.

        Raises:
            ValueError: If the `step_input_parameter` is not valid.
        """

        predecessors = {
            step_name: self.get_step(step_name)["step"]
            for step_name in self.G.predecessors(step_name)
        }
        num_predecessors = len(predecessors)

        if num_predecessors == 0:
            return

        if step_input_parameter is None:
            if num_predecessors > 1:
                prev_steps = ", ".join([f"'{step_name}'" for step_name in predecessors])
                raise ValueError(
                    f"Step '{step_name}' should have a `*args` parameter with type hint"
                    f" `StepInput` to receive outputs from previous steps: {prev_steps}."
                )

            prev_step_name = next(iter(predecessors))
            raise ValueError(
                f"Step '{step_name}' should have a parameter with type hint `StepInput`"
                f" to receive the output from the previous step: '{prev_step_name}'."
            )

        if (
            num_predecessors > 1
            and step_input_parameter.kind != inspect.Parameter.VAR_POSITIONAL
        ):
            raise ValueError(
                f"Step '{step_name}' should have a `*args` parameter with type hint `StepInput`"
                f" to receive outputs from previous steps."
            )

    def _validate_step_process_runtime_parameters(self, step: "Step") -> None:
        """Validates that the required runtime parameters of the step are provided.

        Args:
            step: The step to validate.

        Raises:
            ValueError: If not all the required runtime parameters haven't been provided
                with a value.
        """
        runtime_parameters_values = step._runtime_parameters
        for param_name, has_default_value in step.runtime_parameters_names.items():
            if param_name not in runtime_parameters_values and not has_default_value:
                raise ValueError(
                    f"Step '{step.name}' is missing required runtime parameter '{param_name}'."
                    " Please, provide a value for it when calling `Pipeline.run`"
<<<<<<< HEAD
                )

    def _model_dump(self, obj: Any, **kwargs: Any) -> Dict[str, Any]:
        """Dumps the content of the DAG to a dict.

        References:
        https://networkx.org/documentation/stable/reference/readwrite/generated/networkx.readwrite.json_graph.adjacency_data.html#networkx.readwrite.json_graph.adjacency_data

        Args:
            obj (Any): Unused, just kept to match the signature of the parent method.
            kwargs (Any): Additional arguments that could be passed to the networkx function.

        Returns:
            Dict[str, Any]: Internal representation of the DAG from networkx in a serializable format.
        """
        from networkx.readwrite import json_graph

        adjacency_data = json_graph.adjacency_data(self.G, **kwargs)
        # Update the nodes with the serialized steps.
        adjacency_data["nodes"] = [
            {"step": node["step"].dump(), "id": node["id"]}
            for node in adjacency_data["nodes"]
        ]
        return adjacency_data

    @classmethod
    def from_dict(cls, data: Dict[str, Any]) -> "DAG":
        """Generates the DAG from a dictionary with the steps serialized.

        Args:
            data (Dict[str, Any]): Dictionary with the serialized content (the content from self.dump()).

        Returns:
            DAG: Instance of the DAG from the serialized content.
        """
        from networkx.readwrite import json_graph

        dag = cls()
        dag.G = json_graph.adjacency_graph(data)
        return dag


def _is_step_input(parameter: inspect.Parameter) -> bool:
    """Check if the parameter has type hint `StepInput`.

    Args:
        parameter: The parameter to check.

    Returns:
        `True` if the parameter has type hint `StepInput`, `False` otherwise.
    """
    return (
        get_origin(parameter.annotation) is Annotated
        and get_args(parameter.annotation)[-1] == "StepInput"
    )
=======
                )
>>>>>>> b96eb5a4
<|MERGE_RESOLUTION|>--- conflicted
+++ resolved
@@ -308,7 +308,6 @@
                 raise ValueError(
                     f"Step '{step.name}' is missing required runtime parameter '{param_name}'."
                     " Please, provide a value for it when calling `Pipeline.run`"
-<<<<<<< HEAD
                 )
 
     def _model_dump(self, obj: Any, **kwargs: Any) -> Dict[str, Any]:
@@ -348,22 +347,4 @@
 
         dag = cls()
         dag.G = json_graph.adjacency_graph(data)
-        return dag
-
-
-def _is_step_input(parameter: inspect.Parameter) -> bool:
-    """Check if the parameter has type hint `StepInput`.
-
-    Args:
-        parameter: The parameter to check.
-
-    Returns:
-        `True` if the parameter has type hint `StepInput`, `False` otherwise.
-    """
-    return (
-        get_origin(parameter.annotation) is Annotated
-        and get_args(parameter.annotation)[-1] == "StepInput"
-    )
-=======
-                )
->>>>>>> b96eb5a4
+        return dag