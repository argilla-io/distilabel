--- conflicted
+++ resolved
@@ -184,25 +184,17 @@
         """
         sample_records = {}
         for name, dataset in self.items():
-<<<<<<< HEAD
-            sample_record = (
-                dataset[0] if not isinstance(dataset, dict) else dataset["train"][0]
-            )
-            from PIL import ImageFile
-
-            for k, v in sample_record.items():
-                if isinstance(v, ImageFile.ImageFile):
-                    v = ""
-                sample_record[k] = v
-
-            sample_records[name] = sample_record
-=======
             record = (
                 dataset[0] if not isinstance(dataset, dict) else dataset["train"][0]
             )
+            from PIL import ImageFile
+
             for key, value in record.items():
+                # If the value is an image, we set it to an empty string to avoid the `README.md` to huge
+                if isinstance(value, ImageFile.ImageFile):
+                    value = ""
                 # If list is too big, the `README.md` generated will be huge so we truncate it
-                if isinstance(value, list):
+                elif isinstance(value, list):
                     length = len(value)
                     if length < 10:
                         continue
@@ -211,7 +203,6 @@
                         f"... (truncated - showing 10 of {length} elements)"
                     )
             sample_records[name] = record
->>>>>>> 95069301
 
         readme_metadata = {}
         if repo_id and token:
