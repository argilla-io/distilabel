--- conflicted
+++ resolved
@@ -273,39 +273,14 @@
                 )
                 labels.extend(batch_labels)
 
-        # TODO: implement fallback mechanism if `combine_dicts` fails
-        formatted_labels = []
         if self.labeller is not None:
             # If the LLM returns futures, we need to wait for them to finish
             if self.labeller.return_futures:
                 labels = [future.result() for future in labels]
-<<<<<<< HEAD
-
             labels = self._process_batch_labels(batch_labels=labels)
 
         dataset = self._reset_dataset(dataset)
         dataset = self._add_columns_to_dataset(dataset, generations, labels)
-=======
-            for raw_response, parsed_responses in labels:
-                # It is always going to be a list of dicts or lists of dicts
-                # TODO: we need to add that to the base definition)
-                for parsed_response in parsed_responses:
-                    if isinstance(parsed_response, list):
-                        formatted_labels.append(
-                            {
-                                "raw_labelling_response": raw_response,
-                                **combine_dicts(*parsed_response),
-                            }
-                        )
-                    elif isinstance(parsed_response, dict):
-                        formatted_labels.append(
-                            {"raw_labelling_response": raw_response, **parsed_response}
-                        )
-                    else:
-                        raise ValueError(f"Unsupported type: {type(parsed_response)}")
-
-        dataset = self._add_columns_to_dataset(dataset, generations, formatted_labels)
->>>>>>> a93aee40
         dataset = self._remap_dataset(dataset)
         # TODO: before releasing check whether we should move the `argilla` export to dataset level e.g. `PreferenceDataset`
         # that would imply not passing the `task` but just returning the remapped dataset
