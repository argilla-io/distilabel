--- conflicted
+++ resolved
@@ -21,14 +21,10 @@
     StepInput,
     StepResources,
 )
-<<<<<<< HEAD
-from distilabel.steps.combine import CombineColumns, CombineKeys
-=======
 from distilabel.steps.columns.expand import ExpandColumns
 from distilabel.steps.columns.group import CombineColumns, GroupColumns
 from distilabel.steps.columns.keep import KeepColumns
 from distilabel.steps.columns.merge import MergeColumns
->>>>>>> e040decf
 from distilabel.steps.decorator import step
 from distilabel.steps.deita import DeitaFiltering
 from distilabel.steps.formatting.conversation import ConversationTemplate
@@ -53,11 +49,8 @@
     "PreferenceToArgilla",
     "TextGenerationToArgilla",
     "StepResources",
-<<<<<<< HEAD
-=======
     "GroupColumns",
     "MergeColumns",
->>>>>>> e040decf
     "CombineColumns",
     "ConversationTemplate",
     "DeitaFiltering",
