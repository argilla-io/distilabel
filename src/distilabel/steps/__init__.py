--- conflicted
+++ resolved
@@ -14,7 +14,6 @@
 
 from distilabel.steps.argilla.preference import PreferenceToArgilla
 from distilabel.steps.argilla.text_generation import TextGenerationToArgilla
-<<<<<<< HEAD
 from distilabel.steps.base import (
     GeneratorStep,
     GlobalStep,
@@ -22,11 +21,7 @@
     StepInput,
     StepResources,
 )
-from distilabel.steps.combine import CombineColumns
-=======
-from distilabel.steps.base import GeneratorStep, GlobalStep, Step, StepInput
 from distilabel.steps.combine import CombineColumns, CombineKeys
->>>>>>> 4c0f319b
 from distilabel.steps.decorator import step
 from distilabel.steps.deita import DeitaFiltering
 from distilabel.steps.expand import ExpandColumns
