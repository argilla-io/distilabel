--- conflicted
+++ resolved
@@ -14,7 +14,6 @@
 
 from distilabel.steps.argilla.preference import PreferenceToArgilla
 from distilabel.steps.argilla.text_generation import TextGenerationToArgilla
-<<<<<<< HEAD
 from distilabel.steps.base import (
     GeneratorStep,
     GlobalStep,
@@ -22,14 +21,10 @@
     StepInput,
     StepResources,
 )
-from distilabel.steps.combine import CombineColumns, CombineKeys
-=======
-from distilabel.steps.base import GeneratorStep, GlobalStep, Step, StepInput
 from distilabel.steps.columns.expand import ExpandColumns
 from distilabel.steps.columns.group import CombineColumns, GroupColumns
 from distilabel.steps.columns.keep import KeepColumns
 from distilabel.steps.columns.merge import MergeColumns
->>>>>>> c3570909
 from distilabel.steps.decorator import step
 from distilabel.steps.deita import DeitaFiltering
 from distilabel.steps.formatting.conversation import ConversationTemplate
@@ -53,12 +48,9 @@
 __all__ = [
     "PreferenceToArgilla",
     "TextGenerationToArgilla",
-<<<<<<< HEAD
     "StepResources",
-=======
     "GroupColumns",
     "MergeColumns",
->>>>>>> c3570909
     "CombineColumns",
     "ConversationTemplate",
     "DeitaFiltering",
