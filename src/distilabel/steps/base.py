# Copyright 2023-present, Argilla, Inc.
#
# Licensed under the Apache License, Version 2.0 (the "License");
# you may not use this file except in compliance with the License.
# You may obtain a copy of the License at
#
#     http://www.apache.org/licenses/LICENSE-2.0
#
# Unless required by applicable law or agreed to in writing, software
# distributed under the License is distributed on an "AS IS" BASIS,
# WITHOUT WARRANTIES OR CONDITIONS OF ANY KIND, either express or implied.
# See the License for the specific language governing permissions and
# limitations under the License.

import inspect
import logging
import re
from abc import ABC, abstractmethod
from enum import Enum
from functools import cached_property
from typing import TYPE_CHECKING, Any, Dict, List, Optional, Tuple, Union

from pydantic import BaseModel, ConfigDict, Field, PositiveInt, PrivateAttr
from typing_extensions import Annotated

from distilabel.mixins.runtime_parameters import (
    RuntimeParameter,
    RuntimeParametersMixin,
)
from distilabel.utils.serialization import TYPE_INFO_KEY, _Serializable
from distilabel.utils.typing_ import is_parameter_annotated_with

if TYPE_CHECKING:
    from logging import Logger

<<<<<<< HEAD
    from distilabel.pipeline.base import RoutingBatchFunction
=======
    from distilabel.pipeline.local import Pipeline
>>>>>>> 545780ed
    from distilabel.steps.typing import GeneratorStepOutput, StepOutput


DEFAULT_INPUT_BATCH_SIZE = 50


_STEP_INPUT_ANNOTATION = "distilabel_step_input"
StepInput = Annotated[List[Dict[str, Any]], _STEP_INPUT_ANNOTATION]
"""StepInput is just an `Annotated` alias of the typing `List[Dict[str, Any]]` with
extra metadata that allows `distilabel` to perform validations over the `process` step
method defined in each `Step`"""

# Pattern to convert PascalCase to snake_case
PATTERN_PASCAL_NAME = re.compile(r"(?<!^)(?=[A-Z])")


def _infer_step_name(step_cls_name: str, pipeline: Optional["Pipeline"] = None) -> str:
    """Infer the name of the step based on the class name and the pipeline.

    If a `Pipeline` is given (the general case), it will check if the name already exists
    in the steps of the `DAG`, to add a number at the end of the name.

    Args:
        step_cls_name: The step class name, as obtained by `type(cls).__name__`.
        pipeline: The `Pipeline` the step belongs to, can be `None` if the step is created
            outside of a `Pipeline`.

    Returns:
        A name for the step.

    Example:
        ```python
        >>> _infer_step_name("StepWithOnePreviousStep", None)
        'step_with_one_previous_step'
        ```
    """
    name = re.sub(PATTERN_PASCAL_NAME, "_", step_cls_name).lower() + "_0"
    if pipeline:
        # Check the name doesn't already exist in the pipeline
        step_names = set(pipeline.dag.G)
        parts = name.split("_")
        base_name = "_".join(parts[:-1])
        while name in step_names:
            idx = int(name.split("_")[-1])
            name = f"{base_name}_{idx+1}"
    return name


class _Step(RuntimeParametersMixin, BaseModel, _Serializable, ABC):
    """Base class for the steps that can be included in a `Pipeline`.

    A `Step` is a class defining some processing logic. The input and outputs for this
    processing logic are lists of dictionaries with the same keys:

        ```python
        [
            {"column1": "value1", "column2": "value2", ...},
            {"column1": "value1", "column2": "value2", ...},
            {"column1": "value1", "column2": "value2", ...},
        ]
        ```

    The processing logic is defined in the `process` method, which depending on the
    number of previous steps, can receive more than one list of dictionaries, each with
    the output of the previous steps. In order to make `distilabel` know where the outputs
    from the previous steps are, the `process` function from each `Step` must have an argument
    or positional argument annotated with `StepInput`.

        ```python
        class StepWithOnePreviousStep(Step):
            def process(self, inputs: StepInput) -> StepOutput:
                yield [...]

        class StepWithSeveralPreviousStep(Step):
            # mind the * to indicate that the argument is a list of StepInput
            def process(self, inputs: *StepInput) -> StepOutput:
                yield [...]
        ```

    In order to perform static validations and to check that the chaining of the steps
    in the pipeline is valid, a `Step` must also define the `inputs` and `outputs`
    properties:

    - `inputs`: a list of strings with the names of the columns that the step needs as
        input. It can be an empty list if the step is a generator step.
    - `outputs`: a list of strings with the names of the columns that the step will
        produce as output.

    Optionally, a `Step` can override the `load` method to perform any initialization
    logic before the `process` method is called. For example, to load an LLM, stablish a
    connection to a database, etc.

    Finally, the `Step` class inherits from `pydantic.BaseModel`, so attributes can be easily
    defined, validated, serialized and included in the `__init__` method of the step.
    """

    model_config = ConfigDict(
        arbitrary_types_allowed=True,
        validate_default=True,
        validate_assignment=True,
        extra="forbid",
    )

    name: Optional[str] = Field(default=None, pattern=r"^[a-zA-Z0-9_-]+$")
    pipeline: Annotated[Any, Field(exclude=True, repr=False)] = None
    input_mappings: Dict[str, str] = {}
    output_mappings: Dict[str, str] = {}

    _built_from_decorator: bool = PrivateAttr(default=False)
    _logger: Union["Logger", None] = PrivateAttr(...)

    def model_post_init(self, __context: Any) -> None:
        from distilabel.pipeline.base import _GlobalPipelineManager

        super().model_post_init(__context)

        if self.pipeline is None:
            self.pipeline = _GlobalPipelineManager.get_pipeline()

        if self.pipeline is None:
            raise ValueError(
                f"Step '{self.name}' hasn't received a pipeline, and it hasn't been"
                " created within a `Pipeline` context. Please, use"
                " `with Pipeline() as pipeline:` and create the step within the context."
            )

        if not self.name:
            # This must be done before the check for repeated names, but assuming
            # we are passing the pipeline from the _GlobalPipelineManager, should
            # be done after that.
            self.name = _infer_step_name(type(self).__name__, self.pipeline)

        self.pipeline._add_step(self)

    def connect(
        self,
        *steps: "_Step",
        routing_batch_function: Optional["RoutingBatchFunction"] = None,
    ) -> None:
        """Connects the current step to another step in the pipeline, which means that
        the output of this step will be the input of the other step.

        Args:
            step: The step to connect to.
        """
        for step in steps:
            self.pipeline._add_edge(self.name, step.name)

        if routing_batch_function:
            self.pipeline.dag.set_step_attr(
                name=self.name,
                attr="routing_batch_function",
                value=routing_batch_function,
            )

    def __rshift__(self, other: Union["_Step", List["_Step"]]) -> "_Step":
        """Allows using the `>>` operator to connect steps in the pipeline.

        Args:
            other: The step to connect to or a list of steps to connect to.

        Returns:
            The connected step, or the last one of the list of steps if a list is passed.

        Example:
            ```python
            step1 >> step2
            # Would be equivalent to:
            step1.connect(step2)

            # It also allows to connect a list of steps
            step1 >> [step2, step3]
            ```
        """
        if isinstance(other, list):
            for step in other:
                self.connect(step)
            return other
        return self.connect(other)

    def __rrshift__(self, other: List["_Step"]) -> "_Step":
        """Allows using the [step1, step2] >> step3 operator to connect a list of steps in the pipeline
        to a single step, as the list doesn't have the __rshift__ operator.

        Args:
            step: The step to connect to.

        Returns:
            The connected step

        Example:
            ```python
            [step2, step3] >> step1
            # Would be equivalent to:
            step2.connect(step1)
            step3.connect(step1)
            ```
        """
        for o in other:
            o.connect(self)
        return self

    def load(self) -> None:
        """Method to perform any initialization logic before the `process` method is
        called. For example, to load an LLM, stablish a connection to a database, etc.
        """
        self._logger = logging.getLogger(f"distilabel.step.{self.name}")

    @property
    def is_generator(self) -> bool:
        """Whether the step is a generator step or not.

        Returns:
            `True` if the step is a generator step, `False` otherwise.
        """
        return isinstance(self, GeneratorStep)

    @property
    def is_global(self) -> bool:
        """Whether the step is a global step or not.

        Returns:
            `True` if the step is a global step, `False` otherwise.
        """
        return isinstance(self, GlobalStep)

    @property
    def is_normal(self) -> bool:
        """Whether the step is a normal step or not.

        Returns:
            `True` if the step is a normal step, `False` otherwise.
        """
        return not self.is_generator and not self.is_global

    @property
    def inputs(self) -> List[str]:
        """List of strings with the names of the columns that the step needs as input.

        Returns:
            List of strings with the names of the columns that the step needs as input.
        """
        return []

    @property
    def outputs(self) -> List[str]:
        """List of strings with the names of the columns that the step will produce as
        output.

        Returns:
            List of strings with the names of the columns that the step will produce as
            output.
        """
        return []

    @cached_property
    def process_parameters(self) -> List[inspect.Parameter]:
        """Returns the parameters of the `process` method of the step.

        Returns:
            The parameters of the `process` method of the step.
        """
        return list(inspect.signature(self.process).parameters.values())  # type: ignore

    def has_multiple_inputs(self) -> bool:
        """Whether the `process` method of the step receives more than one input or not
        i.e. has a `*` argument annotated with `StepInput`.

        Returns:
            `True` if the `process` method of the step receives more than one input,
            `False` otherwise.
        """
        return any(
            param.kind == param.VAR_POSITIONAL for param in self.process_parameters
        )

    def get_process_step_input(self) -> Union[inspect.Parameter, None]:
        """Returns the parameter of the `process` method of the step annotated with
        `StepInput`.

        Returns:
            The parameter of the `process` method of the step annotated with `StepInput`,
            or `None` if there is no parameter annotated with `StepInput`.

        Raises:
            TypeError: If the step has more than one parameter annotated with `StepInput`.
        """
        step_input_parameter = None
        for parameter in self.process_parameters:
            if is_parameter_annotated_with(parameter, _STEP_INPUT_ANNOTATION):
                if step_input_parameter is not None:
                    raise TypeError(
                        f"Step '{self.name}' should have only one parameter with type"
                        " hint `StepInput`."
                    )
                step_input_parameter = parameter
        return step_input_parameter

    def verify_inputs_mappings(self) -> None:
        """Verifies that the `inputs_mappings` of the step are valid i.e. the input
        columns exist in the inputs of the step.

        Raises:
            ValueError: If the `inputs_mappings` of the step are not valid.
        """
        if not self.input_mappings:
            return

        for input in self.input_mappings:
            if input not in self.inputs:
                raise ValueError(
                    f"The input column '{input}' doesn't exist in the inputs of the"
                    f" step '{self.name}'. Inputs of the step are: {self.inputs}."
                    " Please, review the `inputs_mappings` argument of the step."
                )

    def verify_outputs_mappings(self) -> None:
        """Verifies that the `outputs_mappings` of the step are valid i.e. the output
        columns exist in the outputs of the step.

        Raises:
            ValueError: If the `outputs_mappings` of the step are not valid.
        """
        if not self.output_mappings:
            return

        for output in self.output_mappings:
            if output not in self.outputs:
                raise ValueError(
                    f"The output column '{output}' doesn't exist in the outputs of the"
                    f" step '{self.name}'. Outputs of the step are: {self.outputs}."
                    " Please, review the `outputs_mappings` argument of the step."
                )

    def get_inputs(self) -> List[str]:
        """Gets the inputs of the step after the `input_mappings`. This method is meant
        to be used to run validations on the inputs of the step.

        Returns:
            The inputs of the step after the `input_mappings`.
        """
        return [self.input_mappings.get(input, input) for input in self.inputs]

    def get_outputs(self) -> List[str]:
        """Gets the outputs of the step after the `outputs_mappings`. This method is
        meant to be used to run validations on the outputs of the step.

        Returns:
            The outputs of the step after the `outputs_mappings`.
        """
        return [self.output_mappings.get(output, output) for output in self.outputs]

    @classmethod
    def from_dict(cls, data: Dict[str, Any]) -> "_Step":
        """Create a Step from a dict containing the serialized data.

        Needs the information from the step and the Pipeline it belongs to.

        Note:
            It's intended for internal use.

        Args:
            data: dictionary containing the serialized data from a `Step` and the
                `Pipeline` it belongs to.

        Returns:
            A `Step` instance.
        """
        # Remove the "type_info" to avoid errors on instantiation
        _data = data.copy()
        if TYPE_INFO_KEY in _data.keys():
            _data.pop(TYPE_INFO_KEY)

        # Before passing the data to instantiate the general step, we have to instantiate
        # some of the internal objects. For the moment we only take into account the LLM,
        # we should take care if we update any of the objects.
        if llm := _data.get("llm"):
            from distilabel.utils.serialization import _get_class

            nested_cls = _get_class(**llm.pop(TYPE_INFO_KEY))
            # Load the LLM and update the _data inplace
            nested_cls = nested_cls(**llm)
            _data.update({"llm": nested_cls})

        # Enums need a specific restoring process
        for k, v in _data.items():
            if isinstance(v, dict) and "_type" in v and v["_type"] == "enum":
                _data[k] = Enum(v["_name"], v["_values"], type=eval(v["_enum_type"]))

        # Skip `runtime_parameters_info` since extras are not allowed
        _data.pop("runtime_parameters_info", None)

        # Every step needs the pipeline, and the remaining arguments are general
        step = cls(**_data)

        return step

    def _model_dump(self, obj: Any, **kwargs: Any) -> Dict[str, Any]:
        dump = super()._model_dump(obj, **kwargs)
        dump["runtime_parameters_info"] = self.get_runtime_parameters_info()
        return dump


class Step(_Step, ABC):
    """Base class for the steps that can be included in a `Pipeline`.

    Attributes:
        input_batch_size: The number of rows that will contain the batches processed by
            the step. Defaults to `50`.

    Runtime parameters:
        - `input_batch_size`: The number of rows that will contain the batches processed
            by the step. Defaults to `50`.
    """

    input_batch_size: RuntimeParameter[PositiveInt] = Field(
        default=DEFAULT_INPUT_BATCH_SIZE,
        description="The number of rows that will contain the batches processed by the"
        " step.",
    )

    @abstractmethod
    def process(self, *inputs: StepInput) -> "StepOutput":
        """Method that defines the processing logic of the step. It should yield the
        output rows.

        Args:
            *inputs: An argument used to receive the outputs of the previous steps. The
                number of arguments depends on the number of previous steps. It doesn't
                need to be an `*args` argument, it can be a regular argument annotated
                with `StepInput` if the step has only one previous step.
        """
        pass

    def process_applying_mappings(self, *args: List[Dict[str, Any]]) -> "StepOutput":
        """Runs the `process` method of the step applying the `input_mappings` to the input
        rows and the `outputs_mappings` to the output rows. This is the function that
        should be used to run the processing logic of the step.

        Yields:
            The output rows.
        """

        inputs = self._apply_input_mappings(args) if self.input_mappings else args

        # If the `Step` was built using the `@step` decorator, then we need to pass
        # the runtime parameters as kwargs, so they can be used within the processing
        # function
        generator = (
            self.process(*inputs)
            if not self._built_from_decorator
            else self.process(*inputs, **self._runtime_parameters)
        )

        for output_rows in generator:
            yield [
                {
                    # Apply output mapping and revert input mapping
                    self.output_mappings.get(k, None)
                    or self.input_mappings.get(k, None)
                    or k: v
                    for k, v in row.items()
                }
                for row in output_rows
            ]

    def _revert_input_mappings(self, input: Dict[str, Any]) -> Dict[str, Any]:
        """Reverts the `input_mappings` of the step to the input row.

        Args:
            input: The input row.

        Returns:
            The input row with the `input_mappings` reverted.
        """
        return {self.input_mappings.get(k, k): v for k, v in input.items()}

    def _apply_input_mappings(
        self, inputs: Tuple[List[Dict[str, Any]], ...]
    ) -> List[List[Dict[str, Any]]]:
        """Applies the `input_mappings` to the input rows.

        Args:
            inputs: The input rows.

        Returns:
            The input rows with the `input_mappings` applied.
        """
        reverted_input_mappings = {v: k for k, v in self.input_mappings.items()}

        return [
            [
                {reverted_input_mappings.get(k, k): v for k, v in row.items()}
                for row in row_inputs
            ]
            for row_inputs in inputs
        ]


class GeneratorStep(_Step, ABC):
    """A special kind of `Step` that is able to generate data i.e. it doesn't receive
    any input from the previous steps.

    Attributes:
        batch_size: The number of rows that will contain the batches generated by the
            step. Defaults to `50`.

    Runtime parameters:
        - `batch_size`: The number of rows that will contain the batches generated by
            the step. Defaults to `50`.
    """

    batch_size: RuntimeParameter[int] = Field(
        default=50,
        description="The number of rows that will contain the batches generated by the"
        " step.",
    )

    @abstractmethod
    def process(self, offset: int = 0) -> "GeneratorStepOutput":
        """Method that defines the generation logic of the step. It should yield the
        output rows and a boolean indicating if it's the last batch or not.

        Args:
            offset: The offset to start the generation from. Defaults to 0.

        Yields:
            The output rows and a boolean indicating if it's the last batch or not.
        """
        pass

    def process_applying_mappings(self, offset: int = 0) -> "GeneratorStepOutput":
        """Runs the `process` method of the step applying the `outputs_mappings` to the
        output rows. This is the function that should be used to run the generation logic
        of the step.

        Args:
            offset: The offset to start the generation from. Defaults to 0.

        Yields:
            The output rows and a boolean indicating if it's the last batch or not.
        """

        # If the `Step` was built using the `@step` decorator, then we need to pass
        # the runtime parameters as `kwargs`, so they can be used within the processing
        # function
        generator = (
            self.process(offset=offset)
            if not self._built_from_decorator
            else self.process(offset=offset, **self._runtime_parameters)
        )

        for output_rows, last_batch in generator:
            yield (
                [
                    {self.output_mappings.get(k, k): v for k, v in row.items()}
                    for row in output_rows
                ],
                last_batch,
            )


class GlobalStep(Step, ABC):
    """A special kind of `Step` which it's `process` method receives all the data processed
    by their previous steps at once, instead of receiving it in batches. This kind of steps
    are useful when the processing logic requires to have all the data at once, for example
    to train a model, to perform a global aggregation, etc.
    """

    @property
    def inputs(self) -> List[str]:
        return []

    @property
    def outputs(self) -> List[str]:
        return []<|MERGE_RESOLUTION|>--- conflicted
+++ resolved
@@ -33,11 +33,8 @@
 if TYPE_CHECKING:
     from logging import Logger
 
-<<<<<<< HEAD
     from distilabel.pipeline.base import RoutingBatchFunction
-=======
     from distilabel.pipeline.local import Pipeline
->>>>>>> 545780ed
     from distilabel.steps.typing import GeneratorStepOutput, StepOutput
 
 
