# Copyright 2023-present, Argilla, Inc.
#
# Licensed under the Apache License, Version 2.0 (the "License");
# you may not use this file except in compliance with the License.
# You may obtain a copy of the License at
#
#     http://www.apache.org/licenses/LICENSE-2.0
#
# Unless required by applicable law or agreed to in writing, software
# distributed under the License is distributed on an "AS IS" BASIS,
# WITHOUT WARRANTIES OR CONDITIONS OF ANY KIND, either express or implied.
# See the License for the specific language governing permissions and
# limitations under the License.

import inspect
import logging
import re
from abc import ABC, abstractmethod
from enum import Enum
from functools import cached_property
from typing import TYPE_CHECKING, Any, Dict, List, Optional, Tuple, Union

from pydantic import BaseModel, ConfigDict, Field, PositiveInt, PrivateAttr
from typing_extensions import Annotated

from distilabel.mixins.runtime_parameters import (
    RuntimeParameter,
    RuntimeParametersMixin,
)
from distilabel.utils.serialization import TYPE_INFO_KEY, _Serializable
from distilabel.utils.typing_ import is_parameter_annotated_with

if TYPE_CHECKING:
    from logging import Logger

    from distilabel.pipeline.local import Pipeline
    from distilabel.steps.typing import GeneratorStepOutput, StepOutput


DEFAULT_INPUT_BATCH_SIZE = 50


_STEP_INPUT_ANNOTATION = "distilabel_step_input"
StepInput = Annotated[List[Dict[str, Any]], _STEP_INPUT_ANNOTATION]
"""StepInput is just an `Annotated` alias of the typing `List[Dict[str, Any]]` with
extra metadata that allows `distilabel` to perform validations over the `process` step
method defined in each `Step`"""

# Pattern to convert PascalCase to snake_case
PATTERN_PASCAL_NAME = re.compile(r"(?<!^)(?=[A-Z])")


def _infer_step_name(step_cls_name: str, pipeline: Optional["Pipeline"] = None) -> str:
    """Infer the name of the step based on the class name and the pipeline.

    If a `Pipeline` is given (the general case), it will check if the name already exists
    in the steps of the `DAG`, to add a number at the end of the name.

    Args:
        step_cls_name: The step class name, as obtained by `type(cls).__name__`.
        pipeline: The `Pipeline` the step belongs to, can be `None` if the step is created
            outside of a `Pipeline`.

    Returns:
        A name for the step.

    Example:
        ```python
        >>> _infer_step_name("StepWithOnePreviousStep", None)
        'step_with_one_previous_step'
        ```
    """
    name = re.sub(PATTERN_PASCAL_NAME, "_", step_cls_name).lower() + "_0"
    if pipeline:
        # Check the name doesn't already exist in the pipeline
        step_names = set(pipeline.dag.G)
        parts = name.split("_")
        base_name = "_".join(parts[:-1])
        while name in step_names:
            idx = int(name.split("_")[-1])
            name = f"{base_name}_{idx+1}"
    return name


class _Step(RuntimeParametersMixin, BaseModel, _Serializable, ABC):
    """Base class for the steps that can be included in a `Pipeline`.

    A `Step` is a class defining some processing logic. The input and outputs for this
    processing logic are lists of dictionaries with the same keys:

        ```python
        [
            {"column1": "value1", "column2": "value2", ...},
            {"column1": "value1", "column2": "value2", ...},
            {"column1": "value1", "column2": "value2", ...},
        ]
        ```

    The processing logic is defined in the `process` method, which depending on the
    number of previous steps, can receive more than one list of dictionaries, each with
    the output of the previous steps. In order to make `distilabel` know where the outputs
    from the previous steps are, the `process` function from each `Step` must have an argument
    or positional argument annotated with `StepInput`.

        ```python
        class StepWithOnePreviousStep(Step):
            def process(self, inputs: StepInput) -> StepOutput:
                yield [...]

        class StepWithSeveralPreviousStep(Step):
            # mind the * to indicate that the argument is a list of StepInput
            def process(self, inputs: *StepInput) -> StepOutput:
                yield [...]
        ```

    In order to perform static validations and to check that the chaining of the steps
    in the pipeline is valid, a `Step` must also define the `inputs` and `outputs`
    properties:

    - `inputs`: a list of strings with the names of the columns that the step needs as
        input. It can be an empty list if the step is a generator step.
    - `outputs`: a list of strings with the names of the columns that the step will
        produce as output.

    Optionally, a `Step` can override the `load` method to perform any initialization
    logic before the `process` method is called. For example, to load an LLM, stablish a
    connection to a database, etc.

    Finally, the `Step` class inherits from `pydantic.BaseModel`, so attributes can be easily
    defined, validated, serialized and included in the `__init__` method of the step.
    """

    model_config = ConfigDict(
        arbitrary_types_allowed=True,
        validate_default=True,
        validate_assignment=True,
        extra="forbid",
    )

    name: Optional[str] = Field(default=None, pattern=r"^[a-zA-Z0-9_-]+$")
    pipeline: Annotated[Any, Field(exclude=True, repr=False)] = None
    input_mappings: Dict[str, str] = {}
    output_mappings: Dict[str, str] = {}

    _built_from_decorator: bool = PrivateAttr(default=False)
    _logger: Union["Logger", None] = PrivateAttr(...)

    def model_post_init(self, __context: Any) -> None:
        from distilabel.pipeline.base import _GlobalPipelineManager

        super().model_post_init(__context)

        if self.pipeline is None:
            self.pipeline = _GlobalPipelineManager.get_pipeline()

        if self.pipeline is None:
            _logger = logging.getLogger(f"distilabel.step.{self.name}")
            _logger.warning(
                f"Step '{self.name}' hasn't received a pipeline, and it hasn't been"
                " created within a `Pipeline` context. Please, use"
                " `with Pipeline() as pipeline:` and create the step within the context."
            )
<<<<<<< HEAD
        if self.pipeline is not None:
            # If this is not set, errors will raise, but simplifies testing steps without a Pipeline.
            self.pipeline._add_step(self)
=======

        if not self.name:
            # This must be done before the check for repeated names, but assuming
            # we are passing the pipeline from the _GlobalPipelineManager, should
            # be done after that.
            self.name = _infer_step_name(type(self).__name__, self.pipeline)

        self.pipeline._add_step(self)
>>>>>>> 6ef654f7

    def connect(
        self, step: "_Step", input_mappings: Union[Dict[str, str], None] = None
    ) -> "_Step":
        """Connects the current step to another step in the pipeline, which means that
        the output of this step will be the input of the other step.

        Args:
            step: The step to connect to.
            input_mappings: A dictionary with the mapping of the columns from the output
                of the current step to the input of the other step. If `None`, the
                columns will be mapped by name. This is useful when the names of the
                output columns of the current step are different from the names of the
                input columns of the other step. Defaults to `None`.

        Returns:
            The step connected, to allow nested calls to the `connect` method.
        """
        if input_mappings is not None:
            step.input_mappings = input_mappings
        self.pipeline._add_edge(self.name, step.name)  # type: ignore
        return step

    def __rshift__(self, other: Union["_Step", List["_Step"]]) -> "_Step":
        """Allows using the `>>` operator to connect steps in the pipeline.

        Args:
            other: The step to connect to or a list of steps to connect to.

        Returns:
            The connected step, or the last one of the list of steps if a list is passed.

        Example:
            ```python
            step1 >> step2
            # Would be equivalent to:
            step1.connect(step2)

            # It also allows to connect a list of steps
            step1 >> [step2, step3]
            ```
        """
        if isinstance(other, list):
            for step in other:
                self.connect(step)
            return other
        return self.connect(other)

    def __rrshift__(self, other: List["_Step"]) -> "_Step":
        """Allows using the [step1, step2] >> step3 operator to connect a list of steps in the pipeline
        to a single step, as the list doesn't have the __rshift__ operator.

        Args:
            step: The step to connect to.

        Returns:
            The connected step

        Example:
            ```python
            [step2, step3] >> step1
            # Would be equivalent to:
            step2.connect(step1)
            step3.connect(step1)
            ```
        """
        for o in other:
            o.connect(self)
        return self

    def load(self) -> None:
        """Method to perform any initialization logic before the `process` method is
        called. For example, to load an LLM, stablish a connection to a database, etc.
        """
        self._logger = logging.getLogger(f"distilabel.step.{self.name}")

    @property
    def is_generator(self) -> bool:
        """Whether the step is a generator step or not.

        Returns:
            `True` if the step is a generator step, `False` otherwise.
        """
        return isinstance(self, GeneratorStep)

    @property
    def is_global(self) -> bool:
        """Whether the step is a global step or not.

        Returns:
            `True` if the step is a global step, `False` otherwise.
        """
        return isinstance(self, GlobalStep)

    @property
    def is_normal(self) -> bool:
        """Whether the step is a normal step or not.

        Returns:
            `True` if the step is a normal step, `False` otherwise.
        """
        return not self.is_generator and not self.is_global

    @property
    def inputs(self) -> List[str]:
        """List of strings with the names of the columns that the step needs as input.

        Returns:
            List of strings with the names of the columns that the step needs as input.
        """
        return []

    @property
    def outputs(self) -> List[str]:
        """List of strings with the names of the columns that the step will produce as
        output.

        Returns:
            List of strings with the names of the columns that the step will produce as
            output.
        """
        return []

    @cached_property
    def process_parameters(self) -> List[inspect.Parameter]:
        """Returns the parameters of the `process` method of the step.

        Returns:
            The parameters of the `process` method of the step.
        """
        return list(inspect.signature(self.process).parameters.values())  # type: ignore

    def has_multiple_inputs(self) -> bool:
        """Whether the `process` method of the step receives more than one input or not
        i.e. has a `*` argument annotated with `StepInput`.

        Returns:
            `True` if the `process` method of the step receives more than one input,
            `False` otherwise.
        """
        return any(
            param.kind == param.VAR_POSITIONAL for param in self.process_parameters
        )

    def get_process_step_input(self) -> Union[inspect.Parameter, None]:
        """Returns the parameter of the `process` method of the step annotated with
        `StepInput`.

        Returns:
            The parameter of the `process` method of the step annotated with `StepInput`,
            or `None` if there is no parameter annotated with `StepInput`.

        Raises:
            TypeError: If the step has more than one parameter annotated with `StepInput`.
        """
        step_input_parameter = None
        for parameter in self.process_parameters:
            if is_parameter_annotated_with(parameter, _STEP_INPUT_ANNOTATION):
                if step_input_parameter is not None:
                    raise TypeError(
                        f"Step '{self.name}' should have only one parameter with type"
                        " hint `StepInput`."
                    )
                step_input_parameter = parameter
        return step_input_parameter

    def verify_inputs_mappings(self) -> None:
        """Verifies that the `inputs_mappings` of the step are valid i.e. the input
        columns exist in the inputs of the step.

        Raises:
            ValueError: If the `inputs_mappings` of the step are not valid.
        """
        if not self.input_mappings:
            return

        for input in self.input_mappings:
            if input not in self.inputs:
                raise ValueError(
                    f"The input column '{input}' doesn't exist in the inputs of the"
                    f" step '{self.name}'. Inputs of the step are: {self.inputs}."
                    " Please, review the `inputs_mappings` argument of the step."
                )

    def verify_outputs_mappings(self) -> None:
        """Verifies that the `outputs_mappings` of the step are valid i.e. the output
        columns exist in the outputs of the step.

        Raises:
            ValueError: If the `outputs_mappings` of the step are not valid.
        """
        if not self.output_mappings:
            return

        for output in self.output_mappings:
            if output not in self.outputs:
                raise ValueError(
                    f"The output column '{output}' doesn't exist in the outputs of the"
                    f" step '{self.name}'. Outputs of the step are: {self.outputs}."
                    " Please, review the `outputs_mappings` argument of the step."
                )

    def get_inputs(self) -> List[str]:
        """Gets the inputs of the step after the `input_mappings`. This method is meant
        to be used to run validations on the inputs of the step.

        Returns:
            The inputs of the step after the `input_mappings`.
        """
        return [self.input_mappings.get(input, input) for input in self.inputs]

    def get_outputs(self) -> List[str]:
        """Gets the outputs of the step after the `outputs_mappings`. This method is
        meant to be used to run validations on the outputs of the step.

        Returns:
            The outputs of the step after the `outputs_mappings`.
        """
        return [self.output_mappings.get(output, output) for output in self.outputs]

    @classmethod
    def from_dict(cls, data: Dict[str, Any]) -> "_Step":
        """Create a Step from a dict containing the serialized data.

        Needs the information from the step and the Pipeline it belongs to.

        Note:
            It's intended for internal use.

        Args:
            data: dictionary containing the serialized data from a `Step` and the
                `Pipeline` it belongs to.

        Returns:
            A `Step` instance.
        """
        # Remove the "type_info" to avoid errors on instantiation
        _data = data.copy()
        if TYPE_INFO_KEY in _data.keys():
            _data.pop(TYPE_INFO_KEY)

        # Before passing the data to instantiate the general step, we have to instantiate
        # some of the internal objects. For the moment we only take into account the LLM,
        # we should take care if we update any of the objects.
        if llm := _data.get("llm"):
            from distilabel.utils.serialization import _get_class

            nested_cls = _get_class(**llm.pop(TYPE_INFO_KEY))
            # Load the LLM and update the _data inplace
            nested_cls = nested_cls(**llm)
            _data.update({"llm": nested_cls})

        # Enums need a specific restoring process
        for k, v in _data.items():
            if isinstance(v, dict) and "_type" in v and v["_type"] == "enum":
                _data[k] = Enum(v["_name"], v["_values"], type=eval(v["_enum_type"]))

        # Skip `runtime_parameters_info` since extras are not allowed
        _data.pop("runtime_parameters_info", None)

        # Every step needs the pipeline, and the remaining arguments are general
        step = cls(**_data)

        return step

    def _model_dump(self, obj: Any, **kwargs: Any) -> Dict[str, Any]:
        dump = super()._model_dump(obj, **kwargs)
        dump["runtime_parameters_info"] = self.get_runtime_parameters_info()
        return dump


class Step(_Step, ABC):
    """Base class for the steps that can be included in a `Pipeline`.

    Attributes:
        input_batch_size: The number of rows that will contain the batches processed by
            the step. Defaults to `50`.

    Runtime parameters:
        - `input_batch_size`: The number of rows that will contain the batches processed
            by the step. Defaults to `50`.
    """

    input_batch_size: RuntimeParameter[PositiveInt] = Field(
        default=DEFAULT_INPUT_BATCH_SIZE,
        description="The number of rows that will contain the batches processed by the"
        " step.",
    )

    @abstractmethod
    def process(self, *inputs: StepInput) -> "StepOutput":
        """Method that defines the processing logic of the step. It should yield the
        output rows.

        Args:
            *inputs: An argument used to receive the outputs of the previous steps. The
                number of arguments depends on the number of previous steps. It doesn't
                need to be an `*args` argument, it can be a regular argument annotated
                with `StepInput` if the step has only one previous step.
        """
        pass

    def process_applying_mappings(self, *args: List[Dict[str, Any]]) -> "StepOutput":
        """Runs the `process` method of the step applying the `input_mappings` to the input
        rows and the `outputs_mappings` to the output rows. This is the function that
        should be used to run the processing logic of the step.

        Yields:
            The output rows.
        """

        inputs = self._apply_input_mappings(args) if self.input_mappings else args

        # If the `Step` was built using the `@step` decorator, then we need to pass
        # the runtime parameters as kwargs, so they can be used within the processing
        # function
        generator = (
            self.process(*inputs)
            if not self._built_from_decorator
            else self.process(*inputs, **self._runtime_parameters)
        )

        for output_rows in generator:
            yield [
                {
                    # Apply output mapping and revert input mapping
                    self.output_mappings.get(k, None)
                    or self.input_mappings.get(k, None)
                    or k: v
                    for k, v in row.items()
                }
                for row in output_rows
            ]

    def _revert_input_mappings(self, input: Dict[str, Any]) -> Dict[str, Any]:
        """Reverts the `input_mappings` of the step to the input row.

        Args:
            input: The input row.

        Returns:
            The input row with the `input_mappings` reverted.
        """
        return {self.input_mappings.get(k, k): v for k, v in input.items()}

    def _apply_input_mappings(
        self, inputs: Tuple[List[Dict[str, Any]], ...]
    ) -> List[List[Dict[str, Any]]]:
        """Applies the `input_mappings` to the input rows.

        Args:
            inputs: The input rows.

        Returns:
            The input rows with the `input_mappings` applied.
        """
        reverted_input_mappings = {v: k for k, v in self.input_mappings.items()}

        return [
            [
                {reverted_input_mappings.get(k, k): v for k, v in row.items()}
                for row in row_inputs
            ]
            for row_inputs in inputs
        ]


class GeneratorStep(_Step, ABC):
    """A special kind of `Step` that is able to generate data i.e. it doesn't receive
    any input from the previous steps.

    Attributes:
        batch_size: The number of rows that will contain the batches generated by the
            step. Defaults to `50`.

    Runtime parameters:
        - `batch_size`: The number of rows that will contain the batches generated by
            the step. Defaults to `50`.
    """

    batch_size: RuntimeParameter[int] = Field(
        default=50,
        description="The number of rows that will contain the batches generated by the"
        " step.",
    )

    @abstractmethod
    def process(self, offset: int = 0) -> "GeneratorStepOutput":
        """Method that defines the generation logic of the step. It should yield the
        output rows and a boolean indicating if it's the last batch or not.

        Args:
            offset: The offset to start the generation from. Defaults to 0.

        Yields:
            The output rows and a boolean indicating if it's the last batch or not.
        """
        pass

    def process_applying_mappings(self, offset: int = 0) -> "GeneratorStepOutput":
        """Runs the `process` method of the step applying the `outputs_mappings` to the
        output rows. This is the function that should be used to run the generation logic
        of the step.

        Args:
            offset: The offset to start the generation from. Defaults to 0.

        Yields:
            The output rows and a boolean indicating if it's the last batch or not.
        """

        # If the `Step` was built using the `@step` decorator, then we need to pass
        # the runtime parameters as `kwargs`, so they can be used within the processing
        # function
        generator = (
            self.process(offset=offset)
            if not self._built_from_decorator
            else self.process(offset=offset, **self._runtime_parameters)
        )

        for output_rows, last_batch in generator:
            yield (
                [
                    {self.output_mappings.get(k, k): v for k, v in row.items()}
                    for row in output_rows
                ],
                last_batch,
            )


class GlobalStep(Step, ABC):
    """A special kind of `Step` which it's `process` method receives all the data processed
    by their previous steps at once, instead of receiving it in batches. This kind of steps
    are useful when the processing logic requires to have all the data at once, for example
    to train a model, to perform a global aggregation, etc.
    """

    @property
    def inputs(self) -> List[str]:
        return []

    @property
    def outputs(self) -> List[str]:
        return []<|MERGE_RESOLUTION|>--- conflicted
+++ resolved
@@ -160,11 +160,6 @@
                 " created within a `Pipeline` context. Please, use"
                 " `with Pipeline() as pipeline:` and create the step within the context."
             )
-<<<<<<< HEAD
-        if self.pipeline is not None:
-            # If this is not set, errors will raise, but simplifies testing steps without a Pipeline.
-            self.pipeline._add_step(self)
-=======
 
         if not self.name:
             # This must be done before the check for repeated names, but assuming
@@ -172,8 +167,9 @@
             # be done after that.
             self.name = _infer_step_name(type(self).__name__, self.pipeline)
 
-        self.pipeline._add_step(self)
->>>>>>> 6ef654f7
+        if self.pipeline is not None:
+            # If this is not set, errors will raise, but simplifies testing steps without a Pipeline.
+            self.pipeline._add_step(self)
 
     def connect(
         self, step: "_Step", input_mappings: Union[Dict[str, str], None] = None
