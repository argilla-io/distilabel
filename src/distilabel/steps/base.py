--- conflicted
+++ resolved
@@ -141,33 +141,59 @@
         self.pipeline._add_edge(self.name, step.name)  # type: ignore
         return step
 
-    def __rshift__(self, step: "_Step") -> "_Step":
+    def __rshift__(self, other: Union["_Step", List["_Step"]]) -> "_Step":
         """Allows using the `>>` operator to connect steps in the pipeline.
 
         Args:
-            step: The step to connect to.
-
-        Returns:
-            The connected step
+            other: The step to connect to or a list of steps to connect to.
+
+        Returns:
+            The connected step, or the last one of the list of steps if a list is passed.
 
         Example:
             ```python
             step1 >> step2
             # Would be equivalent to:
             step1.connect(step2)
+
+            # It also allows to connect a list of steps
+            step1 >> [step2, step3]
             ```
         """
-        return self.connect(step)
+        if isinstance(other, list):
+            for step in other:
+                self.connect(step)
+            return other
+        else:
+            return self.connect(other)
+
+    def __rrshift__(self, other: List["_Step"]) -> "_Step":
+        """Allows using the [step1, step2] >> step3 operator to connect a list of steps in the pipeline
+        to a single step, as the list doesn't have the __rshift__ operator.
+
+        Args:
+            step: The step to connect to.
+
+        Returns:
+            The connected step
+
+        Example:
+            ```python
+            [step2, step3] >> step1
+            # Would be equivalent to:
+            step2.connect(step1)
+            step3.connect(step1)
+            ```
+        """
+        for o in other:
+            o.connect(self)
+        return self
 
     def load(self) -> None:
         """Method to perform any initialization logic before the `process` method is
         called. For example, to load an LLM, stablish a connection to a database, etc.
         """
-<<<<<<< HEAD
-        self._logger = logging.getLogger(f"step.{self.name}")
-=======
         self._logger = logging.getLogger(f"distilabel.step.{self.name}")
->>>>>>> 1b3c1c14
 
     @property
     def is_generator(self) -> bool:
