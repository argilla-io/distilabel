# Copyright 2023-present, Argilla, Inc.
#
# Licensed under the Apache License, Version 2.0 (the "License");
# you may not use this file except in compliance with the License.
# You may obtain a copy of the License at
#
#     http://www.apache.org/licenses/LICENSE-2.0
#
# Unless required by applicable law or agreed to in writing, software
# distributed under the License is distributed on an "AS IS" BASIS,
# WITHOUT WARRANTIES OR CONDITIONS OF ANY KIND, either express or implied.
# See the License for the specific language governing permissions and
# limitations under the License.

import inspect
import logging
from abc import ABC, abstractmethod
from enum import Enum
from functools import cached_property
from typing import TYPE_CHECKING, Any, Dict, List, Tuple, Union

<<<<<<< HEAD
from pydantic import ConfigDict, Field, PositiveInt, PrivateAttr
=======
from pydantic import BaseModel, ConfigDict, Field, PositiveInt, PrivateAttr
>>>>>>> 5ae38fbf
from typing_extensions import Annotated

from distilabel.mixins.runtime_parameters import RuntimeParametersMixin
from distilabel.pipeline.base import BasePipeline, _GlobalPipelineManager
from distilabel.utils.logging import get_logger
from distilabel.utils.serialization import TYPE_INFO_KEY, _Serializable
from distilabel.utils.typing_ import is_parameter_annotated_with

if TYPE_CHECKING:
    from distilabel.steps.typing import GeneratorStepOutput, StepOutput

DEFAULT_INPUT_BATCH_SIZE = 50


_STEP_INPUT_ANNOTATION = "distilabel_step_input"
StepInput = Annotated[List[Dict[str, Any]], _STEP_INPUT_ANNOTATION]
"""StepInput is just an `Annotated` alias of the typing `List[Dict[str, Any]]` with
extra metadata that allows `distilabel` to perform validations over the `process` step
method defined in each `Step`"""


<<<<<<< HEAD
class _Step(RuntimeParametersMixin, _Serializable, ABC):
=======
class _Step(RuntimeParametersMixin, BaseModel, _Serializable, ABC):
>>>>>>> 5ae38fbf
    """Base class for the steps that can be included in a `Pipeline`.

    A `Step` is a class defining some processing logic. The input and outputs for this
    processing logic are lists of dictionaries with the same keys:

        ```python
        [
            {"column1": "value1", "column2": "value2", ...},
            {"column1": "value1", "column2": "value2", ...},
            {"column1": "value1", "column2": "value2", ...},
        ]
        ```

    The processing logic is defined in the `process` method, which depending on the
    number of previous steps, can receive more than one list of dictionaries, each with
    the output of the previous steps. In order to make `distilabel` know where the outputs
    from the previous steps are, the `process` function from each `Step` must have an argument
    or positional argument annotated with `StepInput`.

        ```python
        class StepWithOnePreviousStep(Step):
            def process(self, inputs: StepInput) -> StepOutput:
                yield [...]

        class StepWithSeveralPreviousStep(Step):
            # mind the * to indicate that the argument is a list of StepInput
            def process(self, inputs: *StepInput) -> StepOutput:
                yield [...]
        ```

    In order to perform static validations and to check that the chaining of the steps
    in the pipeline is valid, a `Step` must also define the `inputs` and `outputs`
    properties:

    - `inputs`: a list of strings with the names of the columns that the step needs as
        input. It can be an empty list if the step is a generator step.
    - `outputs`: a list of strings with the names of the columns that the step will
        produce as output.

    Optionally, a `Step` can override the `load` method to perform any initialization
    logic before the `process` method is called. For example, to load an LLM, stablish a
    connection to a database, etc.

    Finally, the `Step` class inherits from `pydantic.BaseModel`, so attributes can be easily
    defined, validated, serialized and included in the `__init__` method of the step.
    """

    model_config = ConfigDict(arbitrary_types_allowed=True)

    name: str
    pipeline: Annotated[
        Union[BasePipeline, None], Field(exclude=True, repr=False)
    ] = None
    input_mappings: Dict[str, str] = {}
    output_mappings: Dict[str, str] = {}

    _built_from_decorator: bool = PrivateAttr(default=False)
    _logger: logging.Logger = PrivateAttr(get_logger("steps"))

    def model_post_init(self, __context: Any) -> None:
        super().model_post_init(__context)

        if self.pipeline is None:
            self.pipeline = _GlobalPipelineManager.get_pipeline()

        if self.pipeline is None:
            raise ValueError(
                f"Step '{self.name}' hasn't received a pipeline, and it hasn't been"
                " created within a `Pipeline` context. Please, use"
                " `with Pipeline() as pipeline:` and create the step within the context."
            )

        self.pipeline._add_step(self)

    def connect(
        self, step: "_Step", input_mappings: Union[Dict[str, str], None] = None
    ) -> None:
        """Connects the current step to another step in the pipeline, which means that
        the output of this step will be the input of the other step.

        Args:
            step: The step to connect to.
            input_mappings: A dictionary with the mapping of the columns from the output
                of the current step to the input of the other step. If `None`, the
                columns will be mapped by name. This is useful when the names of the
                output columns of the current step are different from the names of the
                input columns of the other step. Defaults to `None`.
        """
        if input_mappings is not None:
            step.input_mappings = input_mappings
        self.pipeline._add_edge(self.name, step.name)  # type: ignore

    def load(self) -> None:
        """Method to perform any initialization logic before the `process` method is
        called. For example, to load an LLM, stablish a connection to a database, etc.
        """
        pass

    @property
    def is_generator(self) -> bool:
        """Whether the step is a generator step or not.

        Returns:
            `True` if the step is a generator step, `False` otherwise.
        """
        return isinstance(self, GeneratorStep)

    @property
    def is_global(self) -> bool:
        """Whether the step is a global step or not.

        Returns:
            `True` if the step is a global step, `False` otherwise.
        """
        return isinstance(self, GlobalStep)

    @property
    def is_normal(self) -> bool:
        """Whether the step is a normal step or not.

        Returns:
            `True` if the step is a normal step, `False` otherwise.
        """
        return not self.is_generator and not self.is_global

    @property
    def inputs(self) -> List[str]:
        """List of strings with the names of the columns that the step needs as input.

        Returns:
            List of strings with the names of the columns that the step needs as input.
        """
        return []

    @property
    def outputs(self) -> List[str]:
        """List of strings with the names of the columns that the step will produce as
        output.

        Returns:
            List of strings with the names of the columns that the step will produce as
            output.
        """
        return []

    @cached_property
    def process_parameters(self) -> List[inspect.Parameter]:
        """Returns the parameters of the `process` method of the step.

        Returns:
            The parameters of the `process` method of the step.
        """
        return list(inspect.signature(self.process).parameters.values())  # type: ignore

    def has_multiple_inputs(self) -> bool:
        """Whether the `process` method of the step receives more than one input or not
        i.e. has a `*` argument annotated with `StepInput`.

        Returns:
            `True` if the `process` method of the step receives more than one input,
            `False` otherwise.
        """
        return any(
            param.kind == param.VAR_POSITIONAL for param in self.process_parameters
        )

    def get_process_step_input(self) -> Union[inspect.Parameter, None]:
        """Returns the parameter of the `process` method of the step annotated with
        `StepInput`.

        Returns:
            The parameter of the `process` method of the step annotated with `StepInput`,
            or `None` if there is no parameter annotated with `StepInput`.

        Raises:
            TypeError: If the step has more than one parameter annotated with `StepInput`.
        """
        step_input_parameter = None
        for parameter in self.process_parameters:
            if is_parameter_annotated_with(parameter, _STEP_INPUT_ANNOTATION):
                if step_input_parameter is not None:
                    raise TypeError(
                        f"Step '{self.name}' should have only one parameter with type"
                        " hint `StepInput`."
                    )
                step_input_parameter = parameter
        return step_input_parameter

    def verify_inputs_mappings(self) -> None:
        """Verifies that the `inputs_mappings` of the step are valid i.e. the input
        columns exist in the inputs of the step.

        Raises:
            ValueError: If the `inputs_mappings` of the step are not valid.
        """
        if not self.input_mappings:
            return

        for input in self.input_mappings:
            if input not in self.inputs:
                raise ValueError(
                    f"The input column '{input}' doesn't exist in the inputs of the"
                    f" step '{self.name}'. Inputs of the step are: {self.inputs}."
                    " Please, review the `inputs_mappings` argument of the step."
                )

    def verify_outputs_mappings(self) -> None:
        """Verifies that the `outputs_mappings` of the step are valid i.e. the output
        columns exist in the outputs of the step.

        Raises:
            ValueError: If the `outputs_mappings` of the step are not valid.
        """
        if not self.output_mappings:
            return

        for output in self.output_mappings:
            if output not in self.outputs:
                raise ValueError(
                    f"The output column '{output}' doesn't exist in the outputs of the"
                    f" step '{self.name}'. Outputs of the step are: {self.outputs}."
                    " Please, review the `outputs_mappings` argument of the step."
                )

    def get_inputs(self) -> List[str]:
        """Gets the inputs of the step after the `input_mappings`. This method is meant
        to be used to run validations on the inputs of the step.

        Returns:
            The inputs of the step after the `input_mappings`.
        """
        return [self.input_mappings.get(input, input) for input in self.inputs]

    def get_outputs(self) -> List[str]:
        """Gets the outputs of the step after the `outputs_mappings`. This method is
        meant to be used to run validations on the outputs of the step.

        Returns:
            The outputs of the step after the `outputs_mappings`.
        """
        return [self.output_mappings.get(output, output) for output in self.outputs]

    @classmethod
    def from_dict(cls, data: Dict[str, Any]) -> "_Step":
        """Create a Step from a dict containing the serialized data.

        Needs the information from the step and the Pipeline it belongs to.

        Note:
            It's intended for internal use.

        Args:
            data: dictionary containing the serialized data from a `Step` and the
                `Pipeline` it belongs to.

        Returns:
            A `Step` instance.
        """
        # Remove the "type_info" to avoid errors on instantiation
        _data = data.copy()
        if TYPE_INFO_KEY in _data.keys():
            _data.pop(TYPE_INFO_KEY)

        # Before passing the data to instantiate the general step, we have to instantiate
        # some of the internal objects. For the moment we only take into account the LLM,
        # we should take care if we update any of the objects.
        if llm := _data.get("llm"):
            from distilabel.utils.serialization import _get_class

            nested_cls = _get_class(**llm.pop(TYPE_INFO_KEY))
            # Load the LLM and update the _data inplace
            nested_cls = nested_cls(**llm)
            _data.update({"llm": nested_cls})

        # Enums need a specific restoring process
        for k, v in _data.items():
            if isinstance(v, dict) and "_type" in v and v["_type"] == "enum":
                _data[k] = Enum(v["_name"], v["_values"], type=eval(v["_enum_type"]))

        # Every step needs the pipeline, and the remaining arguments are general
        step = cls(**_data)

        return step

    def _model_dump(self, obj: Any, **kwargs: Any) -> Dict[str, Any]:
        dump = super()._model_dump(obj, **kwargs)
        dump["runtime_parameters_info"] = self.get_runtime_parameters_info()
        return dump


class Step(_Step, ABC):
    # TODO: this should be a `RuntimeParameter`
    input_batch_size: PositiveInt = DEFAULT_INPUT_BATCH_SIZE

    @abstractmethod
    def process(self, *inputs: StepInput) -> "StepOutput":
        pass

    def process_applying_mappings(self, *args: List[Dict[str, Any]]) -> "StepOutput":
        """Runs the `process` method of the step applying the `input_mappings` to the input
        rows and the `outputs_mappings` to the output rows. This is the function that
        should be used to run the processing logic of the step.

        Yields:
            The output rows.
        """

        inputs = self._apply_input_mappings(args) if self.input_mappings else args

        # If the `Step` was built using the `@step` decorator, then we need to pass
        # the runtime parameters as kwargs, so they can be used within the processing
        # function
        generator = (
            self.process(*inputs)
            if not self._built_from_decorator
            else self.process(*inputs, **self._runtime_parameters)
        )

        for output_rows in generator:
            yield [
                {
                    # Apply output mapping and revert input mapping
                    self.output_mappings.get(k, None)
                    or self.input_mappings.get(k, None)
                    or k: v
                    for k, v in row.items()
                }
                for row in output_rows
            ]

    def _revert_input_mappings(self, input: Dict[str, Any]) -> Dict[str, Any]:
        """Reverts the `input_mappings` of the step to the input row.

        Args:
            input: The input row.

        Returns:
            The input row with the `input_mappings` reverted.
        """
        return {self.input_mappings.get(k, k): v for k, v in input.items()}

    def _apply_input_mappings(
        self, inputs: Tuple[List[Dict[str, Any]], ...]
    ) -> List[List[Dict[str, Any]]]:
        """Applies the `input_mappings` to the input rows.

        Args:
            inputs: The input rows.

        Returns:
            The input rows with the `input_mappings` applied.
        """
        reverted_input_mappings = {v: k for k, v in self.input_mappings.items()}

        return [
            [
                {reverted_input_mappings.get(k, k): v for k, v in row.items()}
                for row in row_inputs
            ]
            for row_inputs in inputs
        ]


class GeneratorStep(_Step, ABC):
    """A special kind of `Step` that is able to generate data i.e. it doesn't receive
    any input from the previous steps.
    """

    # TODO: this should be a `RuntimeParameter` and maybe be called `output_batch_size`
    batch_size: int = 50

    @abstractmethod
    def process(self, offset: int = 0) -> "GeneratorStepOutput":
        """Method that defines the generation logic of the step. It should yield the
        output rows and a boolean indicating if it's the last batch or not.

        Args:
            offset: The offset to start the generation from. Defaults to 0.

        Yields:
            The output rows and a boolean indicating if it's the last batch or not.
        """
        pass

    def process_applying_mappings(self, offset: int = 0) -> "GeneratorStepOutput":
        """Runs the `process` method of the step applying the `outputs_mappings` to the
        output rows. This is the function that should be used to run the generation logic
        of the step.

        Args:
            offset: The offset to start the generation from. Defaults to 0.

        Yields:
            The output rows and a boolean indicating if it's the last batch or not.
        """

        # If the `Step` was built using the `@step` decorator, then we need to pass
        # the runtime parameters as `kwargs`, so they can be used within the processing
        # function
        generator = (
            self.process(offset=offset)
            if not self._built_from_decorator
            else self.process(offset=offset, **self._runtime_parameters)
        )

        for output_rows, last_batch in generator:
            yield (
                [
                    {self.output_mappings.get(k, k): v for k, v in row.items()}
                    for row in output_rows
                ],
                last_batch,
            )


class GlobalStep(Step, ABC):
    """A special kind of `Step` which it's `process` method receives all the data processed
    by their previous steps at once, instead of receiving it in batches. This kind of steps
    are useful when the processing logic requires to have all the data at once, for example
    to train a model, to perform a global aggregation, etc.
    """

    @property
    def inputs(self) -> List[str]:
        return []

    @property
    def outputs(self) -> List[str]:
        return []<|MERGE_RESOLUTION|>--- conflicted
+++ resolved
@@ -19,11 +19,7 @@
 from functools import cached_property
 from typing import TYPE_CHECKING, Any, Dict, List, Tuple, Union
 
-<<<<<<< HEAD
-from pydantic import ConfigDict, Field, PositiveInt, PrivateAttr
-=======
 from pydantic import BaseModel, ConfigDict, Field, PositiveInt, PrivateAttr
->>>>>>> 5ae38fbf
 from typing_extensions import Annotated
 
 from distilabel.mixins.runtime_parameters import RuntimeParametersMixin
@@ -45,11 +41,7 @@
 method defined in each `Step`"""
 
 
-<<<<<<< HEAD
-class _Step(RuntimeParametersMixin, _Serializable, ABC):
-=======
 class _Step(RuntimeParametersMixin, BaseModel, _Serializable, ABC):
->>>>>>> 5ae38fbf
     """Base class for the steps that can be included in a `Pipeline`.
 
     A `Step` is a class defining some processing logic. The input and outputs for this
