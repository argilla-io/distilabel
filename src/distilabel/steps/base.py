# Copyright 2023-present, Argilla, Inc.
#
# Licensed under the Apache License, Version 2.0 (the "License");
# you may not use this file except in compliance with the License.
# You may obtain a copy of the License at
#
#     http://www.apache.org/licenses/LICENSE-2.0
#
# Unless required by applicable law or agreed to in writing, software
# distributed under the License is distributed on an "AS IS" BASIS,
# WITHOUT WARRANTIES OR CONDITIONS OF ANY KIND, either express or implied.
# See the License for the specific language governing permissions and
# limitations under the License.

import inspect
import logging
import re
from abc import ABC, abstractmethod
from functools import cached_property
from pathlib import Path
from typing import (
    TYPE_CHECKING,
    Any,
    Callable,
    Dict,
    List,
    Optional,
    Tuple,
    Union,
    overload,
)

from pydantic import BaseModel, ConfigDict, Field, PositiveInt, PrivateAttr
from typing_extensions import Annotated, Self

from distilabel.mixins.requirements import RequirementsMixin
from distilabel.mixins.runtime_parameters import (
    RuntimeParameter,
    RuntimeParametersMixin,
)
from distilabel.utils.serialization import _Serializable, write_json
from distilabel.utils.typing_ import is_parameter_annotated_with

if TYPE_CHECKING:
    from logging import Logger

    from distilabel.pipeline.base import BasePipeline
    from distilabel.pipeline.routing_batch_function import RoutingBatchFunction
    from distilabel.pipeline.typing import (
        DownstreamConnectable,
        DownstreamConnectableSteps,
        UpstreamConnectableSteps,
    )
    from distilabel.steps.typing import GeneratorStepOutput, StepOutput


DEFAULT_INPUT_BATCH_SIZE = 50


_STEP_INPUT_ANNOTATION = "distilabel_step_input"
StepInput = Annotated[List[Dict[str, Any]], _STEP_INPUT_ANNOTATION]
"""StepInput is just an `Annotated` alias of the typing `List[Dict[str, Any]]` with
extra metadata that allows `distilabel` to perform validations over the `process` step
method defined in each `Step`"""

# Pattern to convert PascalCase to snake_case
PATTERN_PASCAL_NAME = re.compile(r"(?<!^)(?=[A-Z])")


def _infer_step_name(
    step_cls_name: str, pipeline: Optional["BasePipeline"] = None
) -> str:
    """Infer the name of the step based on the class name and the pipeline.

    If a `Pipeline` is given (the general case), it will check if the name already exists
    in the steps of the `DAG`, to add a number at the end of the name.

    Args:
        step_cls_name: The step class name, as obtained by `type(cls).__name__`.
        pipeline: The `Pipeline` the step belongs to, can be `None` if the step is created
            outside of a `Pipeline`.

    Returns:
        A name for the step.

    Example:
        ```python
        >>> _infer_step_name("StepWithOnePreviousStep", None)
        'step_with_one_previous_step'
        ```
    """
    name = re.sub(PATTERN_PASCAL_NAME, "_", step_cls_name).lower() + "_0"
    if pipeline:
        # Check the name doesn't already exist in the pipeline
        step_names = set(pipeline.dag.G)
        parts = name.split("_")
        base_name = "_".join(parts[:-1])
        while name in step_names:
            idx = int(name.split("_")[-1])
            name = f"{base_name}_{idx+1}"
    return name


class StepResources(RuntimeParametersMixin, BaseModel):
    """A class to define the resources assigned to a `_Step`.

    Attributes:
        replicas: The number of replicas for the step.
        cpus: The number of CPUs assigned to each step replica.
        gpus: The number of GPUs assigned to each step replica.
        memory: The memory in bytes required for each step replica.
        resources: A dictionary containing the number of custom resources required for
            each step replica.
    """

    replicas: RuntimeParameter[PositiveInt] = Field(
        default=1, description="The number of replicas for the step."
    )
    cpus: Optional[RuntimeParameter[PositiveInt]] = Field(
        default=None, description="The number of CPUs assigned to each step replica."
    )
    gpus: Optional[RuntimeParameter[PositiveInt]] = Field(
        default=None, description="The number of GPUs assigned to each step replica."
    )
    memory: Optional[RuntimeParameter[PositiveInt]] = Field(
        default=None, description="The memory in bytes required for each step replica."
    )
    resources: Optional[RuntimeParameter[Dict[str, int]]] = Field(
        default=None,
        description="A dictionary containing names of custom resources and the"
        " number of those resources required for each step replica.",
    )


class _Step(RuntimeParametersMixin, RequirementsMixin, BaseModel, _Serializable, ABC):
    """Base class for the steps that can be included in a `Pipeline`.

    A `Step` is a class defining some processing logic. The input and outputs for this
    processing logic are lists of dictionaries with the same keys:

        ```python
        [
            {"column1": "value1", "column2": "value2", ...},
            {"column1": "value1", "column2": "value2", ...},
            {"column1": "value1", "column2": "value2", ...},
        ]
        ```

    The processing logic is defined in the `process` method, which depending on the
    number of previous steps, can receive more than one list of dictionaries, each with
    the output of the previous steps. In order to make `distilabel` know where the outputs
    from the previous steps are, the `process` function from each `Step` must have an argument
    or positional argument annotated with `StepInput`.

        ```python
        class StepWithOnePreviousStep(Step):
            def process(self, inputs: StepInput) -> StepOutput:
                yield [...]

        class StepWithSeveralPreviousStep(Step):
            # mind the * to indicate that the argument is a list of StepInput
            def process(self, inputs: *StepInput) -> StepOutput:
                yield [...]
        ```

    In order to perform static validations and to check that the chaining of the steps
    in the pipeline is valid, a `Step` must also define the `inputs` and `outputs`
    properties:

    - `inputs`: a list of strings with the names of the columns that the step needs as
        input. It can be an empty list if the step is a generator step.
    - `outputs`: a list of strings with the names of the columns that the step will
        produce as output.

    Optionally, a `Step` can override the `load` method to perform any initialization
    logic before the `process` method is called. For example, to load an LLM, stablish a
    connection to a database, etc.

    Finally, the `Step` class inherits from `pydantic.BaseModel`, so attributes can be easily
    defined, validated, serialized and included in the `__init__` method of the step.
    """

    model_config = ConfigDict(
        arbitrary_types_allowed=True,
        validate_default=True,
        validate_assignment=True,
        extra="forbid",
    )

    name: Optional[str] = Field(default=None, pattern=r"^[a-zA-Z0-9_-]+$")
    resources: StepResources = StepResources()
    pipeline: Any = Field(default=None, exclude=True, repr=False)
    input_mappings: Dict[str, str] = {}
    output_mappings: Dict[str, str] = {}

<<<<<<< HEAD
    inputs: List[str] = Field(default_factory=list)
    outputs: List[str] = Field(default_factory=list)

=======
    _pipeline_artifacts_path: Path = PrivateAttr(None)
>>>>>>> c8df5a99
    _built_from_decorator: bool = PrivateAttr(default=False)
    _logger: "Logger" = PrivateAttr(None)

    def model_post_init(self, __context: Any) -> None:
        from distilabel.pipeline.base import _GlobalPipelineManager

        super().model_post_init(__context)

        if self.pipeline is None:
            self.pipeline = _GlobalPipelineManager.get_pipeline()

        if self.pipeline is None:
            self._logger = logging.getLogger(f"distilabel.step.{self.name}")
            self._logger.warning(
                f"Step '{self.name}' hasn't received a pipeline, and it hasn't been"
                " created within a `Pipeline` context. Please, use"
                " `with Pipeline() as pipeline:` and create the step within the context."
            )

        if not self.name:
            # This must be done before the check for repeated names, but assuming
            # we are passing the pipeline from the _GlobalPipelineManager, should
            # be done after that.
            self.name = _infer_step_name(type(self).__name__, self.pipeline)

        if self.pipeline is not None:
            # If not set an error will be raised in `Pipeline.run` parent
            self.pipeline._add_step(self)

    def connect(
        self,
        *steps: "_Step",
        routing_batch_function: Optional["RoutingBatchFunction"] = None,
    ) -> None:
        """Connects the current step to another step in the pipeline, which means that
        the output of this step will be the input of the other step.

        Args:
            steps: The steps to connect to the current step.
            routing_batch_function: A function that receives a list of steps and returns
                a list of steps to which the output batch generated by this step should be
                routed. It should be used to define the routing logic of the pipeline. If
                not provided, the output batch will be routed to all the connected steps.
                Defaults to `None`.
        """
        assert self.pipeline is not None

        if routing_batch_function:
            self._set_routing_batch_function(routing_batch_function)

        for step in steps:
            self.pipeline._add_edge(from_step=self.name, to_step=step.name)  # type: ignore

    def _set_routing_batch_function(
        self, routing_batch_function: "RoutingBatchFunction"
    ) -> None:
        """Sets a routing batch function for the batches generated by this step, so they
        get routed to specific downstream steps.

        Args:
            routing_batch_function: The routing batch function that will be used to route
                the batches generated by this step.
        """
        self.pipeline._add_routing_batch_function(
            step_name=self.name,  # type: ignore
            routing_batch_function=routing_batch_function,
        )
        routing_batch_function._step = self

    @overload
    def __rshift__(self, other: "RoutingBatchFunction") -> "RoutingBatchFunction": ...

    @overload
    def __rshift__(
        self, other: List["DownstreamConnectableSteps"]
    ) -> List["DownstreamConnectableSteps"]: ...

    @overload
    def __rshift__(self, other: "DownstreamConnectable") -> "DownstreamConnectable": ...

    def __rshift__(
        self,
        other: Union[
            "DownstreamConnectable",
            "RoutingBatchFunction",
            List["DownstreamConnectableSteps"],
        ],
    ) -> Union[
        "DownstreamConnectable",
        "RoutingBatchFunction",
        List["DownstreamConnectableSteps"],
    ]:
        """Allows using the `>>` operator to connect steps in the pipeline.

        Args:
            other: The step to connect, a list of steps to connect to or a routing batch
                function to be set for the step.

        Returns:
            The connected step, the list of connected steps or the routing batch function.

        Example:
            ```python
            step1 >> step2
            # Would be equivalent to:
            step1.connect(step2)

            # It also allows to connect a list of steps
            step1 >> [step2, step3]
            ```
        """
        # Here to avoid circular imports
        from distilabel.pipeline.routing_batch_function import RoutingBatchFunction

        if isinstance(other, list):
            self.connect(*other)
            return other

        if isinstance(other, RoutingBatchFunction):
            self._set_routing_batch_function(other)
            return other

        self.connect(other)
        return other

    def __rrshift__(self, other: List["UpstreamConnectableSteps"]) -> Self:
        """Allows using the [step1, step2] >> step3 operator to connect a list of steps in the pipeline
        to a single step, as the list doesn't have the __rshift__ operator.

        Args:
            other: The step to connect to.

        Returns:
            The connected step

        Example:
            ```python
            [step2, step3] >> step1
            # Would be equivalent to:
            step2.connect(step1)
            step3.connect(step1)
            ```
        """
        for o in other:
            o.connect(self)
        return self

    def load(self) -> None:
        """Method to perform any initialization logic before the `process` method is
        called. For example, to load an LLM, stablish a connection to a database, etc.
        """
        self._logger = logging.getLogger(f"distilabel.step.{self.name}")

    def unload(self) -> None:
        """Method to perform any cleanup logic after the `process` method is called. For
        example, to close a connection to a database, etc.
        """
        self._logger.debug("Executing step unload logic.")

    @property
    def is_generator(self) -> bool:
        """Whether the step is a generator step or not.

        Returns:
            `True` if the step is a generator step, `False` otherwise.
        """
        return isinstance(self, GeneratorStep)

    @property
    def is_global(self) -> bool:
        """Whether the step is a global step or not.

        Returns:
            `True` if the step is a global step, `False` otherwise.
        """
        return isinstance(self, GlobalStep)

    @property
    def is_normal(self) -> bool:
        """Whether the step is a normal step or not.

        Returns:
            `True` if the step is a normal step, `False` otherwise.
        """
        return not self.is_generator and not self.is_global

    @cached_property
    def process_parameters(self) -> List[inspect.Parameter]:
        """Returns the parameters of the `process` method of the step.

        Returns:
            The parameters of the `process` method of the step.
        """
        return list(inspect.signature(self.process).parameters.values())  # type: ignore

    def has_multiple_inputs(self) -> bool:
        """Whether the `process` method of the step receives more than one input or not
        i.e. has a `*` argument annotated with `StepInput`.

        Returns:
            `True` if the `process` method of the step receives more than one input,
            `False` otherwise.
        """
        return any(
            param.kind == param.VAR_POSITIONAL for param in self.process_parameters
        )

    def get_process_step_input(self) -> Union[inspect.Parameter, None]:
        """Returns the parameter of the `process` method of the step annotated with
        `StepInput`.

        Returns:
            The parameter of the `process` method of the step annotated with `StepInput`,
            or `None` if there is no parameter annotated with `StepInput`.

        Raises:
            TypeError: If the step has more than one parameter annotated with `StepInput`.
        """
        step_input_parameter = None
        for parameter in self.process_parameters:
            if is_parameter_annotated_with(parameter, _STEP_INPUT_ANNOTATION):
                if step_input_parameter is not None:
                    raise TypeError(
                        f"Step '{self.name}' should have only one parameter with type"
                        " hint `StepInput`."
                    )
                step_input_parameter = parameter
        return step_input_parameter

    def verify_inputs_mappings(self) -> None:
        """Verifies that the `inputs_mappings` of the step are valid i.e. the input
        columns exist in the inputs of the step.

        Raises:
            ValueError: If the `inputs_mappings` of the step are not valid.
        """
        if not self.input_mappings:
            return

        for input in self.input_mappings:
            if input not in self.inputs:
                raise ValueError(
                    f"The input column '{input}' doesn't exist in the inputs of the"
                    f" step '{self.name}'. Inputs of the step are: {self.inputs}."
                    " Please, review the `inputs_mappings` argument of the step."
                )

    def verify_outputs_mappings(self) -> None:
        """Verifies that the `outputs_mappings` of the step are valid i.e. the output
        columns exist in the outputs of the step.

        Raises:
            ValueError: If the `outputs_mappings` of the step are not valid.
        """
        if not self.output_mappings:
            return

        for output in self.output_mappings:
            if output not in self.outputs:
                raise ValueError(
                    f"The output column '{output}' doesn't exist in the outputs of the"
                    f" step '{self.name}'. Outputs of the step are: {self.outputs}."
                    " Please, review the `outputs_mappings` argument of the step."
                )

    def get_inputs(self) -> List[str]:
        """Gets the inputs of the step after the `input_mappings`. This method is meant
        to be used to run validations on the inputs of the step.

        Returns:
            The inputs of the step after the `input_mappings`.
        """
        return [self.input_mappings.get(input, input) for input in self.inputs]

    def get_outputs(self) -> List[str]:
        """Gets the outputs of the step after the `outputs_mappings`. This method is
        meant to be used to run validations on the outputs of the step.

        Returns:
            The outputs of the step after the `outputs_mappings`.
        """
        return [self.output_mappings.get(output, output) for output in self.outputs]

    def set_pipeline_artifacts_path(self, path: Path) -> None:
        """Sets the `_pipeline_artifacts_path` attribute. This method is meant to be used
        by the `Pipeline` once the cache location is known.

        Args:
            path: the path where the artifacts generated by the pipeline steps should be
                saved.
        """
        self._pipeline_artifacts_path = path

    @property
    def artifacts_directory(self) -> Union[Path, None]:
        """Gets the path of the directory where the step should save its generated artifacts.

        Returns:
            The path of the directory where the step should save the generated artifacts,
                or `None` if `_pipeline_artifacts_path` is not set.
        """
        if self._pipeline_artifacts_path is None:
            return None
        return self._pipeline_artifacts_path / self.name  # type: ignore

    def save_artifact(
        self,
        name: str,
        write_function: Callable[[Path], None],
        metadata: Optional[Dict[str, Any]] = None,
    ) -> None:
        """Saves an artifact generated by the `Step`.

        Args:
            name: the name of the artifact.
            write_function: a function that will receive the path where the artifact should
                be saved.
            metadata: the artifact metadata. Defaults to `None`.
        """
        if self.artifacts_directory is None:
            self._logger.warning(
                f"Cannot save artifact with '{name}' as `_pipeline_artifacts_path` is not"
                " set. This is normal if the `Step` is being executed as a standalone component."
            )
            return

        artifact_directory_path = self.artifacts_directory / name
        artifact_directory_path.mkdir(parents=True, exist_ok=True)

        self._logger.info(f"🏺 Storing '{name}' generated artifact...")

        self._logger.debug(
            f"Calling `write_function` to write artifact in '{artifact_directory_path}'..."
        )
        write_function(artifact_directory_path)

        metadata_path = artifact_directory_path / "metadata.json"
        self._logger.debug(
            f"Calling `write_json` to write artifact metadata in '{metadata_path}'..."
        )
        write_json(filename=metadata_path, data=metadata or {})

    def _model_dump(self, obj: Any, **kwargs: Any) -> Dict[str, Any]:
        dump = super()._model_dump(obj, **kwargs)
        dump["runtime_parameters_info"] = self.get_runtime_parameters_info()
        return dump


class Step(_Step, ABC):
    """Base class for the steps that can be included in a `Pipeline`.

    Attributes:
        input_batch_size: The number of rows that will contain the batches processed by
            the step. Defaults to `50`.

    Runtime parameters:
        - `input_batch_size`: The number of rows that will contain the batches processed
            by the step. Defaults to `50`.
    """

    input_batch_size: RuntimeParameter[PositiveInt] = Field(
        default=DEFAULT_INPUT_BATCH_SIZE,
        description="The number of rows that will contain the batches processed by the"
        " step.",
    )

    @abstractmethod
    def process(self, *inputs: StepInput) -> "StepOutput":
        """Method that defines the processing logic of the step. It should yield the
        output rows.

        Args:
            *inputs: An argument used to receive the outputs of the previous steps. The
                number of arguments depends on the number of previous steps. It doesn't
                need to be an `*args` argument, it can be a regular argument annotated
                with `StepInput` if the step has only one previous step.
        """
        pass

    def process_applying_mappings(self, *args: List[Dict[str, Any]]) -> "StepOutput":
        """Runs the `process` method of the step applying the `input_mappings` to the input
        rows and the `outputs_mappings` to the output rows. This is the function that
        should be used to run the processing logic of the step.

        Yields:
            The output rows.
        """

        inputs = self._apply_input_mappings(args) if self.input_mappings else args

        # If the `Step` was built using the `@step` decorator, then we need to pass
        # the runtime parameters as kwargs, so they can be used within the processing
        # function
        generator = (
            self.process(*inputs)
            if not self._built_from_decorator
            else self.process(*inputs, **self._runtime_parameters)
        )

        for output_rows in generator:
            yield [
                {
                    # Apply output mapping and revert input mapping
                    self.output_mappings.get(k, None)
                    or self.input_mappings.get(k, None)
                    or k: v
                    for k, v in row.items()
                }
                for row in output_rows
            ]

    def _revert_input_mappings(self, input: Dict[str, Any]) -> Dict[str, Any]:
        """Reverts the `input_mappings` of the step to the input row.

        Args:
            input: The input row.

        Returns:
            The input row with the `input_mappings` reverted.
        """
        return {self.input_mappings.get(k, k): v for k, v in input.items()}

    def _apply_input_mappings(
        self, inputs: Tuple[List[Dict[str, Any]], ...]
    ) -> List[List[Dict[str, Any]]]:
        """Applies the `input_mappings` to the input rows.

        Args:
            inputs: The input rows.

        Returns:
            The input rows with the `input_mappings` applied.
        """
        reverted_input_mappings = {v: k for k, v in self.input_mappings.items()}

        return [
            [
                {reverted_input_mappings.get(k, k): v for k, v in row.items()}
                for row in row_inputs
            ]
            for row_inputs in inputs
        ]


class GeneratorStep(_Step, ABC):
    """A special kind of `Step` that is able to generate data i.e. it doesn't receive
    any input from the previous steps.

    Attributes:
        batch_size: The number of rows that will contain the batches generated by the
            step. Defaults to `50`.

    Runtime parameters:
        - `batch_size`: The number of rows that will contain the batches generated by
            the step. Defaults to `50`.
    """

    batch_size: RuntimeParameter[int] = Field(
        default=50,
        description="The number of rows that will contain the batches generated by the"
        " step.",
    )

    @abstractmethod
    def process(self, offset: int = 0) -> "GeneratorStepOutput":
        """Method that defines the generation logic of the step. It should yield the
        output rows and a boolean indicating if it's the last batch or not.

        Args:
            offset: The offset to start the generation from. Defaults to 0.

        Yields:
            The output rows and a boolean indicating if it's the last batch or not.
        """
        pass

    def process_applying_mappings(self, offset: int = 0) -> "GeneratorStepOutput":
        """Runs the `process` method of the step applying the `outputs_mappings` to the
        output rows. This is the function that should be used to run the generation logic
        of the step.

        Args:
            offset: The offset to start the generation from. Defaults to 0.

        Yields:
            The output rows and a boolean indicating if it's the last batch or not.
        """

        # If the `Step` was built using the `@step` decorator, then we need to pass
        # the runtime parameters as `kwargs`, so they can be used within the processing
        # function
        generator = (
            self.process(offset=offset)
            if not self._built_from_decorator
            else self.process(offset=offset, **self._runtime_parameters)
        )

        for output_rows, last_batch in generator:
            yield (
                [
                    {self.output_mappings.get(k, k): v for k, v in row.items()}
                    for row in output_rows
                ],
                last_batch,
            )


class GlobalStep(Step, ABC):
    """A special kind of `Step` which it's `process` method receives all the data processed
    by their previous steps at once, instead of receiving it in batches. This kind of steps
    are useful when the processing logic requires to have all the data at once, for example
    to train a model, to perform a global aggregation, etc.
    """

    pass<|MERGE_RESOLUTION|>--- conflicted
+++ resolved
@@ -193,13 +193,10 @@
     input_mappings: Dict[str, str] = {}
     output_mappings: Dict[str, str] = {}
 
-<<<<<<< HEAD
     inputs: List[str] = Field(default_factory=list)
     outputs: List[str] = Field(default_factory=list)
 
-=======
     _pipeline_artifacts_path: Path = PrivateAttr(None)
->>>>>>> c8df5a99
     _built_from_decorator: bool = PrivateAttr(default=False)
     _logger: "Logger" = PrivateAttr(None)
 
