--- conflicted
+++ resolved
@@ -18,13 +18,8 @@
 from pydantic import Field
 
 from distilabel.llm.base import LLM
-<<<<<<< HEAD
-from distilabel.steps.base import GeneratorStep, RuntimeParameter, Step, StepInput
-from distilabel.steps.task.typing import ChatType
-=======
 from distilabel.steps.base import GeneratorStep, RuntimeParameter, Step
 from distilabel.utils.dicts import combine_dicts
->>>>>>> 2020f3c0
 
 if TYPE_CHECKING:
     from distilabel.steps.base import StepInput
@@ -89,21 +84,7 @@
         Returns:
             A list of Python dictionaries with the outputs of the task.
         """
-<<<<<<< HEAD
-        formatted_inputs = [self.format_input(input) for input in inputs]
-        outputs = self.llm.generate(formatted_inputs, **self.generation_kwargs)  # type: ignore
-        formatted_outputs = [self.format_output(output) for output in outputs]  # type: ignore
 
-        outputs = []
-        for input, formatted_output in zip(inputs, formatted_outputs):
-            input.update(formatted_output)
-            input["model_name"] = self.llm.model_name
-            outputs.append(input)
-        yield outputs
-
-
-class GeneratorTask(GeneratorStep, Task):
-=======
         formatted_inputs = self._format_inputs(inputs)
         outputs = self.llm.generate(
             inputs=formatted_inputs,
@@ -191,5 +172,4 @@
             in advance to see which kwargs are available.
     """
 
->>>>>>> 2020f3c0
     pass