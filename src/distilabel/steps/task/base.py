--- conflicted
+++ resolved
@@ -137,13 +137,8 @@
             try:
                 formatted_outputs.append(self.format_output(output, input))
             except Exception as e:
-<<<<<<< HEAD
-                self._logger.warning(
-                    f"Task '{self.name}' failed to format output: {e}. Using empty dict."
-=======
                 self._logger.warning(  # type: ignore
                     f"Task '{self.name}' failed to format output: {e}. Using empty dict."  # type: ignore
->>>>>>> 84c24244
                 )
                 formatted_outputs.append(self._outputs_empty_dict())
         return formatted_outputs
