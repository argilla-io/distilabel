--- conflicted
+++ resolved
@@ -18,15 +18,11 @@
 from pydantic import Field
 
 from distilabel.llm.base import LLM
-from distilabel.steps.base import GeneratorStep, RuntimeParameter, Step
+from distilabel.steps.base import GeneratorStep, RuntimeParameter, Step, StepInput
 from distilabel.utils.dicts import combine_dicts
 
 if TYPE_CHECKING:
-<<<<<<< HEAD
     from distilabel.llm.typing import GenerateOutput
-=======
-    from distilabel.steps.base import StepInput
->>>>>>> 2020f3c0
     from distilabel.steps.task.typing import ChatType
     from distilabel.steps.typing import StepOutput
 
@@ -84,7 +80,7 @@
         """
         pass
 
-    def process(self, inputs: "StepInput") -> "StepOutput":  # type: ignore
+    def process(self, inputs: StepInput) -> "StepOutput":  # type: ignore
         """Processes the inputs of the task and generates the outputs using the LLM.
 
         Args:
