--- conflicted
+++ resolved
@@ -196,56 +196,6 @@
 
         yield task_outputs
 
-<<<<<<< HEAD
-    def _format_inputs(self, inputs: List[Dict[str, Any]]) -> List["ChatType"]:
-        return [self.format_input(input) for input in inputs]
-
-    def _format_outputs(self, outputs: List[Union[str, None]]) -> List[Dict[str, Any]]:
-        """Formats the outputs of the task using the `format_output` method. If the output
-        is `None` (i.e. the LLM failed to generate a response), then the outputs will be
-        set to `None` as well.
-
-        Args:
-            outputs: The outputs of the LLM.
-
-        Returns:
-            A list containing a dictionary with the outputs of the task for each input.
-        """
-        return [
-            (
-                self.format_output(output)
-                if output is not None
-                else self._outputs_empty_dict()
-            )
-            for output in outputs
-        ]
-
-    def _outputs_empty_dict(self) -> Dict[str, None]:
-        """Returns a dictionary with the outputs of the task set to `None`."""
-        return {output: None for output in self.outputs}  # type: ignore
-
-
-class Task(_Task, Step):
-    """Task is a class that implements the `_Task` abstract class and adds the `Step`
-    interface to be used as a step in the pipeline.
-
-    Args:
-        llm: the `LLM` to be used to generate the outputs of the task.
-        group_generations: whether to group the `num_generations` generated per input in
-            a list or create a row per generation. Defaults to `False`.
-        num_generations: The number of generations to be produced per input.
-        generation_kwargs: The kwargs to be propagated to either `generate` or
-            `agenerate` methods within each `LLM`. Note that these kwargs will be
-            specific to each LLM, and while some as `temperature` may be present on each
-            `LLM`, some others may not, so read the `LLM.{generate,agenerate}` signatures
-            in advance to see which kwargs are available.
-    """
-
-    pass
-
-=======
->>>>>>> f9d8380e
-
 class GeneratorTask(_Task, GeneratorStep):
     """GeneratorTask is a class that implements the `_Task` abstract class and adds the
     `GeneratorStep` interface to be used as a step in the pipeline.
