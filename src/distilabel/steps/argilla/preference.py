# Copyright 2023-present, Argilla, Inc.
#
# Licensed under the Apache License, Version 2.0 (the "License");
# you may not use this file except in compliance with the License.
# You may obtain a copy of the License at
#
#     http://www.apache.org/licenses/LICENSE-2.0
#
# Unless required by applicable law or agreed to in writing, software
# distributed under the License is distributed on an "AS IS" BASIS,
# WITHOUT WARRANTIES OR CONDITIONS OF ANY KIND, either express or implied.
# See the License for the specific language governing permissions and
# limitations under the License.

import hashlib
from typing import TYPE_CHECKING, Any, Dict, List, Union

from pydantic import Field, PrivateAttr
from typing_extensions import override

try:
    import argilla as rg
except ImportError:
    pass

from distilabel.steps.argilla.base import ArgillaBase
from distilabel.steps.base import StepInput

if TYPE_CHECKING:
    from argilla import RatingQuestion, Suggestion, TextField, TextQuestion

    from distilabel.steps.typing import StepOutput


class PreferenceToArgilla(ArgillaBase):
    """Creates a preference dataset in Argilla.

    Step that creates a dataset in Argilla during the load phase, and then pushes the input
    batches into it as records. This dataset is a preference dataset, where there's one field
    for the instruction and one extra field per each generation within the same record, and then
    a rating question per each of the generation fields. The rating question asks the annotator to
    set a rating from 1 to 5 for each of the provided generations.

    Note:
        This step is meant to be used in conjunction with the `UltraFeedback` step, or any other step
        generating both ratings and responses for a given set of instruction and generations for the
        given instruction. But alternatively, it can also be used with any other task or step generating
        only the `instruction` and `generations`, as the `ratings` and `rationales` are optional.

    Attributes:
        num_generations: The number of generations to include in the dataset.
        dataset_name: The name of the dataset in Argilla.
        dataset_workspace: The workspace where the dataset will be created in Argilla. Defaults to
            `None`, which means it will be created in the default workspace.
        api_url: The URL of the Argilla API. Defaults to `None`, which means it will be read from
            the `ARGILLA_API_URL` environment variable.
        api_key: The API key to authenticate with Argilla. Defaults to `None`, which means it will
            be read from the `ARGILLA_API_KEY` environment variable.
        inputs: The inputs for the step. Defaults to `["instruction", "generations"].
            Optionally, one could also provide the "ratings" and the "rationales" for the generations.

    Runtime parameters:
        - `api_url`: The base URL to use for the Argilla API requests.
        - `api_key`: The API key to authenticate the requests to the Argilla API.

    Input columns:
        - instruction (`str`): The instruction that was used to generate the completion.
        - generations (`List[str]`): The completion that was generated based on the input instruction.
        - ratings (`List[str]`, optional): The ratings for the generations. If not provided, the
            generated ratings won't be pushed to Argilla.
        - rationales (`List[str]`, optional): The rationales for the ratings. If not provided, the
            generated rationales won't be pushed to Argilla.

    Examples:

        Push a preference dataset to an Argilla instance:

        ```python
        from distilabel.steps import PreferenceToArgilla

        to_argilla = PreferenceToArgilla(
            num_generations=2,
            api_url="https://dibt-demo-argilla-space.hf.space/",
            api_key="api.key",
            dataset_name="argilla_dataset",
            dataset_workspace="my_workspace",
        )
        to_argilla.load()

        result = next(
            to_argilla.process(
                [
                    {
                        "instruction": "instruction",
                        "generations": ["first_generation", "second_generation"],
                    }
                ],
            )
        )
        # >>> result
        # [{'instruction': 'instruction', 'generations': ['first_generation', 'second_generation']}]
        ```

        It can also include ratings and rationales:

        ```python
        result = next(
            to_argilla.process(
                [
                    {
                        "instruction": "instruction",
                        "generations": ["first_generation", "second_generation"],
                        "ratings": ["4", "5"],
                        "rationales": ["rationale for 4", "rationale for 5"],
                    }
                ],
            )
        )
        # >>> result
        # [
        #     {
        #         'instruction': 'instruction',
        #         'generations': ['first_generation', 'second_generation'],
        #         'ratings': ['4', '5'],
        #         'rationales': ['rationale for 4', 'rationale for 5']
        #     }
        # ]
        ```
    """

    num_generations: int

    inputs: List[str] = Field(
        default=["instruction", "generations"],
        frozen=False,
        description=(
            "The inputs for the step are the 'instruction' and the 'generations'. "
            + "Optionally, one could also provide the 'ratings' and the 'rationales' for the generations."
        ),
    )

    _id: str = PrivateAttr(default="id")
    _instruction: str = PrivateAttr(...)
    _generations: str = PrivateAttr(...)
    _ratings: str = PrivateAttr(...)
    _rationales: str = PrivateAttr(...)

    def load(self) -> None:
        """Sets the `_instruction` and `_generations` attributes based on the `inputs_mapping`, otherwise
        uses the default values; and then uses those values to create a `FeedbackDataset` suited for
        the text-generation scenario. And then it pushes it to Argilla.
        """
        super().load()

        # Both `instruction` and `generations` will be used as the fields of the dataset
        self._instruction = self.input_mappings.get("instruction", "instruction")
        self._generations = self.input_mappings.get("generations", "generations")
        # Both `ratings` and `rationales` will be used as suggestions to the default questions of the dataset
        self._ratings = self.input_mappings.get("ratings", "ratings")
        self._rationales = self.input_mappings.get("rationales", "rationales")

        if self._dataset_exists_in_workspace:
            _dataset = self._client.datasets(  # type: ignore
                name=self.dataset_name,  # type: ignore
                workspace=self.dataset_workspace,  # type: ignore
            )

            for field in _dataset.fields:
                if not isinstance(field, rg.TextField):
                    continue
                if (
                    field.name
                    not in [self._id, self._instruction]  # type: ignore
                    + [
                        f"{self._generations}-{idx}"
                        for idx in range(self.num_generations)
                    ]
                    and field.required
                ):
                    raise ValueError(
                        f"The dataset '{self.dataset_name}' in the workspace '{self.dataset_workspace}'"
                        f" already exists, but contains at least a required field that is"
                        f" neither `{self._id}`, `{self._instruction}`, nor `{self._generations}`"
                        f" (one per generation starting from 0 up to {self.num_generations - 1})."
                    )

            self._dataset = _dataset
        else:
            _settings = rg.Settings(  # type: ignore
                fields=[
                    rg.TextField(name=self._id, title=self._id),  # type: ignore
                    rg.TextField(name=self._instruction, title=self._instruction),  # type: ignore
                    *self._generation_fields(),  # type: ignore
                ],
                questions=self._rating_rationale_pairs(),  # type: ignore
            )
            _dataset = rg.Dataset(  # type: ignore
                name=self.dataset_name,
                workspace=self.dataset_workspace,
                settings=_settings,
                client=self._client,
            )
            self._dataset = _dataset.create()

    def _generation_fields(self) -> List["TextField"]:
        """Method to generate the fields for each of the generations.

        Returns:
            A list containing `TextField`s for each text generation.
        """
        return [
            rg.TextField(  # type: ignore
                name=f"{self._generations}-{idx}",
                title=f"{self._generations}-{idx}",
                required=True if idx == 0 else False,
            )
            for idx in range(self.num_generations)
        ]

    def _rating_rationale_pairs(
        self,
    ) -> List[Union["RatingQuestion", "TextQuestion"]]:
        """Method to generate the rating and rationale questions for each of the generations.

        Returns:
            A list of questions containing a `RatingQuestion` and `TextQuestion` pair for
            each text generation.
        """
        questions = []
        for idx in range(self.num_generations):
            questions.extend(
                [
                    rg.RatingQuestion(  # type: ignore
                        name=f"{self._generations}-{idx}-rating",
                        title=f"Rate {self._generations}-{idx} given {self._instruction}.",
                        description=f"Ignore this question if the corresponding `{self._generations}-{idx}` field is not available."
                        if idx != 0
                        else None,
                        values=[1, 2, 3, 4, 5],
                        required=True if idx == 0 else False,
                    ),
                    rg.TextQuestion(  # type: ignore
                        name=f"{self._generations}-{idx}-rationale",
                        title=f"Specify the rationale for {self._generations}-{idx}'s rating.",
                        description=f"Ignore this question if the corresponding `{self._generations}-{idx}` field is not available."
                        if idx != 0
                        else None,
                        required=False,
                    ),
                ]
            )
        return questions

<<<<<<< HEAD
    def _add_suggestions_if_any(
        self, input: Dict[str, Any]
    ) -> List["SuggestionSchema"]:
        """Method to generate the suggestions for the `FeedbackRecord` based on the input."""
=======
    @property
    def inputs(self) -> List[str]:
        """The inputs for the step are the `instruction` and the `generations`. Optionally, one could also
        provide the `ratings` and the `rationales` for the generations."""
        return ["instruction", "generations"]

    @property
    def optional_inputs(self) -> List[str]:
        """The optional inputs for the step are the `ratings` and the `rationales` for the generations."""
        return ["ratings", "rationales"]

    def _add_suggestions_if_any(self, input: Dict[str, Any]) -> List["Suggestion"]:
        """Method to generate the suggestions for the `rg.Record` based on the input.

        Returns:
            A list of `Suggestion`s for the rating and rationales questions.
        """
>>>>>>> c776d36c
        # Since the `suggestions` i.e. answers to the `questions` are optional, will default to {}
        suggestions = []
        # If `ratings` is in `input`, then add those as suggestions
        if self._ratings in input:
            suggestions.extend(
                [
                    rg.Suggestion(  # type: ignore
                        value=rating,
                        question_name=f"{self._generations}-{idx}-rating",
                    )
                    for idx, rating in enumerate(input[self._ratings])
                    if rating is not None
                    and isinstance(rating, int)
                    and rating in [1, 2, 3, 4, 5]
                ],
            )
        # If `rationales` is in `input`, then add those as suggestions
        if self._rationales in input:
            suggestions.extend(
                [
                    rg.Suggestion(  # type: ignore
                        value=rationale,
                        question_name=f"{self._generations}-{idx}-rationale",
                    )
                    for idx, rationale in enumerate(input[self._rationales])
                    if rationale is not None and isinstance(rationale, str)
                ],
            )
        return suggestions

    @override
    def process(self, inputs: StepInput) -> "StepOutput":  # type: ignore
        """Creates and pushes the records as `rg.Record`s to the Argilla dataset.

        Args:
            inputs: A list of Python dictionaries with the inputs of the task.

        Returns:
            A list of Python dictionaries with the outputs of the task.
        """
        records = []
        for input in inputs:
            # Generate the SHA-256 hash of the instruction to use it as the metadata
            instruction_id = hashlib.sha256(
                input["instruction"].encode("utf-8")  # type: ignore
            ).hexdigest()

            generations = {
                f"{self._generations}-{idx}": generation
                for idx, generation in enumerate(input["generations"])  # type: ignore
            }

            records.append(  # type: ignore
                rg.Record(  # type: ignore
                    fields={
                        "id": instruction_id,
                        "instruction": input["instruction"],  # type: ignore
                        **generations,
                    },
                    suggestions=self._add_suggestions_if_any(input),  # type: ignore
                )
            )
        self._dataset.records.log(records)  # type: ignore
        yield inputs<|MERGE_RESOLUTION|>--- conflicted
+++ resolved
@@ -251,30 +251,13 @@
             )
         return questions
 
-<<<<<<< HEAD
     def _add_suggestions_if_any(
         self, input: Dict[str, Any]
     ) -> List["SuggestionSchema"]:
-        """Method to generate the suggestions for the `FeedbackRecord` based on the input."""
-=======
-    @property
-    def inputs(self) -> List[str]:
-        """The inputs for the step are the `instruction` and the `generations`. Optionally, one could also
-        provide the `ratings` and the `rationales` for the generations."""
-        return ["instruction", "generations"]
-
-    @property
-    def optional_inputs(self) -> List[str]:
-        """The optional inputs for the step are the `ratings` and the `rationales` for the generations."""
-        return ["ratings", "rationales"]
-
-    def _add_suggestions_if_any(self, input: Dict[str, Any]) -> List["Suggestion"]:
-        """Method to generate the suggestions for the `rg.Record` based on the input.
-
+    
         Returns:
             A list of `Suggestion`s for the rating and rationales questions.
         """
->>>>>>> c776d36c
         # Since the `suggestions` i.e. answers to the `questions` are optional, will default to {}
         suggestions = []
         # If `ratings` is in `input`, then add those as suggestions
