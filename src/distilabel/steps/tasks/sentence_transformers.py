--- conflicted
+++ resolved
@@ -17,10 +17,7 @@
 
 import orjson
 from jinja2 import Template
-<<<<<<< HEAD
 from pydantic import Field
-=======
->>>>>>> c8df5a99
 from typing_extensions import override
 
 from distilabel.steps.tasks.base import Task
