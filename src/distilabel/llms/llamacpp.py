# Copyright 2023-present, Argilla, Inc.
#
# Licensed under the Apache License, Version 2.0 (the "License");
# you may not use this file except in compliance with the License.
# You may obtain a copy of the License at
#
#     http://www.apache.org/licenses/LICENSE-2.0
#
# Unless required by applicable law or agreed to in writing, software
# distributed under the License is distributed on an "AS IS" BASIS,
# WITHOUT WARRANTIES OR CONDITIONS OF ANY KIND, either express or implied.
# See the License for the specific language governing permissions and
# limitations under the License.

<<<<<<< HEAD
from typing import TYPE_CHECKING, List, Optional, Union
=======
from typing import TYPE_CHECKING, Any, Dict, List, Optional
>>>>>>> b873dbdd

from pydantic import Field, FilePath, PrivateAttr, validate_call

from distilabel.llms.base import LLM
from distilabel.llms.typing import GenerateOutput
from distilabel.mixins.runtime_parameters import RuntimeParameter
from distilabel.steps.tasks.typing import ChatType

if TYPE_CHECKING:
    from llama_cpp import CreateChatCompletionResponse, Llama


class LlamaCppLLM(LLM):
    """llama.cpp LLM implementation running the Python bindings for the C++ code.

    Attributes:
        model_path: contains the path to the GGUF quantized model, compatible with the
            installed version of the `llama.cpp` Python bindings.
        n_gpu_layers: the number of layers to use for the GPU. Defaults to `-1`, meaning that
            the available GPU device will be used.
        chat_format: the chat format to use for the model. Defaults to `None`, which means the
            Llama format will be used.
        n_ctx: the context size to use for the model. Defaults to `512`.
        n_batch: the prompt processing maximum batch size to use for the model. Defaults to `512`.
        seed: random seed to use for the generation. Defaults to `4294967295`.
        verbose: whether to print verbose output. Defaults to `False`.
<<<<<<< HEAD
        structured_output: a dictionary containing the structured output configuration or if more
            fine-grained control is needed, an instance of `OutlinesStructuredOutput`. Defaults to None.
=======
        extra_kwargs: additional dictionary of keyword arguments that will be passed to the
            `Llama` class of `llama_cpp` library. Defaults to `{}`.
>>>>>>> b873dbdd
        _model: the Llama model instance. This attribute is meant to be used internally and
            should not be accessed directly. It will be set in the `load` method.

    Runtime parameters:
        - `model_path`: the path to the GGUF quantized model.
        - `n_gpu_layers`: the number of layers to use for the GPU. Defaults to `-1`.
        - `chat_format`: the chat format to use for the model. Defaults to `None`.
        - `verbose`: whether to print verbose output. Defaults to `False`.
        - `extra_kwargs`: additional dictionary of keyword arguments that will be passed to the
            `Llama` class of `llama_cpp` library. Defaults to `{}`.
    """

    model_path: RuntimeParameter[FilePath] = Field(
        default=None, description="The path to the GGUF quantized model."
    )
    n_gpu_layers: RuntimeParameter[int] = Field(
        default=-1,
        description="The number of layers that will be loaded in the GPU.",
    )
    chat_format: Optional[RuntimeParameter[str]] = Field(
        default=None,
        description="The chat format to use for the model. Defaults to `None`, which means the Llama format will be used.",
    )

    n_ctx: int = 512
    n_batch: int = 512
    seed: int = 4294967295

    verbose: RuntimeParameter[bool] = Field(
        default=False,
        description="Whether to print verbose output from llama.cpp library.",
    )
    extra_kwargs: Optional[RuntimeParameter[Dict[str, Any]]] = Field(
        default_factory=dict,
        description="Additional dictionary of keyword arguments that will be passed to the"
        " `Llama` class of `llama_cpp` library. See all the suported arguments at: "
        "https://llama-cpp-python.readthedocs.io/en/latest/api-reference/#llama_cpp.Llama.__init__",
    )

    _model: Optional["Llama"] = PrivateAttr(...)

    def load(self) -> None:
        """Loads the `Llama` model from the `model_path`."""
        try:
            from llama_cpp import Llama
        except ImportError as ie:
            raise ImportError(
                "The `llama_cpp` package is required to use the `LlamaCppLLM` class."
            ) from ie

        self._model = Llama(
            model_path=self.model_path.as_posix(),  # type: ignore
            seed=self.seed,
            n_ctx=self.n_ctx,
            n_batch=self.n_batch,
            chat_format=self.chat_format,
            n_gpu_layers=self.n_gpu_layers,
            verbose=self.verbose,
            **self.extra_kwargs,
        )

        # NOTE: Here because of the custom `logging` interface used, since it will create the logging name
        # out of the model name, which won't be available until the `Llama` instance is created.
        super().load()

    @property
    def model_name(self) -> str:
        """Returns the model name used for the LLM."""
        return self._model.model_path  # type: ignore

    @validate_call
    def generate(  # type: ignore
        self,
        inputs: List[ChatType],
        num_generations: int = 1,
        max_new_tokens: int = 128,
        frequency_penalty: float = 0.0,
        presence_penalty: float = 0.0,
        temperature: float = 1.0,
        top_p: float = 1.0,
<<<<<<< HEAD
        stop_at: Optional[Union[str, List[str]]] = None,
=======
        extra_generation_kwargs: Optional[Dict[str, Any]] = None,
>>>>>>> b873dbdd
    ) -> List[GenerateOutput]:
        """Generates `num_generations` responses for the given input using the Llama model.

        Args:
            inputs: a list of inputs in chat format to generate responses for.
            num_generations: the number of generations to create per input. Defaults to
                `1`.
            max_new_tokens: the maximum number of new tokens that the model will generate.
                Defaults to `128`.
            frequency_penalty: the repetition penalty to use for the generation. Defaults
                to `0.0`.
            presence_penalty: the presence penalty to use for the generation. Defaults to
                `0.0`.
            temperature: the temperature to use for the generation. Defaults to `0.1`.
            top_p: the top-p value to use for the generation. Defaults to `1.0`.
<<<<<<< HEAD
            stop_at: A string or list of strings which, such that the generation stops
                when they are generated.
=======
            extra_generation_kwargs: dictionary with additional arguments to be passed to
                the `create_chat_completion` method. Reference at
                https://llama-cpp-python.readthedocs.io/en/latest/api-reference/#llama_cpp.Llama.create_chat_completion
>>>>>>> b873dbdd

        Returns:
            A list of lists of strings containing the generated responses for each input.
        """

        if self._structured_generator is not None:
            return self._structured_generator(  # type: ignore
                inputs, max_tokens=max_new_tokens, stop_at=stop_at
            )

        batch_outputs = []
        for input in inputs:
            outputs = []
            for _ in range(num_generations):
                chat_completions: "CreateChatCompletionResponse" = (
                    self._model.create_chat_completion(  # type: ignore
                        messages=input,  # type: ignore
                        max_tokens=max_new_tokens,
                        frequency_penalty=frequency_penalty,
                        presence_penalty=presence_penalty,
                        temperature=temperature,
                        top_p=top_p,
                        **(extra_generation_kwargs or {}),
                    )
                )
                outputs.append(chat_completions["choices"][0]["message"]["content"])
            batch_outputs.append(outputs)
        return batch_outputs<|MERGE_RESOLUTION|>--- conflicted
+++ resolved
@@ -12,11 +12,7 @@
 # See the License for the specific language governing permissions and
 # limitations under the License.
 
-<<<<<<< HEAD
-from typing import TYPE_CHECKING, List, Optional, Union
-=======
-from typing import TYPE_CHECKING, Any, Dict, List, Optional
->>>>>>> b873dbdd
+from typing import TYPE_CHECKING, Any, Dict, List, Optional, Union
 
 from pydantic import Field, FilePath, PrivateAttr, validate_call
 
@@ -43,13 +39,10 @@
         n_batch: the prompt processing maximum batch size to use for the model. Defaults to `512`.
         seed: random seed to use for the generation. Defaults to `4294967295`.
         verbose: whether to print verbose output. Defaults to `False`.
-<<<<<<< HEAD
         structured_output: a dictionary containing the structured output configuration or if more
             fine-grained control is needed, an instance of `OutlinesStructuredOutput`. Defaults to None.
-=======
         extra_kwargs: additional dictionary of keyword arguments that will be passed to the
             `Llama` class of `llama_cpp` library. Defaults to `{}`.
->>>>>>> b873dbdd
         _model: the Llama model instance. This attribute is meant to be used internally and
             should not be accessed directly. It will be set in the `load` method.
 
@@ -130,11 +123,8 @@
         presence_penalty: float = 0.0,
         temperature: float = 1.0,
         top_p: float = 1.0,
-<<<<<<< HEAD
         stop_at: Optional[Union[str, List[str]]] = None,
-=======
         extra_generation_kwargs: Optional[Dict[str, Any]] = None,
->>>>>>> b873dbdd
     ) -> List[GenerateOutput]:
         """Generates `num_generations` responses for the given input using the Llama model.
 
@@ -150,14 +140,11 @@
                 `0.0`.
             temperature: the temperature to use for the generation. Defaults to `0.1`.
             top_p: the top-p value to use for the generation. Defaults to `1.0`.
-<<<<<<< HEAD
             stop_at: A string or list of strings which, such that the generation stops
                 when they are generated.
-=======
             extra_generation_kwargs: dictionary with additional arguments to be passed to
                 the `create_chat_completion` method. Reference at
                 https://llama-cpp-python.readthedocs.io/en/latest/api-reference/#llama_cpp.Llama.create_chat_completion
->>>>>>> b873dbdd
 
         Returns:
             A list of lists of strings containing the generated responses for each input.
