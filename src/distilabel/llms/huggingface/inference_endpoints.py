--- conflicted
+++ resolved
@@ -32,15 +32,11 @@
 from distilabel.llms.base import AsyncLLM
 from distilabel.llms.typing import GenerateOutput
 from distilabel.mixins.runtime_parameters import RuntimeParameter
-<<<<<<< HEAD
 from distilabel.steps.tasks.typing import (
-    DefaultInput,
     FormattedInput,
+    StandardInput,
     StructuredOutputType,
 )
-=======
-from distilabel.steps.tasks.typing import FormattedInput, Grammar, StandardInput
->>>>>>> e61b5987
 from distilabel.utils.itertools import grouper
 
 if TYPE_CHECKING:
@@ -157,14 +153,9 @@
     model_display_name: Optional[str] = None
     use_openai_client: bool = False
 
-<<<<<<< HEAD
-    # structured_output: Optional[RuntimeParameter[Grammar]] = Field(
     structured_output: Optional[RuntimeParameter[StructuredOutputType]] = Field(
-=======
-    grammar: Optional[RuntimeParameter[Grammar]] = Field(
->>>>>>> e61b5987
         default=None,
-        description="The grammar to use across all the generations.",
+        description="The structured output format to use across all the generations.",
     )
 
     _model_name: Optional[str] = PrivateAttr(default=None)
@@ -314,11 +305,7 @@
 
     async def _openai_agenerate(
         self,
-<<<<<<< HEAD
-        input: "DefaultInput",
-=======
         input: "StandardInput",
->>>>>>> e61b5987
         max_new_tokens: int = 128,
         frequency_penalty: float = 0.0,
         presence_penalty: float = 0.0,
@@ -407,21 +394,20 @@
                 )
                 stop_sequences = stop_sequences[:4]
 
-        grammar = None
+        structured_output = None
         if isinstance(input, tuple):
-            input, grammar = input
-
-<<<<<<< HEAD
-        # NOTE: `self.structured_output` applies to all the generations, while `grammar` is intended
-        # to be different per each input, and those are not intended to be used together
-        if grammar is None:
-            grammar = {
+            input, structured_output = input
+
+        # NOTE: `self.structured_output` applies to all the generations, while `structured_output` i.e. the
+        # value included within the tuple provided as `input` to this method, is intended to be different per
+        # each input, so those should not be used together. Meaning that it should be either provided at attribute
+        # level i.e. self, or via a column within each input i.e. row.
+        if structured_output is None:
+            structured_output = {
                 "type": self.structured_output["format"],
                 "value": self.structured_output["schema"],
             }
 
-=======
->>>>>>> e61b5987
         if self.use_openai_client:
             return await self._openai_agenerate(
                 input=input,
@@ -456,13 +442,7 @@
                 stop_sequences=stop_sequences,
                 return_full_text=return_full_text,
                 watermark=watermark,
-<<<<<<< HEAD
-                grammar=grammar,  # type: ignore
-=======
-                # NOTE: `self.grammar` applies to all the generations, while `grammar` is intended
-                # to be different per each input, and those are not intended to be used together
-                grammar=grammar or self.grammar,  # type: ignore
->>>>>>> e61b5987
+                grammar=structured_output,  # type: ignore
                 # NOTE: here to ensure that the cache is not used and a different response is
                 # generated every time
                 seed=seed or random.randint(0, 2147483647),
