# Copyright 2023-present, Argilla, Inc.
#
# Licensed under the Apache License, Version 2.0 (the "License");
# you may not use this file except in compliance with the License.
# You may obtain a copy of the License at
#
#     http://www.apache.org/licenses/LICENSE-2.0
#
# Unless required by applicable law or agreed to in writing, software
# distributed under the License is distributed on an "AS IS" BASIS,
# WITHOUT WARRANTIES OR CONDITIONS OF ANY KIND, either express or implied.
# See the License for the specific language governing permissions and
# limitations under the License.

import asyncio
import os
import random
import warnings
from typing import TYPE_CHECKING, Any, List, Optional, Union

from pydantic import (
    Field,
    PrivateAttr,
    SecretStr,
    ValidationError,
    model_validator,
    validate_call,
)
from typing_extensions import override

from distilabel.llms.base import AsyncLLM
from distilabel.llms.typing import GenerateOutput
from distilabel.mixins.runtime_parameters import RuntimeParameter
<<<<<<< HEAD
from distilabel.steps.tasks.typing import (
    FormattedInput,
    StandardInput,
    StructuredOutputType,
=======
from distilabel.steps.tasks.typing import FormattedInput, Grammar, StandardInput
from distilabel.utils.huggingface import (
    _INFERENCE_ENDPOINTS_API_KEY_ENV_VAR_NAME,
    get_hf_token,
>>>>>>> a0d7e93c
)
from distilabel.utils.itertools import grouper

if TYPE_CHECKING:
    from huggingface_hub import AsyncInferenceClient
    from openai import AsyncOpenAI
    from transformers import PreTrainedTokenizer


class InferenceEndpointsLLM(AsyncLLM):
    """InferenceEndpoints LLM implementation running the async API client.

    This LLM will internally use `huggingface_hub.AsyncInferenceClient` or `openai.AsyncOpenAI`
    depending on the `use_openai_client` attribute.

    Attributes:
        model_id: the model ID to use for the LLM as available in the Hugging Face Hub, which
            will be used to resolve the base URL for the serverless Inference Endpoints API requests.
            Defaults to `None`.
        endpoint_name: the name of the Inference Endpoint to use for the LLM. Defaults to `None`.
        endpoint_namespace: the namespace of the Inference Endpoint to use for the LLM. Defaults to `None`.
        base_url: the base URL to use for the Inference Endpoints API requests.
        api_key: the API key to authenticate the requests to the Inference Endpoints API.
        tokenizer_id: the tokenizer ID to use for the LLM as available in the Hugging Face Hub.
            Defaults to `None`, but defining one is recommended to properly format the prompt.
        model_display_name: the model display name to use for the LLM. Defaults to `None`.
        use_openai_client: whether to use the OpenAI client instead of the Hugging Face client.

    Icon:
        `:hugging:`

    Examples:

        Free serverless Inference API:

        ```python
        from distilabel.llms.huggingface import InferenceEndpointsLLM

        llm = InferenceEndpointsLLM(
            model_id="mistralai/Mistral-7B-Instruct-v0.2",
        )

        llm.load()

        # Synchrounous request
        output = llm.generate(inputs=[[{"role": "user", "content": "Hello world!"}]])

        # Asynchronous request
        output = await llm.agenerate(input=[{"role": "user", "content": "Hello world!"}])
        ```

        Dedicated Inference Endpoints:

        ```python
        from distilabel.llms.huggingface import InferenceEndpointsLLM

        llm = InferenceEndpointsLLM(
            endpoint_name="<ENDPOINT_NAME>",
            api_key="<HF_API_KEY>",
            endpoint_namespace="<USER|ORG>",
        )

        llm.load()

        # Synchrounous request
        output = llm.generate(inputs=[[{"role": "user", "content": "Hello world!"}]])

        # Asynchronous request
        output = await llm.agenerate(input=[{"role": "user", "content": "Hello world!"}])
        ```

        Dedicated Inference Endpoints or TGI:

        ```python
        from distilabel.llms.huggingface import InferenceEndpointsLLM

        llm = InferenceEndpointsLLM(
            api_key="<HF_API_KEY>",
            base_url="<BASE_URL>",
        )

        llm.load()

        # Synchrounous request
        output = llm.generate(inputs=[[{"role": "user", "content": "Hello world!"}]])

        # Asynchronous request
        output = await llm.agenerate(input=[{"role": "user", "content": "Hello world!"}])
        ```
    """

    model_id: Optional[str] = None

    endpoint_name: Optional[RuntimeParameter[str]] = Field(
        default=None,
        description="The name of the Inference Endpoint to use for the LLM.",
    )
    endpoint_namespace: Optional[RuntimeParameter[str]] = Field(
        default=None,
        description="The namespace of the Inference Endpoint to use for the LLM.",
    )
    base_url: Optional[RuntimeParameter[str]] = Field(
        default=None,
        description="The base URL to use for the Inference Endpoints API requests.",
    )
    api_key: Optional[RuntimeParameter[SecretStr]] = Field(
        default=os.getenv(_INFERENCE_ENDPOINTS_API_KEY_ENV_VAR_NAME),
        description="The API key to authenticate the requests to the Inference Endpoints API.",
    )

    tokenizer_id: Optional[str] = None
    model_display_name: Optional[str] = None
    use_openai_client: bool = False

    structured_output: Optional[RuntimeParameter[StructuredOutputType]] = Field(
        default=None,
        description="The structured output format to use across all the generations.",
    )

    _model_name: Optional[str] = PrivateAttr(default=None)
    _tokenizer: Optional["PreTrainedTokenizer"] = PrivateAttr(default=None)
    _api_key_env_var: str = PrivateAttr(_INFERENCE_ENDPOINTS_API_KEY_ENV_VAR_NAME)
    _aclient: Optional[Union["AsyncInferenceClient", "AsyncOpenAI"]] = PrivateAttr(...)

    @model_validator(mode="after")  # type: ignore
    def only_one_of_model_id_endpoint_name_or_base_url_provided(
        self,
    ) -> "InferenceEndpointsLLM":
        """Validates that only one of `model_id` or `endpoint_name` is provided; and if `base_url` is also
        provided, a warning will be shown informing the user that the provided `base_url` will be ignored in
        favour of the dynamically calculated one.."""

        if self.base_url and (self.model_id or self.endpoint_name):
            self._logger.warning(  # type: ignore
                f"Since the `base_url={self.base_url}` is available and either one of `model_id` or `endpoint_name`"
                " is also provided, the `base_url` will either be ignored or overwritten with the one generated"
                " from either of those args, for serverless or dedicated inference endpoints, respectively."
            )

        if self.base_url and not (self.model_id or self.endpoint_name):
            return self

        if self.model_id and not self.endpoint_name:
            return self

        if self.endpoint_name and not self.model_id:
            return self

        raise ValidationError(
            "Only one of `model_id` or `endpoint_name` must be provided. If `base_url` is provided too,"
            " it will be overwritten instead. Found `model_id`={self.model_id}, `endpoint_name`={self.endpoint_name},"
            f" and `base_url`={self.base_url}."
        )

    def load(self) -> None:  # noqa: C901
        """Loads the either the `AsyncInferenceClient` or the `AsyncOpenAI` client to benefit
        from async requests, running the Hugging Face Inference Endpoint underneath via the
        `/v1/chat/completions` endpoint, exposed for the models running on TGI using the
        `text-generation` task.

        Raises:
            ImportError: if the `openai` Python client is not installed.
            ImportError: if the `huggingface-hub` Python client is not installed.
            ValueError: if the model is not currently deployed or is not running the TGI framework.
            ImportError: if the `transformers` Python client is not installed.
        """
        super().load()

        try:
            from huggingface_hub import (
                AsyncInferenceClient,
                InferenceClient,
                get_inference_endpoint,
            )
        except ImportError as ie:
            raise ImportError(
                "Hugging Face Hub Python client is not installed. Please install it using"
                " `pip install huggingface-hub`."
            ) from ie

        if self.api_key is None:
            self.api_key = SecretStr(get_hf_token(self.__class__.__name__, "api_key"))

        if self.model_id is not None:
            client = InferenceClient()
            status = client.get_model_status(self.model_id)

            if (
                status.state not in {"Loadable", "Loaded"}
                and status.framework != "text-generation-inference"
            ):
                raise ValueError(
                    f"Model {self.model_id} is not currently deployed or is not running the TGI framework"
                )

            self.base_url = client._resolve_url(
                model=self.model_id, task="text-generation"
            )

        if self.endpoint_name is not None:
            client = get_inference_endpoint(
                name=self.endpoint_name,
                namespace=self.endpoint_namespace,
                token=self.api_key.get_secret_value(),
            )
            if client.status in ["paused", "scaledToZero"]:
                client.resume().wait(timeout=300)
            elif client.status in ["initializing"]:
                client.wait(timeout=300)

            self.base_url = client.url
            self._model_name = client.repository

        if self.use_openai_client:
            try:
                from openai import AsyncOpenAI
            except ImportError as ie:
                raise ImportError(
                    "OpenAI Python client is not installed. Please install it using"
                    " `pip install openai`."
                ) from ie

            self._aclient = AsyncOpenAI(
                base_url=self.base_url,
                api_key=self.api_key.get_secret_value(),
                max_retries=6,
            )
        else:
            self._aclient = AsyncInferenceClient(
                model=self.base_url,
                token=self.api_key.get_secret_value(),
            )

        if self.tokenizer_id:
            try:
                from transformers import AutoTokenizer
            except ImportError as ie:
                raise ImportError(
                    "Transformers Python client is not installed. Please install it using"
                    " `pip install transformers`."
                ) from ie

            self._tokenizer = AutoTokenizer.from_pretrained(self.tokenizer_id)

    @property
    @override
    def model_name(self) -> Union[str, None]:  # type: ignore
        """Returns the model name used for the LLM."""
        return (
            self.model_display_name
            or self._model_name
            or self.model_id
            or self.endpoint_name
            or self.base_url
        )

    async def _openai_agenerate(
        self,
        input: "StandardInput",
        max_new_tokens: int = 128,
        frequency_penalty: float = 0.0,
        presence_penalty: float = 0.0,
        temperature: float = 1.0,
        top_p: Optional[float] = None,
        stop: Optional[Union[str, List[str]]] = None,
    ) -> GenerateOutput:
        """Generates completions for the given input using the OpenAI async client."""
        completion = await self._aclient.chat.completions.create(  # type: ignore
            messages=input,  # type: ignore
            model="tgi",
            max_tokens=max_new_tokens,
            n=1,
            frequency_penalty=frequency_penalty,
            presence_penalty=presence_penalty,
            temperature=temperature,
            top_p=top_p,
            stop=stop,
            timeout=50,
        )
        if completion.choices[0].message.content is None:
            self._logger.warning(  # type: ignore
                f"⚠️ Received no response using OpenAI client (model: '{self.model_name}')."
                f" Finish reason was: {completion.choices[0].finish_reason}"
            )
        return [completion.choices[0].message.content]

    # TODO: add `num_generations` parameter once either TGI or `AsyncInferenceClient` allows `n` parameter
    @validate_call
    async def agenerate(  # type: ignore
        self,
        input: "FormattedInput",
        max_new_tokens: int = 128,
        frequency_penalty: float = 0.0,
        presence_penalty: float = 0.0,
        repetition_penalty: Optional[float] = None,
        temperature: float = 1.0,
        do_sample: bool = False,
        top_k: Optional[int] = None,
        top_p: Optional[float] = None,
        typical_p: Optional[float] = None,
        stop_sequences: Optional[Union[str, List[str]]] = None,
        return_full_text: bool = False,
        seed: Optional[int] = None,
        watermark: bool = False,
    ) -> "GenerateOutput":
        """Generates completions for the given input using the OpenAI async client.

        Args:
            input: a single input in chat format to generate responses for.
            max_new_tokens: the maximum number of new tokens that the model will generate.
                Defaults to `128`.
            frequency_penalty: the repetition penalty to use for the generation. Defaults
                to `0.0`. Only applies if `use_openai_client=True`.
            presence_penalty: the presence penalty to use for the generation. Defaults to
                `0.0`. Only applies if `use_openai_client=True`.
            repetition_penalty: the repetition penalty to use for the generation. Defaults
                to `None`. Only applies if `use_openai_client=False`.
            temperature: the temperature to use for the generation. Defaults to `1.0`.
            do_sample: whether to use sampling for the generation. Defaults to `False`.
                Only applies if `use_openai_client=False`.
            top_k: the top-k value to use for the generation. Defaults to `0.8`, since neither
                `0.0` nor `1.0` are valid values in TGI.
            top_p: the top-p value to use for the generation. Defaults to `1.0`.
            typical_p: the typical-p value to use for the generation. Defaults to `0.5`.
            stop_sequences: either a single string or a list of strings containing the sequences
                to stop the generation at. Defaults to `None`, but will be set to the
                `tokenizer.eos_token` if available.
            return_full_text: whether to return the full text of the completion or just the
                generated text. Defaults to `False`, meaning that only the generated text will be
                returned.
            seed: the seed to use for the generation. Defaults to `None`.
            watermark: whether to add the watermark to the generated text. Defaults to `None`.

        Returns:
            A list of lists of strings containing the generated responses for each input.
        """
        if stop_sequences is not None:
            if isinstance(stop_sequences, str):
                stop_sequences = [stop_sequences]
            if len(stop_sequences) > 4:
                warnings.warn(
                    "Only up to 4 stop sequences are allowed, so keeping the first 4 items only.",
                    UserWarning,
                    stacklevel=2,
                )
                stop_sequences = stop_sequences[:4]

        structured_output = None
        if isinstance(input, tuple):
            input, structured_output = input
            structured_output = {
                "type": structured_output["format"],
                "value": structured_output["schema"],
            }

        # NOTE: `self.structured_output` applies to all the generations, while `structured_output` i.e. the
        # value included within the tuple provided as `input` to this method, is intended to be different per
        # each input, so those should not be used together. Meaning that it should be either provided at attribute
        # level i.e. self, or via a column within each input i.e. row.
        if structured_output is None and self.structured_output is not None:
            try:
                structured_output = {
                    "type": self.structured_output["format"],
                    "value": self.structured_output["schema"],
                }
            except KeyError as e:
                raise ValueError(
                    "To use the structured output you have to inform the `format` and `schema` in "
                    "the `structured_output` attribute."
                ) from e

        if self.use_openai_client:
            return await self._openai_agenerate(
                input=input,
                max_new_tokens=max_new_tokens,
                frequency_penalty=frequency_penalty,
                presence_penalty=presence_penalty,
                temperature=temperature,
                top_p=top_p,
                stop=stop_sequences,
            )

        if self._tokenizer is not None:
            prompt = self._tokenizer.apply_chat_template(  # type: ignore
                conversation=input,  # type: ignore
                tokenize=False,
                add_generation_prompt=True,
            )
        else:
            # TODO: should we apply a default chat template here instead? e.g. ChatML
            prompt = "\n".join([message["content"] for message in input])

        try:
            completion = await self._aclient.text_generation(  # type: ignore
                prompt=prompt,  # type: ignore
                max_new_tokens=max_new_tokens,
                do_sample=do_sample,
                typical_p=typical_p,
                repetition_penalty=repetition_penalty,
                temperature=temperature,
                top_p=top_p,
                top_k=top_k,
                stop_sequences=stop_sequences,
                return_full_text=return_full_text,
                watermark=watermark,
                grammar=structured_output,  # type: ignore
                # NOTE: here to ensure that the cache is not used and a different response is
                # generated every time
                seed=seed or random.randint(0, 2147483647),
            )
            return [completion]
        except Exception as e:
            self._logger.warning(  # type: ignore
                f"⚠️ Received no response using Inference Client (model: '{self.model_name}')."
                f" Finish reason was: {e}"
            )
            return [None]

    # TODO: remove this function once `AsyncInferenceClient` allows `n` parameter
    @override
    def generate(
        self,
        inputs: List["FormattedInput"],
        num_generations: int = 1,
        **kwargs: Any,
    ) -> List["GenerateOutput"]:
        """Method to generate a list of responses asynchronously, returning the output
        synchronously awaiting for the response of each input sent to `agenerate`.
        """

        async def agenerate(
            inputs: List["FormattedInput"], **kwargs: Any
        ) -> "GenerateOutput":
            """Internal function to parallelize the asynchronous generation of responses."""
            tasks = [
                asyncio.create_task(self.agenerate(input=input, **kwargs))
                for input in inputs
                for _ in range(num_generations)
            ]
            return [outputs[0] for outputs in await asyncio.gather(*tasks)]

        outputs = self.event_loop.run_until_complete(agenerate(inputs, **kwargs))
        return list(grouper(outputs, n=num_generations, incomplete="ignore"))<|MERGE_RESOLUTION|>--- conflicted
+++ resolved
@@ -31,17 +31,14 @@
 from distilabel.llms.base import AsyncLLM
 from distilabel.llms.typing import GenerateOutput
 from distilabel.mixins.runtime_parameters import RuntimeParameter
-<<<<<<< HEAD
 from distilabel.steps.tasks.typing import (
     FormattedInput,
     StandardInput,
     StructuredOutputType,
-=======
-from distilabel.steps.tasks.typing import FormattedInput, Grammar, StandardInput
+)
 from distilabel.utils.huggingface import (
     _INFERENCE_ENDPOINTS_API_KEY_ENV_VAR_NAME,
     get_hf_token,
->>>>>>> a0d7e93c
 )
 from distilabel.utils.itertools import grouper
 
