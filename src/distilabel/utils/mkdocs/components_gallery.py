--- conflicted
+++ resolved
@@ -93,11 +93,8 @@
     "load": ":material-file-download:",
     "execution": ":octicons-code-16:",
     "save": ":material-content-save:",
-<<<<<<< HEAD
     "image-generation": ":material-image:",
-=======
     "labelling": ":label:",
->>>>>>> 95069301
 }
 
 _STEP_CATEGORY_TO_DESCRIPTION = {
@@ -117,11 +114,8 @@
     "load": "Load steps are used to load the data.",
     "execution": "Executes python functions.",
     "save": "Save steps are used to save the data.",
-<<<<<<< HEAD
     "image-generation": "Image generation steps are used to generate images based on a given prompt.",
-=======
     "labelling": "Labelling steps are used to label the data.",
->>>>>>> 95069301
 }
 
 
