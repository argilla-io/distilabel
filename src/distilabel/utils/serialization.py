# Copyright 2023-present, Argilla, Inc.
#
# Licensed under the Apache License, Version 2.0 (the "License");
# you may not use this file except in compliance with the License.
# You may obtain a copy of the License at
#
#     http://www.apache.org/licenses/LICENSE-2.0
#
# Unless required by applicable law or agreed to in writing, software
# distributed under the License is distributed on an "AS IS" BASIS,
# WITHOUT WARRANTIES OR CONDITIONS OF ANY KIND, either express or implied.
# See the License for the specific language governing permissions and
# limitations under the License.

import importlib
import json
import os
import sys
from enum import Enum

if sys.version_info < (3, 11):
    from enum import EnumMeta as EnumType
else:
    from enum import EnumType

from pathlib import Path
from typing import Any, Dict, List, Literal, Type, TypeVar, Union, get_args

import yaml
from pydantic import BaseModel
from typing_extensions import Self

T = TypeVar("T")

DISTILABEL_FILENAME = "distilabel-file.json"
TYPE_INFO_KEY = "type_info"


StrOrPath = Union[str, os.PathLike]
SaveFormats = Literal["json", "yaml"]


def _get_class(module: str, name: str) -> Type:
    """Gets a class given the module and the name of the class.

    Returns:
        The type of the class.
    """
    mod = importlib.import_module(module)
    return getattr(mod, name)


def load_from_dict(class_: Dict[str, Any]) -> Any:
    """Creates an instance of a class from a dictionary containing the type info and the
    serialized data of the class.

    Args:
        class_: dictionary containing the type info and the serialized data of the class.

    Returns:
        An instance of the class with the data loaded from the dictionary.
    """
    type_info = class_.pop(TYPE_INFO_KEY)
    if TYPE_INFO_KEY in type_info:
        # There is a nested type_info, load the class recursively
        type_info = load_from_dict(type_info)

    cls = _get_class(type_info["module"], type_info["name"])

    for k, v in class_.items():
        if isinstance(v, dict) and "_type" in v and v["_type"] == "enum":
            class_[k] = Enum(v["_name"], v["_values"], type=eval(v["_enum_type"]))

    instance = cls(**class_)
    return instance


def write_json(filename: Path, data: Any) -> None:
    """Writes a JSON file to the given path, creating the parent dir if needed.

    Args:
        filename: the path to the file.
        data: the data to write to the file.
    """
    filename.parent.mkdir(parents=True, exist_ok=True)
    with open(filename, "w") as file:
        json.dump(data, file, indent=2)


def read_json(filename: StrOrPath) -> Any:
    """Reads a JSON file.

    Args:
        filename: the path to the JSON file.

    Returns:
        The data from the file.
    """
    with open(filename, "r") as file:
        return json.load(file)


def write_yaml(filename: Path, data: Dict[str, Any]) -> None:
    """Writes a YAML file to the given path, creating the parent dir if needed.

    Args:
        filename: the path to the file.
        data: the data to write to the file.
    """
    filename.parent.mkdir(parents=True, exist_ok=True)
    with open(filename, "w") as file:
        yaml.dump(data, file, default_flow_style=False)


def read_yaml(filename: StrOrPath) -> Dict[str, Any]:
    """Reads a YAML file.

    Args:
        filename: the path to the YAML file.

    Returns:
        The data from the file.
    """
    with open(filename, "r") as file:
        return yaml.load(file, Loader=yaml.FullLoader)


class _Serializable:
    """Base class for serializable classes. It provides the means to serialize and deserialize."""

    _type_info: Dict[str, Any] = {}

    def _model_dump(self, obj: Any, **kwargs: Any) -> Dict[str, Any]:
        """Method in charge of serializing the object.

        This method works for `pydantic.BaseModel`s. Other classes will have to reimplement
        this method, like the `DAG` class.

        The signature must be respected, `obj` represents the object to serialize and `kwargs` are
        the optional parameters for the method used.

        Args:
            obj: the object to be serialized.

        Returns:
            A dictionary containing the serializable content of the class.
        """
        # Any parameter named api_key will be excluded from the dump (those are supposed to be SecretStr anyway,
        # and will remove them afterwards)
        dump = obj.model_dump(exclude="api_key", **kwargs)

        # Check if any attribute in value within the `dump` is an `EnumType`,
        # as it needs a specific serialization.
        for k, v in dump.items():
            if isinstance(v, EnumType):
                dump[k] = {
                    "_type": "enum",
                    "_enum_type": type(next(iter(v)).value).__name__,  # type: ignore
                    "_name": getattr(obj, k).__name__,
<<<<<<< HEAD
                    "_values": {v.name: v.value for v in v},  # type: ignore
=======
                    "_values": {x.name: x.value for x in v},  # type: ignore
>>>>>>> 2020f3c0
                }
        # Grab the fields that need extra care (LLMs from inside tasks)
        to_update = _extra_serializable_fields(obj)
        # Update those in the dumped dict
        [dump.update(field) for field in to_update]

        return dump

    def dump(self, **kwargs: Any) -> Dict[str, Any]:
        """Transforms the class into a dict including the type info to be serialized.

        Args:
            kwargs: optional parameters to be used in the serialization process.

        Returns:
            A dictionary containing the serializable content of the class.
        """
        _dict = self._model_dump(self, **kwargs)

        # Remove private variables from the dump
        _dict = {k: v for k, v in _dict.items() if not k.startswith("_")}
        _dict[TYPE_INFO_KEY] = {
            "module": type(self).__module__,
            "name": type(self).__name__,
        }
        return _dict

    def save(
        self,
        path: Union[StrOrPath, None] = None,
        format: SaveFormats = "json",
        **kwargs: Any,
    ) -> None:
        """Serialized the object and saves it to a file.

        Args:
            path: filename of the object to save. If a folder is given, will create the object
                inside. If None is given, the file will be created at the current
                working directory. Defaults to None.
            path: the path where the file containing the serialized object will be saved.
                If a folder is given, a file with the name 'distilabel-file.json' will be
                created inside. Defaults to `None`.
            format: the format to use when saving the file. Valid options are 'json' and
                'yaml'. Defaults to `"json"`.

        Raises:
            ValueError: if the provided `format` is not valid.
        """
        if path is None:
            path = Path.cwd() / DISTILABEL_FILENAME
        path = Path(path)
        if path.suffix == "":
            # If the path has no suffix, assume the user just wants a folder to write the task
            path = path / DISTILABEL_FILENAME

        if format == "json":
            write_json(path, self.dump(**kwargs))
        elif format == "yaml":
            write_yaml(path, self.dump(**kwargs))
        else:
            raise ValueError(
                f"Invalid format: '{format}', must be one of {get_args(SaveFormats)}."
            )

    @classmethod
    def from_dict(cls, data: Dict[str, Any]) -> Self:
        """Creates a class from a dict containing the type info and the serialized data
        of the class.

        Args:
            data: dictionary containing the type info and the serialized data of the class.

        Returns:
            An instance of the class with the data loaded from the dictionary.
        """
        return load_from_dict(data)

    @classmethod
    def from_json(cls, path: StrOrPath) -> Self:
        """Loads a class type info and the serialized data from a JSON file and returns
        an instance of the class.

        Args:
            path: the path to the file containing the serialized class.

        Raises:
            ValueError: if the path is a directory.

        Returns:
            An instance of the class.
        """
        _check_is_dir(path)
        content = read_json(path)
        return cls.from_dict(content)

    @classmethod
    def from_yaml(cls, path: StrOrPath) -> Self:
        """Loads a class type info and the serialized data from a YAML file and returns
        an instance of the class.

        Args:
            path: the path to the file containing the serialized class.

        Raises:
            ValueError: if the path is a directory.

        Returns:
            An instance of the class.
        """
        _check_is_dir(path)
        content = read_yaml(path)
        return cls.from_dict(content)


def _check_is_dir(path: StrOrPath) -> None:
    if Path(path).is_dir():
        raise ValueError(f"You must provide a file path, not a directory: {path}")


def _extra_serializable_fields(obj: BaseModel) -> List[Dict[str, Dict[str, Any]]]:
    # This function is here to loop over objects that contains nested _Serializable objects.
    # Cannot work recursively due to the mix between models that inherit from BaseModel and
    # those that don't, so we loop over the classes and update those that are _Serializable.
    # Extra introspection to dump nested objects.
    # Mainly for the LLMs inside a Task for the moment.
    # This way we ensure the "type_info" is inserted in those objects.
    from distilabel.pipeline.base import BasePipeline

    to_update = []
    for k in obj.model_fields.keys():
        field = getattr(obj, k)
        # Have to remove the Pipeline as it will be inside the Step objects but is really
        # in a higher level hierarchy.
        if isinstance(field, _Serializable) and (not isinstance(field, BasePipeline)):
            to_update.append({k: getattr(obj, k).dump()})
    return to_update<|MERGE_RESOLUTION|>--- conflicted
+++ resolved
@@ -157,11 +157,7 @@
                     "_type": "enum",
                     "_enum_type": type(next(iter(v)).value).__name__,  # type: ignore
                     "_name": getattr(obj, k).__name__,
-<<<<<<< HEAD
-                    "_values": {v.name: v.value for v in v},  # type: ignore
-=======
                     "_values": {x.name: x.value for x in v},  # type: ignore
->>>>>>> 2020f3c0
                 }
         # Grab the fields that need extra care (LLMs from inside tasks)
         to_update = _extra_serializable_fields(obj)
