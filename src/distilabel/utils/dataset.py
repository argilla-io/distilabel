--- conflicted
+++ resolved
@@ -21,51 +21,12 @@
 
 if TYPE_CHECKING:
     from distilabel.dataset import CustomDataset
-<<<<<<< HEAD
-
-=======
-    from distilabel.tasks.base import Task
-
-TASK_FILE_NAME = "task.pkl"
->>>>>>> 40c0b455
 
 logger = get_logger()
 
 BinarizationStrategies = Literal["random", "worst"]
 
 
-<<<<<<< HEAD
-=======
-def save_task_to_disk(path: Path, task: "Task") -> None:
-    """Saves a task to disk.
-
-    Args:
-        path: The path to the task.
-        task: The task.
-    """
-    task_path = path / TASK_FILE_NAME
-    with open(task_path, "wb") as f:
-        f.write(pickle.dumps(task))
-
-
-def load_task_from_disk(path: Path) -> "Task":
-    """Loads a task from disk.
-
-    Args:
-        path: The path to the task.
-
-    Returns:
-        Task: The task.
-    """
-    task_path = path / TASK_FILE_NAME
-    if not task_path.exists():
-        raise FileNotFoundError(f"The task file does not exist: {task_path}")
-    with open(task_path, "rb") as f:
-        task = pickle.loads(f.read())
-    return task
-
-
->>>>>>> 40c0b455
 def _get_best_response(
     example: Any, rating_column: str = "rating", responses_column: str = "generations"
 ) -> Tuple[str, int, str, str]:
