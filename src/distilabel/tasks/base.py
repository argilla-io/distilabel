# Copyright 2023-present, Argilla, Inc.
#
# Licensed under the Apache License, Version 2.0 (the "License");
# you may not use this file except in compliance with the License.
# You may obtain a copy of the License at
#
#     http://www.apache.org/licenses/LICENSE-2.0
#
# Unless required by applicable law or agreed to in writing, software
# distributed under the License is distributed on an "AS IS" BASIS,
# WITHOUT WARRANTIES OR CONDITIONS OF ANY KIND, either express or implied.
# See the License for the specific language governing permissions and
# limitations under the License.

import importlib.resources as importlib_resources
from abc import ABC, abstractmethod
<<<<<<< HEAD
from typing import TYPE_CHECKING, Any, Dict, Generator, List, Union
=======
from typing import TYPE_CHECKING, Any, Callable, Dict, List, Union
>>>>>>> ab1dac49

from jinja2 import Template

from distilabel.tasks.prompt import Prompt

try:
    import argilla as rg
except ImportError:
    pass

if TYPE_CHECKING:
    from argilla.client.feedback.schemas.records import FeedbackRecord
    from argilla.client.feedback.schemas.types import (
        AllowedFieldTypes,
        AllowedQuestionTypes,
    )


def get_template(template_name: str) -> str:
    return str(
        importlib_resources.files("distilabel") / "tasks/_templates" / template_name
    )

class Argilla:
    def to_argilla_fields(
        self,
        dataset_row: Dict[str, Any],
        *args: Any,
        **kwargs: Any,
    ) -> List["AllowedFieldTypes"]:
        raise NotImplementedError(
            "`to_argilla_fields` is not implemented, if you want to export your dataset as an Argilla dataset you will need to implement this method."
        )

    def to_argilla_questions(
        self,
        dataset_row: Dict[str, Any],
        *args: Any,
        **kwargs: Any,
    ) -> List["AllowedQuestionTypes"]:
        raise NotImplementedError(
            "`to_argilla_questions` is not implemented, if you want to export your dataset as an Argilla dataset you will need to implement this method."
        )

    def to_argilla_record(
        self, dataset_row: Dict[str, Any], *args: Any, **kwargs: Any
    ) -> "FeedbackRecord":
        raise NotImplementedError(
            "`to_argilla_record` is not implemented, if you want to export your dataset as an Argilla dataset you will need to implement this method."
        )

    def _create_argilla_record(
        self,
        fields: Dict[str, Any],
        suggestions: List[Dict[str, Any]],
        metadata: Dict[str, Any],
    ) -> rg.FeedbackRecord:
        return rg.FeedbackRecord(
            fields=fields, suggestions=suggestions, metadata=metadata
        )

    def _create_text_field(self, name: str) -> rg.TextField:
        return rg.TextField(name=name)

    def _create_rating_question(
        self, name: str, title: str, values: List[int]
    ) -> rg.RatingQuestion:
        return rg.RatingQuestion(name=name, title=title, values=values)

    def _create_text_question(self, name: str, title: str) -> rg.TextQuestion:
        return rg.TextQuestion(name=name, title=title)

    def _create_metadata_property(
        self, name: str, property_type: str
    ) -> Union[rg.IntegerMetadataProperty, rg.FloatMetadataProperty]:
        if property_type == "integer":
            return rg.IntegerMetadataProperty(name=name)
        elif property_type == "float":
            return rg.FloatMetadataProperty(name=name)
        else:
            raise ValueError(f"Invalid property type: {property_type}")

    def _create_fields_from_row(
        self, dataset_row: Dict[str, Any], process_function: Callable
    ) -> List["AllowedFieldTypes"]:
        processed_items = []
        for arg_name in self.input_args_names:
            self._check_argument_exists(dataset_row, arg_name)
            if isinstance(dataset_row[arg_name], list):
                for idx in range(1, len(dataset_row[arg_name]) + 1):
                    processed_items.append(process_function(f"{arg_name}-{idx}"))
            elif isinstance(dataset_row[arg_name], str):
                processed_items.append(process_function(arg_name))
        return processed_items
    
    def _check_argument_exists(self, dataset_row, arg_name):
        if arg_name not in dataset_row:
            raise ValueError(
                f"Dataset row does not contain the required field '{arg_name}'."
            )


class Task(ABC, Argilla):
    system_prompt: str
    task_description: Union[str, None] = None

    __jinja2_template__: Union[str, None] = None

    def __rich_repr__(self) -> Generator[Any, None, None]:
        yield "system_prompt", self.system_prompt
        yield "task_description", self.task_description
        yield "input_args_names", self.input_args_names
        yield "output_args_names", self.output_args_names

    @property
    def template(self) -> "Template":
        if self.__jinja2_template__ is None:
            raise ValueError(
                "You must provide a `__jinja2_template__` attribute to your Task subclass."
            )

        return Template(open(self.__jinja2_template__).read())

    @abstractmethod
    def generate_prompt(self, **kwargs: Any) -> Union[Prompt, Any]:
        pass

    @abstractmethod
    def parse_output(self, output: str) -> Any:
        pass

    @property
    @abstractmethod
    def input_args_names(self) -> List[str]:
        pass

    @property
    @abstractmethod
    def output_args_names(self) -> List[str]:
        pass

    def validate_dataset(self, columns_in_dataset: List[str]) -> None:
        for input_arg_name in self.input_args_names:
            if input_arg_name not in columns_in_dataset:
                raise KeyError(
                    f"LLM expects a column named '{input_arg_name}' in the provided"
                    " dataset, but it was not found."
                )<|MERGE_RESOLUTION|>--- conflicted
+++ resolved
@@ -14,11 +14,7 @@
 
 import importlib.resources as importlib_resources
 from abc import ABC, abstractmethod
-<<<<<<< HEAD
-from typing import TYPE_CHECKING, Any, Dict, Generator, List, Union
-=======
-from typing import TYPE_CHECKING, Any, Callable, Dict, List, Union
->>>>>>> ab1dac49
+from typing import TYPE_CHECKING, Any, Callable, Dict, Generator, List, Union
 
 from jinja2 import Template
 
@@ -41,6 +37,7 @@
     return str(
         importlib_resources.files("distilabel") / "tasks/_templates" / template_name
     )
+
 
 class Argilla:
     def to_argilla_fields(
@@ -113,7 +110,7 @@
             elif isinstance(dataset_row[arg_name], str):
                 processed_items.append(process_function(arg_name))
         return processed_items
-    
+
     def _check_argument_exists(self, dataset_row, arg_name):
         if arg_name not in dataset_row:
             raise ValueError(
