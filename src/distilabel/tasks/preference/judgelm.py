# Copyright 2023-present, Argilla, Inc.
#
# Licensed under the Apache License, Version 2.0 (the "License");
# you may not use this file except in compliance with the License.
# You may obtain a copy of the License at
#
#     http://www.apache.org/licenses/LICENSE-2.0
#
# Unless required by applicable law or agreed to in writing, software
# distributed under the License is distributed on an "AS IS" BASIS,
# WITHOUT WARRANTIES OR CONDITIONS OF ANY KIND, either express or implied.
# See the License for the specific language governing permissions and
# limitations under the License.

from dataclasses import dataclass
from typing import ClassVar, List

from typing_extensions import TypedDict

from distilabel.tasks.base import get_template
from distilabel.tasks.preference.base import PreferenceTask
from distilabel.tasks.prompt import Prompt

<<<<<<< HEAD
try:
    import argilla as rg

    _argilla_installed = True
except ImportError:
    _argilla_installed = False

if TYPE_CHECKING:
    from argilla.client.feedback.schemas.records import FeedbackRecord
    from argilla.client.feedback.schemas.types import (
        AllowedFieldTypes,
        AllowedQuestionTypes,
        AllowedMetadataPropertyTypes
    )

=======
>>>>>>> b16f2540
_JUDGELM_TEMPLATE = get_template("judgelm.jinja2")


class JudgeLMOutput(TypedDict):
    """A `TypedDict` matching the output format of JudgeLM."""

    rating: List[float]
    rationale: str


@dataclass
class JudgeLMTask(PreferenceTask):
    """A `PreferenceTask` following the prompt templated used by JudgeLM.

    Args:
        system_prompt (str, optional): the system prompt to be used for generation. Defaults to `None`.
        task_description (Union[str, None], optional): the description of the task. Defaults to `None`.
    """

    __jinja2_template__: ClassVar[str] = _JUDGELM_TEMPLATE

    task_description: str = (
        "We would like to request your feedback on the performance of {num_responses} AI assistants in response to the"
        " user question displayed above.\nPlease rate the helpfulness, relevance, accuracy, level of details"
        " of their responses. Each assistant receives an overall score on a scale of 1 to 10, where a higher"
        " score indicates better overall performance.\nPlease first output a single line containing only {num_responses}"
        " values indicating the scores for Assistants 1 to {num_responses}, respectively. The {num_responses} scores are separated by"
        " a space. In the subsequent line, please provide a comprehensive explanation of your evaluation,"
        " avoiding any potential bias and ensuring that the order in which the responses were presented does"
        " not affect your judgment."
    )
    system_prompt: str = "You are a helpful and precise assistant for checking the quality of the answer."

    def generate_prompt(self, input: str, generations: List[str]) -> Prompt:
        """Generates a prompt following the JudgeLM specification.

        Args:
            input (str): the input to be used for the prompt.
            generations (List[str]): the generations to be used for the prompt.

        Returns:
            Prompt: the generated prompt.

        Examples:
            >>> from distilabel.tasks.preference import JudgeLMTask
            >>> task = JudgeLMTask(system_prompt="You are a helpful assistant.")
            >>> task.generate_prompt("What are the first 5 Fibonacci numbers?", ["0 1 1 2 3", "0 1 1 2 3"])
            Prompt(
                system_prompt="You are a helpful assistant.",
                formatted_prompt="[Question]\nWhat are the first 5 Fibonacci numbers?\n...",
            )
        """
        render_kwargs = {
            "input": input,
            "responses": generations,
            "task_description": self.task_description.format(
                num_responses=len(generations)
            ),
        }
        return Prompt(
            system_prompt=self.system_prompt,
            formatted_prompt=self.template.render(**render_kwargs),
        )

    def parse_output(self, output: str) -> JudgeLMOutput:
        """Parses the output of the model into the desired format."""
        split_output = output.split("\n")
        rating = [float(rating) for rating in split_output[0].split(" ")]
        rationale = "\n".join(split_output[1:])
<<<<<<< HEAD
        return JudgeLMOutput(ratings=ratings, rationale=rationale)

    def to_argilla_fields(
        self,
        dataset_row: Dict[str, Any],
        *args: Any,
        **kwargs: Any,
    ) -> List["AllowedFieldTypes"]:
        if not _argilla_installed:
            raise ImportError("The argilla library is not installed.")
        argilla_fields = []
        for arg_name in self.input_args_names:
            if arg_name not in dataset_row:
                raise ValueError(
                    f"Dataset row does not contain the required field '{arg_name}'."
                )
            if isinstance(dataset_row[arg_name], list):
                for idx in range(1, len(dataset_row[arg_name]) + 1):
                    argilla_fields.append(rg.TextField(name=f"{arg_name}-{idx}"))
            elif isinstance(dataset_row[arg_name], str):
                argilla_fields.append(rg.TextField(name=arg_name))
            else:
                raise ValueError(
                    f"Type {type(dataset_row[arg_name])} is not supported."
                )
        return argilla_fields

    def to_argilla_questions(
        self,
        dataset_row: Dict[str, Any],
        group_ratings_as_ranking: bool = False,
        *args: Any,
        **kwargs: Any,
    ) -> List["AllowedQuestionTypes"]:
        # TODO: move argilla_installed check to the `Argilla` abstract class
        if not _argilla_installed:
            raise ImportError("The argilla library is not installed.")
        # TODO: this should be a constant or var we can reuse accross methods
        arg_name = "generations"
        if arg_name not in dataset_row:
            raise ValueError(
                f"Dataset row does not contain the required field '{arg_name}'."
            )
        argilla_questions = []
        if isinstance(dataset_row[arg_name], list):
            # If `group_ratings_as_ranking` is True, then we group all the ratings into a ranking
            if group_ratings_as_ranking:
                argilla_questions.append(
                    rg.RankingQuestion(
                        name=f"{arg_name}-ranking",
                        title=f"Rank the {arg_name} from best to worst.",
                        values=[
                            f"{arg_name}-{idx}"
                            for idx in range(1, len(dataset_row[arg_name]) + 1)
                        ],
                    )
                )
            # Otherwise, we ask for each rating individually, but we still add the rationale
            for idx in range(1, len(dataset_row[arg_name]) + 1):
                if not group_ratings_as_ranking:
                    argilla_questions.append(
                        rg.RatingQuestion(
                            name=f"{arg_name}-{idx}-rating",
                            title=f"What's the rating for {arg_name}-{idx}?",
                            values=list(range(1, 11)),
                        ),
                    )
            argilla_questions.append(
                rg.TextQuestion(
                    name=f"{arg_name}-rationale",
                    title=f"What's the rationale behind the {arg_name} ratings?",
                ),
            )
        return argilla_questions
    
    def to_argilla_metadata_properties(
        self,
        dataset_row: Dict[str, Any],
        *args: Any,
        **kwargs: Any,
    ) -> List["AllowedMetadataPropertyTypes"]:
        if not _argilla_installed:
            raise ImportError("The argilla library is not installed.")
        metadata_properties = []
        # TODO: this should be a constant or a var we can reuse accross methods
        arg_name = "generations"
        for arg_name in self.input_args_names:
            if arg_name not in dataset_row:
                raise ValueError(
                    f"Dataset row does not contain the required field '{arg_name}'."
                )
            if isinstance(dataset_row[arg_name], list):
                for idx in range(1, len(dataset_row[arg_name]) + 1):
                    metadata_properties.append(rg.IntegerMetadataProperty(name=f"length-{arg_name}-{idx}"))
                    metadata_properties.append(rg.IntegerMetadataProperty(name=f"rating-{arg_name}-{idx}"))
            elif isinstance(dataset_row[arg_name], str):
                metadata_properties.append(rg.IntegerMetadataProperty(name=f"length-{arg_name}"))
                metadata_properties.append(rg.IntegerMetadataProperty(name=f"rating-{arg_name}-{idx}"))
            else:
                raise ValueError(
                    f"Type {type(dataset_row[arg_name])} is not supported."
                )
        # additionally, we want the distance between best score and the second best
        if isinstance(dataset_row[arg_name], list):
            metadata_properties.append(rg.IntegerMetadataProperty(name=f"distance-best-rated"))
        
        return metadata_properties


    def to_argilla_record(  # noqa: C901
        self,
        dataset_row: Dict[str, Any],
        group_ratings_as_ranking: bool = False,
        *args: Any,
        **kwargs: Any,
    ) -> "FeedbackRecord":
        if not _argilla_installed:
            raise ImportError("The argilla library is not installed.")
        fields = {}
        metadata = {}
        for input_arg_name in self.input_args_names:
            if isinstance(dataset_row[input_arg_name], list):
                for idx in range(1, len(dataset_row[input_arg_name]) + 1):
                    input_value = dataset_row[input_arg_name][
                                idx - 1
                            ].strip()
                    # update fields
                    fields.update(
                        {
                            f"{input_arg_name}-{idx}": input_value
                        }
                    )
                    # update fields-related metadata
                    metadata.update(
                        {
                            f"length-{input_arg_name}-{idx}": len(input_value)
                        }
                    )
            else:
                # TODO: why we apply strip above and not here?
                input_value = dataset_row[input_arg_name]
                fields.update({input_arg_name: input_value})
                metadata.update({f"length-{input_arg_name}": len(input_value)})

        suggestions = []
        for output_arg_name in self.output_args_names:
            if dataset_row[output_arg_name] is None:
                continue

            if output_arg_name == "rationale":
                suggestions.append(
                    {
                        "question_name": f"generations-{output_arg_name}",
                        "value": dataset_row[output_arg_name],
                    }
                )
            elif output_arg_name == "ratings":
                if group_ratings_as_ranking:

                    def ratings_as_ranking_value(ratings: List[int]):
                        indexed_ratings = list(enumerate(ratings, start=1))
                        sorted_ratings = sorted(
                            indexed_ratings, key=lambda x: x[1], reverse=True
                        )

                        ranked_fields = []
                        current_rank = 1
                        for i, (index, rating) in enumerate(sorted_ratings):
                            if i > 0 and rating < sorted_ratings[i - 1][1]:
                                current_rank = i + 1
                            ranked_fields.append(
                                {"rank": current_rank, "value": f"generations-{index}"}
                            )

                        return ranked_fields

                    suggestions.append(
                        {
                            "question_name": "generations-ranking",
                            "value": ratings_as_ranking_value(
                                dataset_row[output_arg_name]
                            ),
                        }
                    )
                else:
                    ratings = []
                    for idx, value in enumerate(dataset_row[output_arg_name], start=1):
                        ratings.append(value)
                        # add suggestions
                        suggestions.append(
                            {
                                "question_name": f"generations-{idx}-rating",
                                "value": value,
                            }
                        )
                        # update metadata
                        metadata.update(
                            {
                                f"rating-{input_arg_name}-{idx}": value
                            }
                        )
                    sorted_ratings = sorted(ratings, reverse=True)
                    # update metadata
                    metadata.update(
                            {
                                f"distance-best-rated": sorted_ratings[0]-sorted_ratings[1]
                            }
                    )

        return rg.FeedbackRecord(fields=fields, suggestions=suggestions, metadata=metadata)
=======
        return JudgeLMOutput(rating=rating, rationale=rationale)
>>>>>>> b16f2540
<|MERGE_RESOLUTION|>--- conflicted
+++ resolved
@@ -21,24 +21,6 @@
 from distilabel.tasks.preference.base import PreferenceTask
 from distilabel.tasks.prompt import Prompt
 
-<<<<<<< HEAD
-try:
-    import argilla as rg
-
-    _argilla_installed = True
-except ImportError:
-    _argilla_installed = False
-
-if TYPE_CHECKING:
-    from argilla.client.feedback.schemas.records import FeedbackRecord
-    from argilla.client.feedback.schemas.types import (
-        AllowedFieldTypes,
-        AllowedQuestionTypes,
-        AllowedMetadataPropertyTypes
-    )
-
-=======
->>>>>>> b16f2540
 _JUDGELM_TEMPLATE = get_template("judgelm.jinja2")
 
 
@@ -108,217 +90,4 @@
         split_output = output.split("\n")
         rating = [float(rating) for rating in split_output[0].split(" ")]
         rationale = "\n".join(split_output[1:])
-<<<<<<< HEAD
-        return JudgeLMOutput(ratings=ratings, rationale=rationale)
-
-    def to_argilla_fields(
-        self,
-        dataset_row: Dict[str, Any],
-        *args: Any,
-        **kwargs: Any,
-    ) -> List["AllowedFieldTypes"]:
-        if not _argilla_installed:
-            raise ImportError("The argilla library is not installed.")
-        argilla_fields = []
-        for arg_name in self.input_args_names:
-            if arg_name not in dataset_row:
-                raise ValueError(
-                    f"Dataset row does not contain the required field '{arg_name}'."
-                )
-            if isinstance(dataset_row[arg_name], list):
-                for idx in range(1, len(dataset_row[arg_name]) + 1):
-                    argilla_fields.append(rg.TextField(name=f"{arg_name}-{idx}"))
-            elif isinstance(dataset_row[arg_name], str):
-                argilla_fields.append(rg.TextField(name=arg_name))
-            else:
-                raise ValueError(
-                    f"Type {type(dataset_row[arg_name])} is not supported."
-                )
-        return argilla_fields
-
-    def to_argilla_questions(
-        self,
-        dataset_row: Dict[str, Any],
-        group_ratings_as_ranking: bool = False,
-        *args: Any,
-        **kwargs: Any,
-    ) -> List["AllowedQuestionTypes"]:
-        # TODO: move argilla_installed check to the `Argilla` abstract class
-        if not _argilla_installed:
-            raise ImportError("The argilla library is not installed.")
-        # TODO: this should be a constant or var we can reuse accross methods
-        arg_name = "generations"
-        if arg_name not in dataset_row:
-            raise ValueError(
-                f"Dataset row does not contain the required field '{arg_name}'."
-            )
-        argilla_questions = []
-        if isinstance(dataset_row[arg_name], list):
-            # If `group_ratings_as_ranking` is True, then we group all the ratings into a ranking
-            if group_ratings_as_ranking:
-                argilla_questions.append(
-                    rg.RankingQuestion(
-                        name=f"{arg_name}-ranking",
-                        title=f"Rank the {arg_name} from best to worst.",
-                        values=[
-                            f"{arg_name}-{idx}"
-                            for idx in range(1, len(dataset_row[arg_name]) + 1)
-                        ],
-                    )
-                )
-            # Otherwise, we ask for each rating individually, but we still add the rationale
-            for idx in range(1, len(dataset_row[arg_name]) + 1):
-                if not group_ratings_as_ranking:
-                    argilla_questions.append(
-                        rg.RatingQuestion(
-                            name=f"{arg_name}-{idx}-rating",
-                            title=f"What's the rating for {arg_name}-{idx}?",
-                            values=list(range(1, 11)),
-                        ),
-                    )
-            argilla_questions.append(
-                rg.TextQuestion(
-                    name=f"{arg_name}-rationale",
-                    title=f"What's the rationale behind the {arg_name} ratings?",
-                ),
-            )
-        return argilla_questions
-    
-    def to_argilla_metadata_properties(
-        self,
-        dataset_row: Dict[str, Any],
-        *args: Any,
-        **kwargs: Any,
-    ) -> List["AllowedMetadataPropertyTypes"]:
-        if not _argilla_installed:
-            raise ImportError("The argilla library is not installed.")
-        metadata_properties = []
-        # TODO: this should be a constant or a var we can reuse accross methods
-        arg_name = "generations"
-        for arg_name in self.input_args_names:
-            if arg_name not in dataset_row:
-                raise ValueError(
-                    f"Dataset row does not contain the required field '{arg_name}'."
-                )
-            if isinstance(dataset_row[arg_name], list):
-                for idx in range(1, len(dataset_row[arg_name]) + 1):
-                    metadata_properties.append(rg.IntegerMetadataProperty(name=f"length-{arg_name}-{idx}"))
-                    metadata_properties.append(rg.IntegerMetadataProperty(name=f"rating-{arg_name}-{idx}"))
-            elif isinstance(dataset_row[arg_name], str):
-                metadata_properties.append(rg.IntegerMetadataProperty(name=f"length-{arg_name}"))
-                metadata_properties.append(rg.IntegerMetadataProperty(name=f"rating-{arg_name}-{idx}"))
-            else:
-                raise ValueError(
-                    f"Type {type(dataset_row[arg_name])} is not supported."
-                )
-        # additionally, we want the distance between best score and the second best
-        if isinstance(dataset_row[arg_name], list):
-            metadata_properties.append(rg.IntegerMetadataProperty(name=f"distance-best-rated"))
-        
-        return metadata_properties
-
-
-    def to_argilla_record(  # noqa: C901
-        self,
-        dataset_row: Dict[str, Any],
-        group_ratings_as_ranking: bool = False,
-        *args: Any,
-        **kwargs: Any,
-    ) -> "FeedbackRecord":
-        if not _argilla_installed:
-            raise ImportError("The argilla library is not installed.")
-        fields = {}
-        metadata = {}
-        for input_arg_name in self.input_args_names:
-            if isinstance(dataset_row[input_arg_name], list):
-                for idx in range(1, len(dataset_row[input_arg_name]) + 1):
-                    input_value = dataset_row[input_arg_name][
-                                idx - 1
-                            ].strip()
-                    # update fields
-                    fields.update(
-                        {
-                            f"{input_arg_name}-{idx}": input_value
-                        }
-                    )
-                    # update fields-related metadata
-                    metadata.update(
-                        {
-                            f"length-{input_arg_name}-{idx}": len(input_value)
-                        }
-                    )
-            else:
-                # TODO: why we apply strip above and not here?
-                input_value = dataset_row[input_arg_name]
-                fields.update({input_arg_name: input_value})
-                metadata.update({f"length-{input_arg_name}": len(input_value)})
-
-        suggestions = []
-        for output_arg_name in self.output_args_names:
-            if dataset_row[output_arg_name] is None:
-                continue
-
-            if output_arg_name == "rationale":
-                suggestions.append(
-                    {
-                        "question_name": f"generations-{output_arg_name}",
-                        "value": dataset_row[output_arg_name],
-                    }
-                )
-            elif output_arg_name == "ratings":
-                if group_ratings_as_ranking:
-
-                    def ratings_as_ranking_value(ratings: List[int]):
-                        indexed_ratings = list(enumerate(ratings, start=1))
-                        sorted_ratings = sorted(
-                            indexed_ratings, key=lambda x: x[1], reverse=True
-                        )
-
-                        ranked_fields = []
-                        current_rank = 1
-                        for i, (index, rating) in enumerate(sorted_ratings):
-                            if i > 0 and rating < sorted_ratings[i - 1][1]:
-                                current_rank = i + 1
-                            ranked_fields.append(
-                                {"rank": current_rank, "value": f"generations-{index}"}
-                            )
-
-                        return ranked_fields
-
-                    suggestions.append(
-                        {
-                            "question_name": "generations-ranking",
-                            "value": ratings_as_ranking_value(
-                                dataset_row[output_arg_name]
-                            ),
-                        }
-                    )
-                else:
-                    ratings = []
-                    for idx, value in enumerate(dataset_row[output_arg_name], start=1):
-                        ratings.append(value)
-                        # add suggestions
-                        suggestions.append(
-                            {
-                                "question_name": f"generations-{idx}-rating",
-                                "value": value,
-                            }
-                        )
-                        # update metadata
-                        metadata.update(
-                            {
-                                f"rating-{input_arg_name}-{idx}": value
-                            }
-                        )
-                    sorted_ratings = sorted(ratings, reverse=True)
-                    # update metadata
-                    metadata.update(
-                            {
-                                f"distance-best-rated": sorted_ratings[0]-sorted_ratings[1]
-                            }
-                    )
-
-        return rg.FeedbackRecord(fields=fields, suggestions=suggestions, metadata=metadata)
-=======
-        return JudgeLMOutput(rating=rating, rationale=rationale)
->>>>>>> b16f2540
+        return JudgeLMOutput(rating=rating, rationale=rationale)