--- conflicted
+++ resolved
@@ -14,12 +14,9 @@
 
 from __future__ import annotations
 
-import warnings
 from abc import ABC, abstractmethod
 from concurrent.futures import Future, ThreadPoolExecutor
-from typing import TYPE_CHECKING, Any, Callable, Dict, List, Type, Union
-
-from distilabel.tasks.prompt import Prompt
+from typing import TYPE_CHECKING, Any, Callable, Dict, List, Union
 
 if TYPE_CHECKING:
     from distilabel.llm.utils import LLMOutput
@@ -50,53 +47,10 @@
         if self.thread_pool_executor is not None:
             self.thread_pool_executor.shutdown()
 
-<<<<<<< HEAD
     @property
     @abstractmethod
     def model_name(self) -> str:
         pass
-=======
-    def _generate_prompts(
-        self,
-        inputs: List[Dict[str, Any]],
-        default_format: Union["SupportedFormats", None] = None,
-        expected_output_type: Type = str,
-    ) -> List[Any]:
-        prompts = []
-        for input in inputs:
-            prompt = self.task.generate_prompt(**input)
-            if not isinstance(prompt, Prompt) and self.prompt_formatting_fn is not None:
-                warnings.warn(
-                    "The method `generate_prompt` is not returning a `Prompt` class but a prompt"
-                    f" of `type={type(prompt)}`, meaning that a pre-formatting has already been"
-                    " applied in the `task.generate_prompt` method, so the usage of a `prompt_formatting_fn`"
-                    " is discouraged.",
-                    UserWarning,
-                    stacklevel=2,
-                )
-                prompt = self.prompt_formatting_fn(prompt)
-            elif isinstance(prompt, Prompt) and self.prompt_formatting_fn is None:
-                if self.prompt_format is not None or default_format is not None:
-                    prompt = prompt.format_as(format=self.prompt_format or default_format)  # type: ignore
-                else:
-                    warnings.warn(
-                        "No `prompt_format` has been specified and no `default_format` is set, so"
-                        " the prompt will be concatenated with a line-break and no specific formatting"
-                        " by default.",
-                        UserWarning,
-                        stacklevel=2,
-                    )
-                    prompt = prompt.format_as(format="default")
-            if not isinstance(prompt, expected_output_type):
-                raise ValueError(
-                    f"The provided `prompt={prompt}` is of `type={type(prompt)}`, but it must be of"
-                    f" `type={expected_output_type}`, so make sure that `task.generate_prompt` returns"
-                    f" a `{expected_output_type}` or that the `formatting_fn` formats the prompt as a "
-                    f" `{expected_output_type}`."
-                )
-            prompts.append(prompt)
-        return prompts
->>>>>>> cf90561d
 
     @abstractmethod
     def _generate(self, **kwargs: Any) -> List["LLMOutput"]:
