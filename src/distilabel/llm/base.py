--- conflicted
+++ resolved
@@ -12,25 +12,22 @@
 # See the License for the specific language governing permissions and
 # limitations under the License.
 
-import os
 import asyncio
 import logging
+import os
 from abc import ABC, abstractmethod
-from typing import TYPE_CHECKING, Any, Dict, List, Union, Literal
-
-<<<<<<< HEAD
-from pydantic import BaseModel, ConfigDict, PrivateAttr, Field
-=======
-from pydantic import BaseModel, ConfigDict, PrivateAttr, SecretStr
->>>>>>> f9d8380e
+from typing import TYPE_CHECKING, Any, Dict, List, Literal, Union
+
+from pydantic import BaseModel, ConfigDict, Field, PrivateAttr, SecretStr
 
 from distilabel.utils.logging import get_logger
 from distilabel.utils.serialization import _Serializable
 
 if TYPE_CHECKING:
+    from multiprocessing.synchronize import Lock
+
     from distilabel.llm.typing import HiddenState
     from distilabel.steps.task.typing import ChatType
-    from multiprocessing.synchronize import Lock
 
 
 class LLM(BaseModel, _Serializable, ABC):
@@ -194,9 +191,11 @@
         if self._device_llm_placement_map is not None:
             self._assign_cuda_devices()
 
-
     def set_device_placement_info(
-        self, llm_identifier: str, device_llm_placement_map: Dict[str, Any],device_llm_placement_map_lock
+        self,
+        llm_identifier: str,
+        device_llm_placement_map: Dict[str, Any],
+        device_llm_placement_map_lock,
     ) -> None:
         """Sets the value of `_device_llm_placement_map` to be used to assign CUDA devices
         to the LLM.
@@ -223,7 +222,9 @@
         logged."""
         with self._device_llm_placement_map_lock:
             if self.cuda_devices == "auto":
-                self.cuda_devices = [self._get_cuda_device(self._device_llm_placement_map)]
+                self.cuda_devices = [
+                    self._get_cuda_device(self._device_llm_placement_map)
+                ]
             else:
                 self._check_cuda_devices(self._device_llm_placement_map)
 
@@ -293,4 +294,4 @@
         pynvml.nvmlInit()
         device_count = pynvml.nvmlDeviceGetCount()
 
-        return list(range(device_count))
+        return list(range(device_count))