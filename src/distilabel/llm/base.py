--- conflicted
+++ resolved
@@ -117,12 +117,8 @@
             ]
             return await asyncio.gather(*tasks)
 
-<<<<<<< HEAD
         return self.event_loop.run_until_complete(agenerate(inputs, *args, **kwargs))
 
     def __del__(self) -> None:
         """Closes the event loop when the object is deleted."""
-        self.event_loop.close()
-=======
-        return asyncio.run(agenerate(inputs, **kwargs))
->>>>>>> 90691cfd
+        self.event_loop.close()