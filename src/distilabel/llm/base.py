# Copyright 2023-present, Argilla, Inc.
#
# Licensed under the Apache License, Version 2.0 (the "License");
# you may not use this file except in compliance with the License.
# You may obtain a copy of the License at
#
#     http://www.apache.org/licenses/LICENSE-2.0
#
# Unless required by applicable law or agreed to in writing, software
# distributed under the License is distributed on an "AS IS" BASIS,
# WITHOUT WARRANTIES OR CONDITIONS OF ANY KIND, either express or implied.
# See the License for the specific language governing permissions and
# limitations under the License.

import asyncio
import inspect
import logging
import sys
from abc import ABC, abstractmethod
from functools import cached_property
from typing import TYPE_CHECKING, Any, Dict, List, Optional, Union

<<<<<<< HEAD
from pydantic import ConfigDict, Field, PrivateAttr
=======
from pydantic import BaseModel, ConfigDict, Field, PrivateAttr
>>>>>>> 5ae38fbf

from distilabel.mixins.runtime_parameters import (
    RuntimeParameter,
    RuntimeParametersMixin,
)
from distilabel.utils.docstring import parse_google_docstring
from distilabel.utils.logging import get_logger
from distilabel.utils.serialization import _Serializable

if TYPE_CHECKING:
    from distilabel.llm.typing import GenerateOutput, HiddenState
    from distilabel.mixins.runtime_parameters import RuntimeParametersNames
    from distilabel.steps.task.typing import ChatType
    from distilabel.utils.docstring import Docstring


<<<<<<< HEAD
class LLM(RuntimeParametersMixin, _Serializable, ABC):
=======
class LLM(RuntimeParametersMixin, BaseModel, _Serializable, ABC):
>>>>>>> 5ae38fbf
    model_config = ConfigDict(
        arbitrary_types_allowed=True, protected_namespaces=(), validate_default=True
    )

    generation_kwargs: Optional[RuntimeParameter[Dict[str, Any]]] = Field(
        default_factory=dict,
        description="The kwargs to be propagated to either `generate` or `agenerate`"
        " methods within each `LLM`.",
    )

    _values: Dict[str, Any] = PrivateAttr(default_factory=dict)
    _logger: logging.Logger = PrivateAttr(get_logger("llm"))

    @abstractmethod
    def load(self) -> None:
        pass

    @property
    @abstractmethod
    def model_name(self) -> str:
        """Returns the model name used for the LLM."""
        pass

    @abstractmethod
    def generate(
        self,
        inputs: List["ChatType"],
        num_generations: int = 1,
        **kwargs: Any,
    ) -> List["GenerateOutput"]:
        """Abstract method to be implemented by each LLM to generate `num_generations`
        per input in `inputs`."""
        pass

    @cached_property
    def generate_parameters(self) -> List[inspect.Parameter]:
        """Returns the parameters of the `generate` method.

        Returns:
            A list containing the parameters of the `generate` method.
        """
        return list(inspect.signature(self.generate).parameters.values())

    @property
    def runtime_parameters_names(self) -> "RuntimeParametersNames":
        """Returns the runtime parameters of the `LLM`, which are combination of the
        attributes of the `LLM` type hinted with `RuntimeParameter` and the parameters
        of the `generate` method that are not `input` and `num_generations`.

        Returns:
            A dictionary with the name of the runtime parameters as keys and a boolean
            indicating if the parameter is optional or not.
        """
        runtime_parameters = super().runtime_parameters_names
        runtime_parameters["generation_kwargs"] = {}

        # runtime parameters from the `generate` method
        for param in self.generate_parameters:
            if param.name in ["input", "inputs", "num_generations"]:
                continue
            is_optional = param.default != inspect.Parameter.empty
            runtime_parameters["generation_kwargs"][param.name] = is_optional

        return runtime_parameters

    def get_runtime_parameters_info(self) -> List[Dict[str, Any]]:
        """Gets the information of the runtime parameters of the `LLM` such as the name
        and the description. This function is meant to include the information of the runtime
        parameters in the serialized data of the `LLM`.

        Returns:
            A list containing the information for each runtime parameter of the `LLM`.
        """
        runtime_parameters_info = super().get_runtime_parameters_info()

        generation_kwargs_info = next(
            runtime_parameter_info
            for runtime_parameter_info in runtime_parameters_info
            if runtime_parameter_info["name"] == "generation_kwargs"
        )

        generate_docstring_args = self.generate_parsed_docstring["args"]

        generation_kwargs_info["keys"] = []
        for key, value in generation_kwargs_info["optional"].items():
            info = {"name": key, "optional": value}
            if description := generate_docstring_args.get(key):
                info["description"] = description
            generation_kwargs_info["keys"].append(info)

        generation_kwargs_info.pop("optional")

        return runtime_parameters_info

    @cached_property
    def generate_parsed_docstring(self) -> "Docstring":
        """Returns the parsed docstring of the `generate` method.

        Returns:
            The parsed docstring of the `generate` method.
        """
        return parse_google_docstring(self.generate)

    def get_last_hidden_states(self, inputs: List["ChatType"]) -> List["HiddenState"]:
        """Method to get the last hidden states of the model for a list of inputs.

        Args:
            inputs: the list of inputs to get the last hidden states from.

        Returns:
            A list containing the last hidden state for each sequence using a NumPy array
                with shape [num_tokens, hidden_size].
        """
        raise NotImplementedError(
            f"Method `get_last_hidden_states` is not implemented for `{self.__class__.__name__}`"
        )


class AsyncLLM(LLM):
    """Abstract class for asynchronous LLMs, so as to benefit from the async capabilities
    of each LLM implementation. This class is meant to be subclassed by each LLM, and the
    method `agenerate` needs to be implemented to provide the asynchronous generation of
    responses.
    """

    _event_loop: "asyncio.AbstractEventLoop" = PrivateAttr(default=None)

    @cached_property
    def generate_parameters(self) -> List[inspect.Parameter]:
        """Returns the parameters of the `agenerate` method.

        Returns:
            A list containing the parameters of the `agenerate` method.
        """
        return list(inspect.signature(self.agenerate).parameters.values())

    @cached_property
    def generate_parsed_docstring(self) -> "Docstring":
        """Returns the parsed docstring of the `agenerate` method.

        Returns:
            The parsed docstring of the `agenerate` method.
        """
        return parse_google_docstring(self.agenerate)

    @property
    def event_loop(self) -> "asyncio.AbstractEventLoop":
        if self._event_loop is None or self._event_loop.is_closed():
            self._event_loop = asyncio.new_event_loop()  # type: ignore
            asyncio.set_event_loop(self._event_loop)
        return self._event_loop

    @abstractmethod
    async def agenerate(
        self, input: "ChatType", num_generations: int = 1, **kwargs: Any
    ) -> List[Union[str, None]]:
        """Method to generate a `num_generations` responses for a given input asynchronously,
        and executed concurrently in `generate` method.
        """
        pass

    def generate(
        self,
        inputs: List["ChatType"],
        num_generations: int = 1,
        **kwargs: Any,
    ) -> List["GenerateOutput"]:
        """Method to generate a list of responses asynchronously, returning the output
        synchronously awaiting for the response of each input sent to `agenerate`.
        """

        async def agenerate(
            inputs: List["ChatType"], **kwargs: Any
        ) -> List[List[Union[str, None]]]:
            """Internal function to parallelize the asynchronous generation of responses."""
            tasks = [
                asyncio.create_task(
                    self.agenerate(
                        input=input, num_generations=num_generations, **kwargs
                    )
                )
                for input in inputs
            ]
            return await asyncio.gather(*tasks)

        return self.event_loop.run_until_complete(agenerate(inputs, **kwargs))

    def __del__(self) -> None:
        """Closes the event loop when the object is deleted."""
        if sys.meta_path is None:
            return
        if self.event_loop is not None:
            self.event_loop.close()<|MERGE_RESOLUTION|>--- conflicted
+++ resolved
@@ -20,11 +20,7 @@
 from functools import cached_property
 from typing import TYPE_CHECKING, Any, Dict, List, Optional, Union
 
-<<<<<<< HEAD
-from pydantic import ConfigDict, Field, PrivateAttr
-=======
 from pydantic import BaseModel, ConfigDict, Field, PrivateAttr
->>>>>>> 5ae38fbf
 
 from distilabel.mixins.runtime_parameters import (
     RuntimeParameter,
@@ -41,11 +37,7 @@
     from distilabel.utils.docstring import Docstring
 
 
-<<<<<<< HEAD
-class LLM(RuntimeParametersMixin, _Serializable, ABC):
-=======
 class LLM(RuntimeParametersMixin, BaseModel, _Serializable, ABC):
->>>>>>> 5ae38fbf
     model_config = ConfigDict(
         arbitrary_types_allowed=True, protected_namespaces=(), validate_default=True
     )
