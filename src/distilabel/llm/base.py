# Copyright 2023-present, Argilla, Inc.
#
# Licensed under the Apache License, Version 2.0 (the "License");
# you may not use this file except in compliance with the License.
# You may obtain a copy of the License at
#
#     http://www.apache.org/licenses/LICENSE-2.0
#
# Unless required by applicable law or agreed to in writing, software
# distributed under the License is distributed on an "AS IS" BASIS,
# WITHOUT WARRANTIES OR CONDITIONS OF ANY KIND, either express or implied.
# See the License for the specific language governing permissions and
# limitations under the License.

import asyncio
import logging
from abc import ABC, abstractmethod
from typing import TYPE_CHECKING, Any, Dict, List, Union

from pydantic import BaseModel, ConfigDict, PrivateAttr

from distilabel.utils.logging import get_logger
from distilabel.utils.serialization import _Serializable

if TYPE_CHECKING:
    from distilabel.llm.typing import HiddenState
    from distilabel.steps.task.typing import ChatType


class LLM(BaseModel, _Serializable, ABC):
    model_config = ConfigDict(arbitrary_types_allowed=True, protected_namespaces=())

    _values: Dict[str, Any] = PrivateAttr(default_factory=dict)
    _logger: logging.Logger = PrivateAttr(get_logger("llm"))

    @abstractmethod
    def load(self) -> None:
        pass

    @property
    @abstractmethod
    def model_name(self) -> str:
        """Returns the model name used for the LLM."""
        pass

    @abstractmethod
    def generate(
        self,
        inputs: List["ChatType"],
        num_generations: int = 1,
        **kwargs: Any,
    ) -> List[List[Union[str, None]]]:
        """Abstract method to be implemented by each LLM to generate `num_generations`
        per input in `inputs`."""
        pass

    def get_last_hidden_states(self, inputs: List["ChatType"]) -> List["HiddenState"]:
        """Method to get the last hidden states of the model for a list of inputs.

        Args:
            inputs: the list of inputs to get the last hidden states from.

        Returns:
            A list containing the last hidden state for each sequence using a NumPy array
                with shape [num_tokens, hidden_size].
        """
        raise NotImplementedError(
            f"Method `get_last_hidden_states` is not implemented for `{self.__class__.__name__}`"
        )


class AsyncLLM(LLM):
    """Abstract class for asynchronous LLMs, so as to benefit from the async capabilities
    of each LLM implementation. This class is meant to be subclassed by each LLM, and the
    method `agenerate` needs to be implemented to provide the asynchronous generation of
    responses.
    """

    _event_loop: "asyncio.AbstractEventLoop" = PrivateAttr(default=None)

    @property
    def event_loop(self) -> "asyncio.AbstractEventLoop":
        if self._event_loop is None or self._event_loop.is_closed():
            self._event_loop = asyncio.new_event_loop()  # type: ignore
            asyncio.set_event_loop(self._event_loop)
        return self._event_loop

    @abstractmethod
    async def agenerate(
        self, input: "ChatType", num_generations: int = 1, **kwargs: Any
    ) -> List[Union[str, None]]:
        """Method to generate a `num_generations` responses for a given input asynchronously,
        and executed concurrently in `generate` method.
        """
        pass

    def generate(
        self,
        inputs: List["ChatType"],
        num_generations: int = 1,
        **kwargs: Any,
    ) -> List[List[Union[str, None]]]:
        """Method to generate a list of responses asynchronously, returning the output
        synchronously awaiting for the response of each input sent to `agenerate`.
        """

        async def agenerate(
            inputs: List["ChatType"], **kwargs: Any
        ) -> List[List[Union[str, None]]]:
            """Internal function to parallelize the asynchronous generation of responses."""
            tasks = [
                asyncio.create_task(
                    self.agenerate(
                        input=input, num_generations=num_generations, **kwargs
                    )
                )
                for input in inputs
            ]
            return await asyncio.gather(*tasks)

<<<<<<< HEAD
        return self.event_loop.run_until_complete(agenerate(inputs, *args, **kwargs))
=======
        return self.event_loop.run_until_complete(agenerate(inputs, **kwargs))
>>>>>>> 2020f3c0

    def __del__(self) -> None:
        """Closes the event loop when the object is deleted."""
        self.event_loop.close()<|MERGE_RESOLUTION|>--- conflicted
+++ resolved
@@ -118,11 +118,7 @@
             ]
             return await asyncio.gather(*tasks)
 
-<<<<<<< HEAD
-        return self.event_loop.run_until_complete(agenerate(inputs, *args, **kwargs))
-=======
         return self.event_loop.run_until_complete(agenerate(inputs, **kwargs))
->>>>>>> 2020f3c0
 
     def __del__(self) -> None:
         """Closes the event loop when the object is deleted."""
