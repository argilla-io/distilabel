--- conflicted
+++ resolved
@@ -73,22 +73,6 @@
         presence_penalty: float = 0.0,
         temperature: float = 1.0,
         top_p: float = 1.0,
-<<<<<<< HEAD
-    ) -> str:
-        """
-        Generates a response asynchronously, using the [OpenAI Async API definiton](https://github.com/openai/openai-python).
-
-        Args:
-            input: the input to use for the generation.
-            max_new_tokens: the maximum number of tokens to generate.
-            frequency_penalty: the frequency penalty to use for the generation.
-            presence_penalty: the presence penalty to use for the generation.
-            temperature: the temperature to use for the generation.
-            top_p: the top-p to use for the generation.
-
-        Returns:
-            A strings as completion for the given input.
-=======
     ) -> "GenerateOutput":
         """Generates `num_generations` responses for the given input using the OpenAI async
         client.
@@ -109,7 +93,6 @@
 
         Returns:
             A list of lists of strings containing the generated responses for each input.
->>>>>>> 11139bfb
         """
         completion = await self._aclient.chat.completions.create(  # type: ignore
             messages=input,  # type: ignore
