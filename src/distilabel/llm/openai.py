# Copyright 2023-present, Argilla, Inc.
#
# Licensed under the Apache License, Version 2.0 (the "License");
# you may not use this file except in compliance with the License.
# You may obtain a copy of the License at
#
#     http://www.apache.org/licenses/LICENSE-2.0
#
# Unless required by applicable law or agreed to in writing, software
# distributed under the License is distributed on an "AS IS" BASIS,
# WITHOUT WARRANTIES OR CONDITIONS OF ANY KIND, either express or implied.
# See the License for the specific language governing permissions and
# limitations under the License.

import os
from typing import TYPE_CHECKING, Optional

from pydantic import Field, PrivateAttr, SecretStr

from distilabel.llm.base import AsyncLLM
from distilabel.mixins.runtime_parameters import RuntimeParameter

if TYPE_CHECKING:
    from openai import AsyncOpenAI

    from distilabel.llm.typing import GenerateOutput
    from distilabel.steps.task.typing import ChatType

_OPENAI_API_KEY_ENV_VAR_NAME = "OPENAI_API_KEY"


class OpenAILLM(AsyncLLM):
    """OpenAI LLM implementation running the async API client.

    Attributes:
        model: the model name to use for the LLM e.g. "gpt-3.5-turbo", "gpt-4", etc.
            Supported models can be found [here](https://platform.openai.com/docs/guides/text-generation).
        base_url: the base URL to use for the OpenAI API requests. Defaults to `None`, which means that
            the value set for the environment variable `OPENAI_BASE_URL` will be used, or "https://api.openai.com/v1"
            if not set.
        api_key: the API key to authenticate the requests to the OpenAI API. Defaults to `None` which
            means that the value set for the environment variable `OPENAI_API_KEY` will be used, or
            `None` if not set.
    """

    model: str
    base_url: Optional[RuntimeParameter[str]] = Field(
<<<<<<< HEAD
        default=os.getenv("OPENAI_BASE_URL", "https://api.openai.com/v1"),
        description="The base URL to use for the OpenAI API requests.",
    )
    api_key: Optional[RuntimeParameter[SecretStr]] = Field(
        default=os.getenv(_OPENAI_API_KEY_ENV_VAR_NAME),
=======
        default_factory=lambda: os.getenv(
            "OPENAI_BASE_URL", "https://api.openai.com/v1"
        ),
        description="The base URL to use for the OpenAI API requests.",
    )
    api_key: Optional[RuntimeParameter[SecretStr]] = Field(
        default_factory=lambda: os.getenv(_OPENAI_API_KEY_ENV_VAR_NAME),
>>>>>>> 5ae38fbf
        description="The API key to authenticate the requests to the OpenAI API.",
    )

    _api_key_env_var: str = PrivateAttr(_OPENAI_API_KEY_ENV_VAR_NAME)
    _aclient: Optional["AsyncOpenAI"] = PrivateAttr(...)

    def load(self) -> None:
        """Loads the `AsyncOpenAI` client to benefit from async requests."""

        try:
            from openai import AsyncOpenAI
        except ImportError as ie:
            raise ImportError(
                "OpenAI Python client is not installed. Please install it using"
                " `pip install openai`."
            ) from ie

        if self.api_key is None:
            raise ValueError(
                f"To use `{self.__class__.__name__}` an API key must be provided via `api_key`"
                f" attribute or runtime parameter, or set the environment variable `{self._api_key_env_var}`."
            )

        self._aclient = AsyncOpenAI(
            base_url=self.base_url,
            api_key=self.api_key.get_secret_value(),
            max_retries=6,
        )

    @property
    def model_name(self) -> str:
        """Returns the model name used for the LLM."""
        return self.model

    async def agenerate(  # type: ignore
        self,
        input: "ChatType",
        num_generations: int = 1,
        max_new_tokens: int = 128,
        frequency_penalty: float = 0.0,
        presence_penalty: float = 0.0,
        temperature: float = 1.0,
        top_p: float = 1.0,
    ) -> "GenerateOutput":
        """Generates `num_generations` responses for the given input using the OpenAI async
        client.

        Args:
            input: a single input in chat format to generate responses for.
            num_generations: the number of generations to create per input. Defaults to
                `1`.
            max_new_tokens: the maximun number of new tokens that the model will generate.
                Defaults to `128`.
            frequence_penalty: the repetition penalty to use for the generation. Defaults
                to `0.0`.
            presence_penalty: the presence penalty to use for the generation. Defaults to
                `0.0`.
            temperature: the temperature to use for the generation. Defaults to `0.1`.
            top_p: the top-p value to use for the generation. Defaults to `1.0`.
            top_k: the top-k value to use for the generation. Defaults to `0`.

        Returns:
            A list of lists of strings containing the generated responses for each input.
        """
        completion = await self._aclient.chat.completions.create(  # type: ignore
            messages=input,  # type: ignore
            model=self.model,
            max_tokens=max_new_tokens,
            n=num_generations,
            frequency_penalty=frequency_penalty,
            presence_penalty=presence_penalty,
            temperature=temperature,
            top_p=top_p,
            timeout=50,
        )
        generations = []
        for choice in completion.choices:
            if (content := choice.message.content) is None:
                self._logger.warning(
                    f"Received no response using OpenAI client (model: '{self.model}')."
                    f" Finish reason was: {choice.finish_reason}"
                )
            generations.append(content)
        return generations<|MERGE_RESOLUTION|>--- conflicted
+++ resolved
@@ -45,13 +45,6 @@
 
     model: str
     base_url: Optional[RuntimeParameter[str]] = Field(
-<<<<<<< HEAD
-        default=os.getenv("OPENAI_BASE_URL", "https://api.openai.com/v1"),
-        description="The base URL to use for the OpenAI API requests.",
-    )
-    api_key: Optional[RuntimeParameter[SecretStr]] = Field(
-        default=os.getenv(_OPENAI_API_KEY_ENV_VAR_NAME),
-=======
         default_factory=lambda: os.getenv(
             "OPENAI_BASE_URL", "https://api.openai.com/v1"
         ),
@@ -59,7 +52,6 @@
     )
     api_key: Optional[RuntimeParameter[SecretStr]] = Field(
         default_factory=lambda: os.getenv(_OPENAI_API_KEY_ENV_VAR_NAME),
->>>>>>> 5ae38fbf
         description="The API key to authenticate the requests to the OpenAI API.",
     )
 
