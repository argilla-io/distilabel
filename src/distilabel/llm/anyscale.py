--- conflicted
+++ resolved
@@ -40,13 +40,6 @@
     """
 
     base_url: Optional[RuntimeParameter[str]] = Field(
-<<<<<<< HEAD
-        default=os.getenv("ANYSCALE_BASE_URL", "https://api.endpoints.anyscale.com/v1"),
-        description="The base URL to use for the Anyscale API requests.",
-    )
-    api_key: Optional[RuntimeParameter[SecretStr]] = Field(
-        default=os.getenv(_ANYSCALE_API_KEY_ENV_VAR_NAME),
-=======
         default_factory=lambda: os.getenv(
             "ANYSCALE_BASE_URL", "https://api.endpoints.anyscale.com/v1"
         ),
@@ -54,7 +47,6 @@
     )
     api_key: Optional[RuntimeParameter[SecretStr]] = Field(
         default_factory=lambda: os.getenv(_ANYSCALE_API_KEY_ENV_VAR_NAME),
->>>>>>> 5ae38fbf
         description="The API key to authenticate the requests to the Anyscale API.",
     )
 
