# Copyright 2023-present, Argilla, Inc.
#
# Licensed under the Apache License, Version 2.0 (the "License");
# you may not use this file except in compliance with the License.
# You may obtain a copy of the License at
#
#     http://www.apache.org/licenses/LICENSE-2.0
#
# Unless required by applicable law or agreed to in writing, software
# distributed under the License is distributed on an "AS IS" BASIS,
# WITHOUT WARRANTIES OR CONDITIONS OF ANY KIND, either express or implied.
# See the License for the specific language governing permissions and
# limitations under the License.

import asyncio
import os
import sys
from typing import TYPE_CHECKING, Any, List, Optional, Union

if sys.version_info >= (3, 11):
    from typing import Self
else:
    from typing_extensions import Self

from pydantic import PrivateAttr, SecretStr, model_validator
from typing_extensions import override

from distilabel.llm.base import AsyncLLM
from distilabel.utils.itertools import grouper

if TYPE_CHECKING:
    from mistralai.async_client import MistralAsyncClient

    from distilabel.llm.typing import GenerateOutput
    from distilabel.steps.task.typing import ChatType


class MistralLLM(AsyncLLM):
    """Mistral LLM implementation running the async API client.

    Args:
        model: the model name to use for the LLM e.g. "mistral-tiny", "mistral-large", etc.
<<<<<<< HEAD
        endpoint: the endpoint to use for the Mistral API. Defaults to `"https://api.mistral.ai"`.
        max_retries: the maximum number of retries to attempt when a request fails. Defaults
            to `5`.
        timeout: the maximum time in seconds to wait for a response. Defaults to `120`.
        max_concurrent_requests: the maximum number of concurrent requests to send. Defaults
            to `64`.
=======
        endpoint: the endpoint to use for the Mistral API. Defaults to "https://api.mistral.ai".
        api_key: the API key to authenticate the requests to the Mistral API. Defaults to `None` which
            means that the value set for the environment variable `OPENAI_API_KEY` will be used, or
            `None` if not set.
        max_retries: the maximum number of retries to attempt when a request fails. Defaults to 5.next
        timeout: the maximum time in seconds to wait for a response. Defaults to 120.next
        max_concurrent_requests: the maximum number of concurrent requests to send. Defaults to 64.
>>>>>>> 488ede99
    """

    model: str
    endpoint: str = "https://api.mistral.ai"
    api_key: Optional[SecretStr] = None
    max_retries: int = 5
    timeout: int = 120
    max_concurrent_requests: int = 64

    _api_key_env_var: str = PrivateAttr(default="MISTRAL_API_KEY")
    _aclient: Optional["MistralAsyncClient"] = PrivateAttr(...)

    @model_validator(mode="after")
    def api_key_provided_or_env_var(self) -> Self:
        if self.api_key is None:
            self.api_key = os.getenv(self._api_key_env_var, None)  # type: ignore
        if self.api_key is not None and isinstance(self.api_key, str):
            self.api_key = SecretStr(self.api_key)
        return self

    def load(self, api_key: Optional[Union[str, SecretStr]] = None) -> None:
        """Loads the `MistralAsyncClient` client to benefit from async requests."""

        try:
            from mistralai.async_client import MistralAsyncClient
        except ImportError as ie:
            raise ImportError(
                "MistralAI Python client is not installed. Please install it using"
                " `pip install mistralai`."
            ) from ie

        # TODO: this may not be needed at the end, and a simple `self.api_key = self.api_key or api_key`
        # may do the work.
        self.api_key = self._handle_api_key_value(
            self_value=self.api_key,
            load_value=api_key,
            env_var=self._api_key_env_var,
        )

        self._aclient = MistralAsyncClient(
            api_key=self.api_key.get_secret_value(),
            endpoint=self.endpoint,
            max_retries=self.max_retries,
            timeout=self.timeout,
            max_concurrent_requests=self.max_concurrent_requests,
        )

    @property
    def model_name(self) -> str:
        """Returns the model name used for the LLM."""
        return self.model

    # TODO: add `num_generations` parameter once Mistral client allows `n` parameter
    async def agenerate(  # type: ignore
        self,
        input: "ChatType",
        max_new_tokens: Optional[int] = None,
        temperature: Optional[float] = None,
        top_p: Optional[float] = None,
    ) -> "GenerateOutput":
        """Generates `num_generations` responses for the given input using the MistralAI async
        client.

        Args:
            input: a single input in chat format to generate responses for.
            max_new_tokens: the maximun number of new tokens that the model will generate.
                Defaults to `128`.
            temperature: the temperature to use for the generation. Defaults to `0.1`.
            top_p: the top-p value to use for the generation. Defaults to `1.0`.

        Returns:
            A list of lists of strings containing the generated responses for each input.
        """
        completion = await self._aclient.chat(  # type: ignore
            messages=input,
            model=self.model,
            temperature=temperature,
            max_tokens=max_new_tokens,
            top_p=top_p,
        )
        generations = []
        for choice in completion.choices:
            if (content := choice.message.content) is None:
                self._logger.warning(
                    f"Received no response using MistralAI client (model: '{self.model}')."
                    f" Finish reason was: {choice.finish_reason}"
                )
            generations.append(content)
        return generations

    # TODO: remove this function once Mistral client allows `n` parameter
    @override
    def generate(
        self,
        inputs: List["ChatType"],
        num_generations: int = 1,
        **kwargs: Any,
    ) -> List["GenerateOutput"]:
        """Method to generate a list of responses asynchronously, returning the output
        synchronously awaiting for the response of each input sent to `agenerate`.
        """

        async def agenerate(
            inputs: List["ChatType"], **kwargs: Any
        ) -> "GenerateOutput":
            """Internal function to parallelize the asynchronous generation of responses."""
            tasks = [
                asyncio.create_task(self.agenerate(input=input, **kwargs))
                for input in inputs
                for _ in range(num_generations)
            ]
            return [outputs[0] for outputs in await asyncio.gather(*tasks)]

        outputs = self.event_loop.run_until_complete(agenerate(inputs, **kwargs))
        return list(grouper(outputs, n=num_generations, incomplete="ignore"))<|MERGE_RESOLUTION|>--- conflicted
+++ resolved
@@ -40,14 +40,6 @@
 
     Args:
         model: the model name to use for the LLM e.g. "mistral-tiny", "mistral-large", etc.
-<<<<<<< HEAD
-        endpoint: the endpoint to use for the Mistral API. Defaults to `"https://api.mistral.ai"`.
-        max_retries: the maximum number of retries to attempt when a request fails. Defaults
-            to `5`.
-        timeout: the maximum time in seconds to wait for a response. Defaults to `120`.
-        max_concurrent_requests: the maximum number of concurrent requests to send. Defaults
-            to `64`.
-=======
         endpoint: the endpoint to use for the Mistral API. Defaults to "https://api.mistral.ai".
         api_key: the API key to authenticate the requests to the Mistral API. Defaults to `None` which
             means that the value set for the environment variable `OPENAI_API_KEY` will be used, or
@@ -55,7 +47,6 @@
         max_retries: the maximum number of retries to attempt when a request fails. Defaults to 5.next
         timeout: the maximum time in seconds to wait for a response. Defaults to 120.next
         max_concurrent_requests: the maximum number of concurrent requests to send. Defaults to 64.
->>>>>>> 488ede99
     """
 
     model: str
