# Copyright 2023-present, Argilla, Inc.
#
# Licensed under the Apache License, Version 2.0 (the "License");
# you may not use this file except in compliance with the License.
# You may obtain a copy of the License at
#
#     http://www.apache.org/licenses/LICENSE-2.0
#
# Unless required by applicable law or agreed to in writing, software
# distributed under the License is distributed on an "AS IS" BASIS,
# WITHOUT WARRANTIES OR CONDITIONS OF ANY KIND, either express or implied.
# See the License for the specific language governing permissions and
# limitations under the License.

import logging
import warnings
from functools import cached_property
<<<<<<< HEAD
from typing import TYPE_CHECKING, Any, Callable, Dict, List, Tuple, Union
=======
from typing import TYPE_CHECKING, Any, Callable, Dict, Final, List, Union
>>>>>>> 2ed4855f

import torch
from huggingface_hub import InferenceClient, InferenceTimeoutError
from huggingface_hub.inference._text_generation import TextGenerationError
from tenacity import (
    after_log,
    before_sleep_log,
    retry,
    retry_if_exception_type,
    stop_after_attempt,
    wait_random_exponential,
)
from transformers import GenerationConfig, PreTrainedModel, PreTrainedTokenizer

from distilabel.llm.base import LLM
<<<<<<< HEAD
from distilabel.logger import get_logger
=======
from distilabel.llm.utils import LLMOutput
>>>>>>> 2ed4855f

if TYPE_CHECKING:
    from distilabel.tasks.base import Task


_INFERENCE_ENDPOINTS_API_RETRY_ON_EXCEPTIONS = (
    InferenceTimeoutError,
    TextGenerationError,
)
_INFERENCE_ENDPOINTS_API_STOP_AFTER_ATTEMPT = 6
_INFERENCE_ENDPOINTS_API_WAIT_RANDOM_EXPONENTIAL_MULTIPLIER = 1
_INFERENCE_ENDPOINTS_API_WAIT_RANDOM_EXPONENTIAL_MAX = 10

logger = get_logger()


class TransformersLLM(LLM):
    def __init__(
        self,
        model: PreTrainedModel,
        tokenizer: PreTrainedTokenizer,
        task: "Task",
        max_new_tokens: int = 128,
        temperature: float = 0.7,
        num_threads: Union[int, None] = None,
        formatting_fn: Union[Callable[..., str], None] = None,
    ) -> None:
        super().__init__(
            task=task,
            max_new_tokens=max_new_tokens,
            temperature=temperature,
            num_threads=num_threads,
            formatting_fn=formatting_fn,
        )

        self.model = model
        if self.device != "cpu":
            self.model.to(self.device)

        self.tokenizer = tokenizer
        self.tokenizer.padding_side = "left"
        if self.tokenizer.pad_token is None:
            self.tokenizer.pad_token = self.tokenizer.eos_token
        if (
            hasattr(self.tokenizer, "use_default_system_prompt")
            and self.tokenizer.use_default_system_prompt
        ):
            # The `tokenizer` also has a method named `apply_chat_template` that expects a `Conversation` as OpenAI does with the ChatML format
            warnings.warn(
                "The provided `tokenizer` has `use_default_system_prompt=True` which means that the default system prompt will be used, which may collide with the `task` provided as an arg to this class.",
                UserWarning,
                stacklevel=2,
            )

    @cached_property
    def device(self) -> torch.device:
        if torch.cuda.is_available():
            return torch.device("cuda")
        if torch.backends.mps.is_available() and torch.backends.mps.is_built():
            return torch.device("mps")
        return torch.device("cpu")

    def _generate(
        self, input: Dict[str, Any], num_generations: int = 1
    ) -> List[LLMOutput]:
        prompt = self.task.generate_prompt(**input)
        if self.formatting_fn is not None:
            prompt = self.formatting_fn(prompt)
        encoding = self.tokenizer(text=prompt, padding=True, return_tensors="pt")
        if self.device != "cpu":
            encoding = encoding.to(self.device)
        with torch.inference_mode():
            generated_ids = self.model.generate(
                **encoding,
                generation_config=GenerationConfig(
                    temperature=self.temperature,
                    max_new_tokens=self.max_new_tokens,
                    num_generations=num_generations,
                ),
            )
        raw_outputs = self.tokenizer.batch_decode(
            generated_ids[:, -(encoding.input_ids.shape[1]) :],
            skip_special_tokens=True,
            clean_up_tokenization_spaces=True,
        )
        outputs = []
        for raw_output in raw_outputs:
            try:
                parsed_output = self.task.parse_output(raw_output)
            except Exception as e:
                logger.error(f"Error parsing Transformers output: {e}")
                parsed_output = {}
            outputs.append(
                LLMOutput(
                    prompt_used=prompt,
                    raw_output=raw_output,
                    parsed_output=parsed_output,
                )
            )
        return outputs


class InferenceEndpointsLLM(LLM):
    def __init__(
        self,
        endpoint_url: str,
        task: "Task",
        token: Union[str, None] = None,
        max_new_tokens: int = 128,
        temperature: float = 0.7,
        num_threads: Union[int, None] = None,
        formatting_fn: Union[Callable[..., str], None] = None,
    ) -> None:
        super().__init__(
            task=task,
            max_new_tokens=max_new_tokens,
            temperature=temperature,
            num_threads=num_threads,
            formatting_fn=formatting_fn,
        )

        self.client = InferenceClient(model=endpoint_url, token=token)

    @retry(
        retry=retry_if_exception_type(_INFERENCE_ENDPOINTS_API_RETRY_ON_EXCEPTIONS),
        stop=stop_after_attempt(_INFERENCE_ENDPOINTS_API_STOP_AFTER_ATTEMPT),
        wait=wait_random_exponential(
            multiplier=_INFERENCE_ENDPOINTS_API_WAIT_RANDOM_EXPONENTIAL_MULTIPLIER,
            max=_INFERENCE_ENDPOINTS_API_WAIT_RANDOM_EXPONENTIAL_MAX,
        ),
        before_sleep=before_sleep_log(logger, logging.INFO),
        after=after_log(logger, logging.INFO),
    )
    def _text_generation_with_backoff(self, **kwargs: Any) -> Any:
        return self.client.text_generation(
            **kwargs, max_new_tokens=self.max_new_tokens, temperature=self.temperature
        )

    def _generate(
        self, input: Dict[str, Any], num_generations: int = 1
    ) -> List[LLMOutput]:
        prompt = self.task.generate_prompt(**input)
        if self.formatting_fn is not None:
            prompt = self.formatting_fn(prompt)
        raw_responses = [
            self._text_generation_with_backoff(prompt=prompt)
            for _ in range(num_generations)
        ]
        outputs = []
        for raw_response in raw_responses:
            try:
                parsed_response = self.task.parse_output(raw_response)
            except Exception as e:
                logger.error(f"Error parsing Inference Endpoints output: {e}")
                parsed_response = {}
            outputs.append(
                LLMOutput(
                    prompt_used=prompt,
                    raw_output=raw_response,
                    parsed_output=parsed_response,
                )
            )
        return outputs<|MERGE_RESOLUTION|>--- conflicted
+++ resolved
@@ -15,11 +15,7 @@
 import logging
 import warnings
 from functools import cached_property
-<<<<<<< HEAD
-from typing import TYPE_CHECKING, Any, Callable, Dict, List, Tuple, Union
-=======
-from typing import TYPE_CHECKING, Any, Callable, Dict, Final, List, Union
->>>>>>> 2ed4855f
+from typing import TYPE_CHECKING, Any, Callable, Dict, List, Union
 
 import torch
 from huggingface_hub import InferenceClient, InferenceTimeoutError
@@ -35,11 +31,8 @@
 from transformers import GenerationConfig, PreTrainedModel, PreTrainedTokenizer
 
 from distilabel.llm.base import LLM
-<<<<<<< HEAD
+from distilabel.llm.utils import LLMOutput
 from distilabel.logger import get_logger
-=======
-from distilabel.llm.utils import LLMOutput
->>>>>>> 2ed4855f
 
 if TYPE_CHECKING:
     from distilabel.tasks.base import Task
