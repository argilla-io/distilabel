--- conflicted
+++ resolved
@@ -75,23 +75,6 @@
         presence_penalty: float = 0.0,
         temperature: float = 1.0,
         top_p: float = 1.0,
-<<<<<<< HEAD
-    ) -> List[str]:
-        """Generates completions for the given inputs using the [llama-cpp Python API defintion](https://github.com/abetlen/llama-cpp-python).
-
-        Args:
-            inputs: the list of inputs to generate completions for.
-            max_new_tokens: the maximum number of tokens to generate.
-            frequency_penalty: the frequency penalty to apply.
-            presence_penalty: the presence penalty to apply.
-            temperature: the temperature to apply.
-            top_p: the top-p to apply.
-
-        Returns:
-            A list of strings with the completions for the given inputs.
-        """
-        outputs = []
-=======
     ) -> List["GenerateOutput"]:
         """Generates `num_generations` responses for the given input using the Llama model.
 
@@ -112,7 +95,6 @@
             A list of lists of strings containing the generated responses for each input.
         """
         batch_outputs = []
->>>>>>> 11139bfb
         for input in inputs:
             outputs = []
             for _ in range(num_generations):
