--- conflicted
+++ resolved
@@ -62,15 +62,8 @@
                     raw_output["choices"][0]["text"].strip()
                 )
             except Exception as e:
-<<<<<<< HEAD
                 logger.error(f"Error parsing llama-cpp output: {e}")
-                parsed_output = {}
-=======
-                warnings.warn(
-                    f"Error parsing llama-cpp output: {e}", UserWarning, stacklevel=2
-                )
                 parsed_output = None
->>>>>>> 583b1a7a
             outputs.append(
                 LLMOutput(
                     prompt_used=prompt,
