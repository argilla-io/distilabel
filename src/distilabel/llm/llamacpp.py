--- conflicted
+++ resolved
@@ -14,18 +14,11 @@
 
 from __future__ import annotations
 
-<<<<<<< HEAD
-from typing import TYPE_CHECKING, Any, Callable, Dict, List, Tuple, Union
-
-from distilabel.llm.base import LLM
-from distilabel.logger import get_logger
-=======
-import warnings
 from typing import TYPE_CHECKING, Any, Callable, Dict, List, Union
 
 from distilabel.llm.base import LLM
 from distilabel.llm.utils import LLMOutput
->>>>>>> 2ed4855f
+from distilabel.logger import get_logger
 
 if TYPE_CHECKING:
     from llama_cpp import Llama
