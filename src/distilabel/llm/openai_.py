# Copyright 2023-present, Argilla, Inc.
#
# Licensed under the Apache License, Version 2.0 (the "License");
# you may not use this file except in compliance with the License.
# You may obtain a copy of the License at
#
#     http://www.apache.org/licenses/LICENSE-2.0
#
# Unless required by applicable law or agreed to in writing, software
# distributed under the License is distributed on an "AS IS" BASIS,
# WITHOUT WARRANTIES OR CONDITIONS OF ANY KIND, either express or implied.
# See the License for the specific language governing permissions and
# limitations under the License.

import logging
import os
import warnings
from functools import cached_property
<<<<<<< HEAD
from typing import TYPE_CHECKING, Any, Callable, Dict, List, Tuple, Union
=======
from typing import TYPE_CHECKING, Any, Callable, Dict, Final, List, Union
>>>>>>> 2ed4855f

import openai
from openai.error import APIError, RateLimitError, ServiceUnavailableError, Timeout
from tenacity import (
    after_log,
    before_sleep_log,
    retry,
    retry_if_exception_type,
    stop_after_attempt,
    wait_random_exponential,
)

from distilabel.llm.base import LLM
<<<<<<< HEAD
from distilabel.logger import get_logger
=======
from distilabel.llm.utils import LLMOutput
>>>>>>> 2ed4855f
from distilabel.tasks.utils import Prompt

if TYPE_CHECKING:
    from distilabel.tasks.base import Task


_OPENAI_API_RETRY_ON_EXCEPTIONS = (
    APIError,
    Timeout,
    RateLimitError,
    ServiceUnavailableError,
)
_OPENAI_API_STOP_AFTER_ATTEMPT = 6
_OPENAI_API_WAIT_RANDOM_EXPONENTIAL_MULTIPLIER = 1
_OPENAI_API_WAIT_RANDOM_EXPONENTIAL_MAX = 10

logger = get_logger()


class OpenAILLM(LLM):
    def __init__(
        self,
        task: "Task",
        model: str = "gpt-3.5-turbo",
        openai_api_key: Union[str, None] = None,
        max_new_tokens: int = 128,
        temperature: float = 0.7,
        num_threads: Union[int, None] = None,
        formatting_fn: Union[Callable[..., str], None] = None,
    ) -> None:
        super().__init__(
            task=task,
            max_new_tokens=max_new_tokens,
            temperature=temperature,
            num_threads=num_threads,
            formatting_fn=formatting_fn,
        )

        openai.api_key = openai_api_key or os.environ.get("OPENAI_API_KEY")
        assert (
            model in self.available_models
        ), f"Provided `model` is not available in your OpenAI account, available models are {self.available_models}"
        self.model = model

        assert (
            openai.api_key is not None
        ), "Either the `openai_api_key` arg or the `OPENAI_API_KEY` environment variable must be set to use the OpenAI API."

    @cached_property
    def available_models(self) -> List[str]:
        return [
            model["id"]
            for model in openai.Model.list().get("data", [])
            if model.get("id") is not None
        ]

    @retry(
        retry=retry_if_exception_type(_OPENAI_API_RETRY_ON_EXCEPTIONS),
        stop=stop_after_attempt(_OPENAI_API_STOP_AFTER_ATTEMPT),
        wait=wait_random_exponential(
            multiplier=_OPENAI_API_WAIT_RANDOM_EXPONENTIAL_MULTIPLIER,
            max=_OPENAI_API_WAIT_RANDOM_EXPONENTIAL_MAX,
        ),
        before_sleep=before_sleep_log(logger, logging.INFO),
        after=after_log(logger, logging.INFO),
    )
    def _chat_completion_with_backoff(self, **kwargs: Any) -> Any:
        return openai.ChatCompletion.create(**kwargs)

    def _generate(
        self,
        input: Dict[str, Any],
        num_generations: int = 1,
    ) -> List[LLMOutput]:
        prompt = self.task.generate_prompt(**input)
        if not isinstance(prompt, Prompt) and self.formatting_fn is not None:
            warnings.warn(
                f"The method `generate_prompt` is not returning a `Prompt` class but a prompt of `type={type(prompt)}`, meaning that a pre-formatting has already been applied in the `task.generate_prompt` method, so the usage of a `formatting_fn` is discouraged.",
                UserWarning,
                stacklevel=2,
            )
            prompt = self.formatting_fn(prompt)
        elif isinstance(prompt, Prompt) and self.formatting_fn is None:
            prompt = prompt.format_as(format="openai")
        if not isinstance(prompt, list):
            raise ValueError(
                f"The provided `prompt={prompt}` is of `type={type(prompt)}`, but it must be a `list`, make sure that `task.generate_prompt` returns a `list` or that the `formatting_fn` formats the prompt as a `list`, where each item follows OpenAI's format of `{'role': ..., 'content': ...}`."
            )
        raw_responses = self._chat_completion_with_backoff(
            model=self.model,
            messages=prompt,
            n=num_generations,
            temperature=self.temperature,
            max_tokens=self.max_new_tokens,
        )
<<<<<<< HEAD
        try:
            parsed_response = [
                self.task.parse_output(choice["message"]["content"].strip())
                for choice in raw_response["choices"]
            ]
        except Exception as e:
            logger.error(f"Error parsing OpenAI response: {e}")
            parsed_response = []
        return raw_response.to_dict_recursive(), parsed_response
=======
        raw_responses = raw_responses.to_dict_recursive()

        outputs = []
        for raw_response in raw_responses["choices"]:
            try:
                parsed_response = self.task.parse_output(
                    raw_response["message"]["content"].strip()
                )
            except Exception as e:
                warnings.warn(
                    f"Error parsing OpenAI response: {e}", UserWarning, stacklevel=2
                )
                parsed_response = {}
            outputs.append(
                LLMOutput(
                    prompt_used=prompt,
                    raw_output=raw_responses,
                    parsed_output=parsed_response,
                )
            )
        return outputs
>>>>>>> 2ed4855f
<|MERGE_RESOLUTION|>--- conflicted
+++ resolved
@@ -16,11 +16,7 @@
 import os
 import warnings
 from functools import cached_property
-<<<<<<< HEAD
-from typing import TYPE_CHECKING, Any, Callable, Dict, List, Tuple, Union
-=======
-from typing import TYPE_CHECKING, Any, Callable, Dict, Final, List, Union
->>>>>>> 2ed4855f
+from typing import TYPE_CHECKING, Any, Callable, Dict, List, Union
 
 import openai
 from openai.error import APIError, RateLimitError, ServiceUnavailableError, Timeout
@@ -34,11 +30,8 @@
 )
 
 from distilabel.llm.base import LLM
-<<<<<<< HEAD
+from distilabel.llm.utils import LLMOutput
 from distilabel.logger import get_logger
-=======
-from distilabel.llm.utils import LLMOutput
->>>>>>> 2ed4855f
 from distilabel.tasks.utils import Prompt
 
 if TYPE_CHECKING:
@@ -134,17 +127,6 @@
             temperature=self.temperature,
             max_tokens=self.max_new_tokens,
         )
-<<<<<<< HEAD
-        try:
-            parsed_response = [
-                self.task.parse_output(choice["message"]["content"].strip())
-                for choice in raw_response["choices"]
-            ]
-        except Exception as e:
-            logger.error(f"Error parsing OpenAI response: {e}")
-            parsed_response = []
-        return raw_response.to_dict_recursive(), parsed_response
-=======
         raw_responses = raw_responses.to_dict_recursive()
 
         outputs = []
@@ -154,9 +136,7 @@
                     raw_response["message"]["content"].strip()
                 )
             except Exception as e:
-                warnings.warn(
-                    f"Error parsing OpenAI response: {e}", UserWarning, stacklevel=2
-                )
+                logger.error(f"Error parsing OpenAI response: {e}")
                 parsed_response = {}
             outputs.append(
                 LLMOutput(
@@ -165,5 +145,4 @@
                     parsed_output=parsed_response,
                 )
             )
-        return outputs
->>>>>>> 2ed4855f
+        return outputs