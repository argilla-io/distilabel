--- conflicted
+++ resolved
@@ -73,56 +73,10 @@
         self,
         inputs: List[Dict[str, Any]],
         num_generations: int = 1,
-<<<<<<< HEAD
-    ) -> List[LLMOutput]:
-        prompt = self.task.generate_prompt(**input)
-        if not isinstance(prompt, Prompt) and self.prompt_formatting_fn is not None:
-            warnings.warn(
-                f"The method `generate_prompt` is not returning a `Prompt` class but a prompt of `type={type(prompt)}`, meaning that a pre-formatting has already been applied in the `task.generate_prompt` method, so the usage of a `formatting_fn` is discouraged.",
-                UserWarning,
-                stacklevel=2,
-            )
-            prompt = self.prompt_formatting_fn(prompt)
-        elif isinstance(prompt, Prompt) and self.prompt_formatting_fn is None:
-            prompt = prompt.format_as(
-                format="openai" if self.prompt_format is None else self.prompt_format  # type: ignore
-            )
-        if not isinstance(prompt, list):
-            raise ValueError(
-                f"The provided `prompt={prompt}` is of `type={type(prompt)}`, but it must be a `list`, make sure that `task.generate_prompt` returns a `list` or that the `formatting_fn` formats the prompt as a `list`, where each item follows OpenAI's format of `{'role': ..., 'content': ...}`."
-            )
-        generation_kwargs = {}
-        for generation_attr in self.__generation_attrs:
-            value = getattr(self, generation_attr)
-            if value is not None:
-                generation_kwargs[generation_attr] = value
-        raw_responses = self._chat_completion_with_backoff(
-            messages=prompt,
-            model=self.model,
-            n=num_generations,
-            **generation_kwargs,
+    ) -> List[List[LLMOutput]]:
+        prompts = self._generate_prompts(
+            inputs, default_format="openai", expected_output_type=list
         )
-        raw_responses = raw_responses.to_dict_recursive()
-=======
-    ) -> List[List[LLMOutput]]:
-        prompts = self._generate_prompts(inputs)
-        # if not isinstance(prompt, Prompt) and self.formatting_fn is not None:
-        #     warnings.warn(
-        #         f"The method `generate_prompt` is not returning a `Prompt` class but a prompt of `type={type(prompt)}`, meaning that a pre-formatting has already been applied in the `task.generate_prompt` method, so the usage of a `formatting_fn` is discouraged.",
-        #         UserWarning,
-        #         stacklevel=2,
-        #     )
-        #     prompt = self.formatting_fn(prompt)
-        # elif isinstance(prompt, Prompt) and self.formatting_fn is None:
-        #     prompt = prompt.format_as(format="openai")
-        # if not isinstance(prompt, list):
-        #     raise ValueError(
-        #         f"The provided `prompt={prompt}` is of `type={type(prompt)}`, but it must be a `list`, make sure that `task.generate_prompt` returns a `list` or that the `formatting_fn` formats the prompt as a `list`, where each item follows OpenAI's format of `{'role': ..., 'content': ...}`."
-        #     )
-        # TODO: move above logic to `_generate_prompts`
-        prompts = [prompt.format_as("openai") for prompt in prompts]
->>>>>>> f0f77838
-
         outputs = []
         for prompt in prompts:
             chat_completions = self.client.chat.completions.create(
