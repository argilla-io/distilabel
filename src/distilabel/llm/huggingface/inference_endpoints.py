# Copyright 2023-present, Argilla, Inc.
#
# Licensed under the Apache License, Version 2.0 (the "License");
# you may not use this file except in compliance with the License.
# You may obtain a copy of the License at
#
#     http://www.apache.org/licenses/LICENSE-2.0
#
# Unless required by applicable law or agreed to in writing, software
# distributed under the License is distributed on an "AS IS" BASIS,
# WITHOUT WARRANTIES OR CONDITIONS OF ANY KIND, either express or implied.
# See the License for the specific language governing permissions and
# limitations under the License.

import logging
from functools import cached_property
from typing import TYPE_CHECKING, Any, Callable, Dict, List, Union

from huggingface_hub import InferenceClient, InferenceTimeoutError
from huggingface_hub.inference._text_generation import TextGenerationError
from tenacity import (
    after_log,
    before_sleep_log,
    retry,
    retry_if_exception_type,
    stop_after_attempt,
    wait_random_exponential,
)

from distilabel.llm.base import LLM
from distilabel.llm.utils import LLMOutput
from distilabel.logger import get_logger

if TYPE_CHECKING:
    from distilabel.tasks.base import Task
    from distilabel.tasks.prompt import SupportedFormats


_INFERENCE_ENDPOINTS_API_RETRY_ON_EXCEPTIONS = (
    InferenceTimeoutError,
    TextGenerationError,
)
_INFERENCE_ENDPOINTS_API_STOP_AFTER_ATTEMPT = 6
_INFERENCE_ENDPOINTS_API_WAIT_RANDOM_EXPONENTIAL_MULTIPLIER = 1
_INFERENCE_ENDPOINTS_API_WAIT_RANDOM_EXPONENTIAL_MAX = 10

logger = get_logger()


class InferenceEndpointsLLM(LLM):
    def __init__(
        self,
        endpoint_url: str,
        task: "Task",
        token: Union[str, None] = None,
        max_new_tokens: int = 128,
        repetition_penalty: Union[float, None] = None,
        seed: Union[int, None] = None,
        do_sample: bool = False,
        temperature: Union[float, None] = None,
        top_k: Union[int, None] = None,
        top_p: Union[float, None] = None,
        typical_p: Union[float, None] = None,
        num_threads: Union[int, None] = None,
        prompt_format: Union["SupportedFormats", None] = None,
        prompt_formatting_fn: Union[Callable[..., str], None] = None,
    ) -> None:
        super().__init__(
            task=task,
            num_threads=num_threads,
            prompt_format=prompt_format,
            prompt_formatting_fn=prompt_formatting_fn,
        )

        self.do_sample = do_sample
        self.max_new_tokens = max_new_tokens
        self.repetition_penalty = repetition_penalty
        self.seed = seed
        self.temperature = temperature
        self.top_k = top_k
        self.top_p = top_p
        self.typical_p = typical_p

<<<<<<< HEAD
        self.__generation_attrs = [
            "do_sample",
            "max_new_tokens",
            "repetition_penalty",
            "seed",
            "temperature",
            "top_k",
            "top_p",
            "typical_p",
        ]

        # TODO: replace with `text_genereation` as it has more features
=======
>>>>>>> cf90561d
        self.client = InferenceClient(model=endpoint_url, token=token)

    # TODO: doesn't work well, it returns a JSON where `model_id=/repository`, already reported to HuggingFace
    @cached_property
    def model_name(self) -> str:
        from huggingface_hub.utils import get_session

        response = get_session().get(
            f"{self.client.model}/info",
            headers=self.client.headers,
            timeout=30,
        )
        if response.status_code != 200:
            return ""
        return response.json()["model_id"]

    @retry(
        retry=retry_if_exception_type(_INFERENCE_ENDPOINTS_API_RETRY_ON_EXCEPTIONS),
        stop=stop_after_attempt(_INFERENCE_ENDPOINTS_API_STOP_AFTER_ATTEMPT),
        wait=wait_random_exponential(
            multiplier=_INFERENCE_ENDPOINTS_API_WAIT_RANDOM_EXPONENTIAL_MULTIPLIER,
            max=_INFERENCE_ENDPOINTS_API_WAIT_RANDOM_EXPONENTIAL_MAX,
        ),
        before_sleep=before_sleep_log(logger, logging.INFO),
        after=after_log(logger, logging.INFO),
    )
    def _text_generation_with_backoff(self, **kwargs: Any) -> Any:
        return self.client.text_generation(**kwargs)  # type: ignore

    def _generate(
        self, inputs: List[Dict[str, Any]], num_generations: int = 1
    ) -> List[List[LLMOutput]]:
        prompts = self._generate_prompts(
            inputs, default_format=None, expected_output_type=str
        )
        outputs = []
        for prompt in prompts:
            raw_responses = [
                self._text_generation_with_backoff(
                    prompt=prompt,
                    do_sample=self.do_sample,
                    max_new_tokens=self.max_new_tokens,
                    repetition_penalty=self.repetition_penalty,
                    seed=self.seed,
                    temperature=self.temperature,
                    top_k=self.top_k,
                    top_p=self.top_p,
                    typical_p=self.typical_p,
                )
                for _ in range(num_generations)
            ]
            output = []
            for raw_response in raw_responses:
                try:
                    parsed_response = self.task.parse_output(raw_response)
                except Exception as e:
                    logger.error(f"Error parsing Inference Endpoints output: {e}")
                    parsed_response = None
                output.append(
                    LLMOutput(
                        prompt_used=prompt,
                        raw_output=raw_response,
                        parsed_output=parsed_response,
                    )
                )
            outputs.append(output)
        return outputs<|MERGE_RESOLUTION|>--- conflicted
+++ resolved
@@ -81,21 +81,6 @@
         self.top_p = top_p
         self.typical_p = typical_p
 
-<<<<<<< HEAD
-        self.__generation_attrs = [
-            "do_sample",
-            "max_new_tokens",
-            "repetition_penalty",
-            "seed",
-            "temperature",
-            "top_k",
-            "top_p",
-            "typical_p",
-        ]
-
-        # TODO: replace with `text_genereation` as it has more features
-=======
->>>>>>> cf90561d
         self.client = InferenceClient(model=endpoint_url, token=token)
 
     # TODO: doesn't work well, it returns a JSON where `model_id=/repository`, already reported to HuggingFace
