# Copyright 2023-present, Argilla, Inc.
#
# Licensed under the Apache License, Version 2.0 (the "License");
# you may not use this file except in compliance with the License.
# You may obtain a copy of the License at
#
#     http://www.apache.org/licenses/LICENSE-2.0
#
# Unless required by applicable law or agreed to in writing, software
# distributed under the License is distributed on an "AS IS" BASIS,
# WITHOUT WARRANTIES OR CONDITIONS OF ANY KIND, either express or implied.
# See the License for the specific language governing permissions and
# limitations under the License.

from typing import TYPE_CHECKING, List, Literal, Optional, Union

from pydantic import Field, PrivateAttr

from distilabel.llm.base import AsyncLLM
from distilabel.mixins.runtime_parameters import RuntimeParameter

if TYPE_CHECKING:
    from ollama import AsyncClient, Options

    from distilabel.steps.task.typing import ChatType


<<<<<<< HEAD
class OllamaLLM(AsyncLLM):
    """Ollama LLM implementation running the Async API client.
=======
class OllamalLLM(AsyncLLM):
    """Mistral LLM implementation running the async API client.
>>>>>>> 5ae38fbf

    Args:
        model: the model name to use for the LLM e.g. "notus".
        host: the host to use for the LLM e.g. "https://ollama.com".
        max_retries: the maximum number of retries for the LLM.
        timeout: the timeout for the LLM.
    """

    model: str
    host: Optional[RuntimeParameter[str]] = Field(
        default=None, description="The host of the Ollama API."
    )
    timeout: int = 120
    follow_redirects: bool = True

    _aclient: Optional["AsyncClient"] = PrivateAttr(...)

    def load(self) -> None:
        """Loads the `AsyncClient` to use Ollama async API."""
        try:
            from ollama import AsyncClient

            self._aclient = AsyncClient(
                host=self.host,
                timeout=self.timeout,
                follow_redirects=self.follow_redirects,
            )
        except ImportError as e:
            raise ImportError(
                "Ollama Python client is not installed. Please install it using"
                " `pip install ollama`."
            ) from e

    @property
    def model_name(self) -> str:
        """Returns the model name used for the LLM."""
        return self.model

    async def agenerate(  # type: ignore
        self,
        input: "ChatType",
        num_generations: int = 1,
        format: Literal["", "json"] = "",
        options: Union["Options", None] = None,
        keep_alive: Union[bool, None] = None,
    ) -> List[str]:
        """
        Generates a response asynchronously, using the [Ollama Async API definition](https://github.com/ollama/ollama-python).

        Args:
            input: the input to use for the generation.
            num_generations: the number of generations to produce. Defaults to `1`.
            format: the format to use for the generation. Defaults to `""`.
            options: the options to use for the generation. Defaults to `None`.
            keep_alive: whether to keep the connection alive. Defaults to `None`.

        Returns:
            A list of strings as completion for the given input.
        """
        generations = []
        # TODO: remove this for-loop and override the `generate` method
        for _ in range(num_generations):
            completion = await self._aclient.chat(  # type: ignore
                model=self.model,
                messages=input,  # type: ignore
                stream=False,
                format=format,
                options=options,
                keep_alive=keep_alive,
            )
            # TODO: improve error handling
            generations.append(completion["message"]["content"])

        return generations<|MERGE_RESOLUTION|>--- conflicted
+++ resolved
@@ -25,13 +25,8 @@
     from distilabel.steps.task.typing import ChatType
 
 
-<<<<<<< HEAD
 class OllamaLLM(AsyncLLM):
     """Ollama LLM implementation running the Async API client.
-=======
-class OllamalLLM(AsyncLLM):
-    """Mistral LLM implementation running the async API client.
->>>>>>> 5ae38fbf
 
     Args:
         model: the model name to use for the LLM e.g. "notus".
