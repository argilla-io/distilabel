---
hide: toc
---
# Tutorials

- **End-to-end tutorials** provide detailed step-by-step explanations and the code used for end-to-end workflows.
- **Paper implementations** provide reproductions of fundamental papers in the synthetic data domain.
- **Examples** don't provide explenations but simply show code for different tasks.

## End-to-end tutorials

<div class="grid cards" markdown>

-   __Generate a preference dataset__

    ---

    Learn about synthetic data generation for ORPO and DPO.

    [:octicons-arrow-right-24: Tutorial](tutorials/generate_preference_dataset.ipynb)


-   __Clean an existing preference dataset__

    ---

    Learn about how to provide AI feedback to clean an existing dataset.

    [:octicons-arrow-right-24: Tutorial](tutorials/clean_existing_dataset.ipynb)


-   __Retrieval and reranking models__

    ---

    Learn about synthetic data generation for fine-tuning custom retrieval and reranking models.

    [:octicons-arrow-right-24: Tutorial](tutorials/GenerateSentencePair.ipynb)

</div>

## Paper Implementations

<div class="grid cards" markdown>

-   __Deepseek Prover__

    ---

    Learn about an approach to generate mathematical proofs for theorems generated from informal math problems.

    [:octicons-arrow-right-24: Example](papers/deepseek_prover.md)

-   __DEITA__

    ---

    Learn about prompt, response tuning for complexity and quality and LLMs as judges for automatic data selection.

    [:octicons-arrow-right-24: Paper](papers/deita.md)

-   __Instruction Backtranslation__

    ---

    Learn about automatically labeling human-written text with corresponding instructions.

    [:octicons-arrow-right-24: Paper](papers/instruction_backtranslation.md)

-   __Prometheus 2__

    ---

    Learn about using open-source models as judges for direct assessment and pair-wise ranking.

    [:octicons-arrow-right-24: Paper](papers/prometheus.md)

-   __UltraFeedback__

    ---

    Learn about a large-scale, fine-grained, diverse preference dataset, used for training powerful reward and critic models.

    [:octicons-arrow-right-24: Paper](papers/ultrafeedback.md)

<<<<<<< HEAD
-   __CLAIR__

    ---

    Learn Contrastive Learning from AI Revisions (CLAIR), a data-creation method which leads to more contrastive preference pairs.

    [:octicons-arrow-right-24: Paper](papers/clair.md)
=======
-   __APIGen__

    ---

    Learn how to create verifiable high-quality datases for function-calling applications.

    [:octicons-arrow-right-24: Paper](papers/apigen.md)
>>>>>>> 4b056ff2


</div>

## Examples

<div class="grid cards" markdown>

-   __Benchmarking with distilabel__

    ---

    Learn about reproducing the Arena Hard benchmark with disitlabel.

    [:octicons-arrow-right-24: Example](examples/benchmarking_with_distilabel.md)

-   __Structured generation with outlines__

    ---

    Learn about generating RPG characters following a pydantic.BaseModel with outlines in distilabel.

    [:octicons-arrow-right-24: Example](examples/llama_cpp_with_outlines.md)

-   __Structured generation with instructor__

    ---

    Learn about answering instructions with knowledge graphs defined as pydantic.BaseModel objects using instructor in distilabel.

    [:octicons-arrow-right-24: Example](examples/mistralai_with_instructor.md)

-   __Create a social network with FinePersonas__

    ---

    Learn how to leverage FinePersonas to create a synthetic social network and fine-tune adapters for Multi-LoRA.

    [:octicons-arrow-right-24: Example](examples/fine_personas_social_network.md)


</div>




<|MERGE_RESOLUTION|>--- conflicted
+++ resolved
@@ -83,7 +83,14 @@
 
     [:octicons-arrow-right-24: Paper](papers/ultrafeedback.md)
 
-<<<<<<< HEAD
+-   __APIGen__
+
+    ---
+
+    Learn how to create verifiable high-quality datases for function-calling applications.
+
+    [:octicons-arrow-right-24: Paper](papers/apigen.md)
+
 -   __CLAIR__
 
     ---
@@ -91,16 +98,6 @@
     Learn Contrastive Learning from AI Revisions (CLAIR), a data-creation method which leads to more contrastive preference pairs.
 
     [:octicons-arrow-right-24: Paper](papers/clair.md)
-=======
--   __APIGen__
-
-    ---
-
-    Learn how to create verifiable high-quality datases for function-calling applications.
-
-    [:octicons-arrow-right-24: Paper](papers/apigen.md)
->>>>>>> 4b056ff2
-
 
 </div>
 
