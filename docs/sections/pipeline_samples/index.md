--- conflicted
+++ resolved
@@ -161,7 +161,6 @@
 
     [:octicons-arrow-right-24: Example](examples/exam_questions.md)
 
-<<<<<<< HEAD
 -   __Image generation with distilabel__
 
     ---
@@ -170,7 +169,6 @@
 
     [:octicons-arrow-right-24: Example](examples/image_generation.md)
 
-=======
 -   __Text generation with images in distilabel__
 
     ---
@@ -178,7 +176,6 @@
     Ask questions about images using distilabel.
 
     [:octicons-arrow-right-24: Example](examples/text_generation_with_image.md)
->>>>>>> 95069301
 
 </div>
 
