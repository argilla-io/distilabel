---
description: Distilabel is an AI Feedback (AIF) framework for building datasets with and for LLMs.
hide:
  - toc
---

<a target="_blank" href="https://colab.research.google.com/drive/1DJFDZtOfnNYg7ZfmZPfICm750tuJLR9l">
  <img src="https://colab.research.google.com/assets/colab-badge.svg" alt="Open In Colab"/>
</a>

# Quickstart

To start off, `distilabel` is a framework for building pipelines for generating synthetic data using LLMs, that defines a [`Pipeline`][distilabel.pipeline.Pipeline] which orchestrates the execution of the [`Step`][distilabel.steps.base.Step] subclasses, and those will be connected as nodes in a Direct Acyclic Graph (DAG).

## Installation

To install the latest release with `hf-inference-endpoints` extra of the package from PyPI you can use the following command:

```sh
pip install distilabel[hf-inference-endpoints] --upgrade
```

## Define a pipeline

In this guide we will walk you through the process of creating a simple pipeline that uses the [`InferenceEndpointsLLM`][distilabel.llms.InferenceEndpointsLLM] class to generate text. The [`Pipeline`][distilabel.pipeline.Pipeline] will load a dataset that contains a column named `prompt` from the Hugging Face Hub via the step [`LoadDataFromHub`][distilabel.steps.LoadDataFromHub] and then use the [`InferenceEndpointsLLM`][distilabel.llms.InferenceEndpointsLLM] class to generate text based on the dataset using the [`TextGeneration`][distilabel.steps.tasks.TextGeneration] task.

> You can check the available models in the [Hugging Face Model Hub](https://huggingface.co/models?pipeline_tag=text-generation&sort=trending) and filter by `Inference status`.

```python
from distilabel.llms import InferenceEndpointsLLM
from distilabel.pipeline import Pipeline
from distilabel.steps import LoadDataFromHub
from distilabel.steps.tasks import TextGeneration

with Pipeline(  # (1)
    name="simple-text-generation-pipeline",
    description="A simple text generation pipeline",
) as pipeline:  # (2)
    load_dataset = LoadDataFromHub(  # (3)
        output_mappings={"prompt": "instruction"},
    )

    text_generation = TextGeneration(  # (4)
        llm=InferenceEndpointsLLM(
            model_id="meta-llama/Meta-Llama-3.1-8B-Instruct",
            tokenizer_id="meta-llama/Meta-Llama-3.1-8B-Instruct",
        ),  # (5)
    )

    load_dataset >> text_generation  # (6)

if __name__ == "__main__":
    distiset = pipeline.run(  # (7)
        parameters={
            load_dataset.name: {
                "repo_id": "distilabel-internal-testing/instruction-dataset-mini",
                "split": "test",
            },
            text_generation.name: {
                "llm": {
                    "generation_kwargs": {
                        "temperature": 0.7,
                        "max_new_tokens": 512,
                    }
                }
            },
        },
    )
    distiset.push_to_hub(repo_id="distilabel-example")  # (8)
```

1. We define a [`Pipeline`][distilabel.pipeline.Pipeline] with the name `simple-text-generation-pipeline` and a description `A simple text generation pipeline`. Note that the `name` is mandatory and will be used to calculate the `cache` signature path, so changing the name will change the cache path and will be identified as a different pipeline.

2. We are using the [`Pipeline`][distilabel.pipeline.Pipeline] context manager, meaning that every [`Step`][distilabel.steps.base.Step] subclass that is defined within the context manager will be added to the pipeline automatically.

3. We define a [`LoadDataFromHub`][distilabel.steps.LoadDataFromHub] step named `load_dataset` that will load a dataset from the Hugging Face Hub, as provided via runtime parameters in the `pipeline.run` method below, but it can also be defined within the class instance via the arg `repo_id=...`. This step will produce output batches with the rows from the dataset, and the column `prompt` will be mapped to the `instruction` field.

4. We define a [`TextGeneration`][distilabel.steps.tasks.TextGeneration] task named `text_generation` that will generate text based on the `instruction` field from the dataset. This task will use the [`InferenceEndpointsLLM`][distilabel.llms.InferenceEndpointsLLM] class with the model `Meta-Llama-3.1-8B-Instruct`.

5. We define the [`InferenceEndpointsLLM`][distilabel.llms.InferenceEndpointsLLM] class with the model `Meta-Llama-3.1-8B-Instruct` that will be used by the [`TextGeneration`][distilabel.steps.tasks.TextGeneration] task. In this case, since the [`InferenceEndpointsLLM`][distilabel.llms.InferenceEndpointsLLM] is used, we assume that the `HF_TOKEN` environment variable is set.

6. We connect the `load_dataset` step to the `text_generation` task using the `rshift` operator, meaning that the output from the `load_dataset` step will be used as input for the `text_generation` task.

7. We run the pipeline with the parameters for the `load_dataset` and `text_generation` steps. The `load_dataset` step will use the repository `distilabel-internal-testing/instruction-dataset-mini` and the `test` split, and the `text_generation` task will use the `generation_kwargs` with the `temperature` set to `0.7` and the `max_new_tokens` set to `512`.

<<<<<<< HEAD
8. Optionally, we can push the generated [`Distiset`][distilabel.distiset.Distiset] to the Hugging Face Hub repository `distilabel-example`. This will allow you to share the generated dataset with others and use it in other pipelines.
=======
8. Optionally, we can push the generated [`Distiset`][distilabel.distiset.Distiset] to the Hugging Face Hub repository `distilabel-example`. This will allow you to share the generated dataset with others and use it in other pipelines.

## Minimal example

`distilabel` gives a lot of flexibility to create your pipelines, but to start right away, you can omit a lot of the details and let default values:

```python
from distilabel.llms import InferenceEndpointsLLM
from distilabel.pipeline import Pipeline
from distilabel.steps.tasks import TextGeneration
from datasets import load_dataset


dataset = load_dataset("distilabel-internal-testing/instruction-dataset-mini", split="test")

with Pipeline() as pipeline:  # (1)
    TextGeneration(llm=InferenceEndpointsLLM(model_id="meta-llama/Meta-Llama-3.1-8B-Instruct"))  # (2)


if __name__ == "__main__":
    distiset = pipeline.run(dataset=dataset)  # (3)
    distiset.push_to_hub(repo_id="distilabel-example")
```

1. The [`Pipeline`][distilabel.pipeline.Pipeline] can take no arguments and generate a default name on it's own that will be tracked internally.

2. Just as with the [`Pipeline`][distilabel.pipeline.Pipeline], the [`Step`][distilabel.steps.base.Step]s don't explicitly need a name.

3. You can generate the dataset as you would normally do with Hugging Face and pass the dataset to the run method.
>>>>>>> 6e2c9b1f
<|MERGE_RESOLUTION|>--- conflicted
+++ resolved
@@ -83,36 +83,4 @@
 
 7. We run the pipeline with the parameters for the `load_dataset` and `text_generation` steps. The `load_dataset` step will use the repository `distilabel-internal-testing/instruction-dataset-mini` and the `test` split, and the `text_generation` task will use the `generation_kwargs` with the `temperature` set to `0.7` and the `max_new_tokens` set to `512`.
 
-<<<<<<< HEAD
-8. Optionally, we can push the generated [`Distiset`][distilabel.distiset.Distiset] to the Hugging Face Hub repository `distilabel-example`. This will allow you to share the generated dataset with others and use it in other pipelines.
-=======
-8. Optionally, we can push the generated [`Distiset`][distilabel.distiset.Distiset] to the Hugging Face Hub repository `distilabel-example`. This will allow you to share the generated dataset with others and use it in other pipelines.
-
-## Minimal example
-
-`distilabel` gives a lot of flexibility to create your pipelines, but to start right away, you can omit a lot of the details and let default values:
-
-```python
-from distilabel.llms import InferenceEndpointsLLM
-from distilabel.pipeline import Pipeline
-from distilabel.steps.tasks import TextGeneration
-from datasets import load_dataset
-
-
-dataset = load_dataset("distilabel-internal-testing/instruction-dataset-mini", split="test")
-
-with Pipeline() as pipeline:  # (1)
-    TextGeneration(llm=InferenceEndpointsLLM(model_id="meta-llama/Meta-Llama-3.1-8B-Instruct"))  # (2)
-
-
-if __name__ == "__main__":
-    distiset = pipeline.run(dataset=dataset)  # (3)
-    distiset.push_to_hub(repo_id="distilabel-example")
-```
-
-1. The [`Pipeline`][distilabel.pipeline.Pipeline] can take no arguments and generate a default name on it's own that will be tracked internally.
-
-2. Just as with the [`Pipeline`][distilabel.pipeline.Pipeline], the [`Step`][distilabel.steps.base.Step]s don't explicitly need a name.
-
-3. You can generate the dataset as you would normally do with Hugging Face and pass the dataset to the run method.
->>>>>>> 6e2c9b1f
+8. Optionally, we can push the generated [`Distiset`][distilabel.distiset.Distiset] to the Hugging Face Hub repository `distilabel-example`. This will allow you to share the generated dataset with others and use it in other pipelines.