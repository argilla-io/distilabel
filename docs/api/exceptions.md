--- conflicted
+++ resolved
@@ -1,10 +1,6 @@
 # Exceptions
 
-<<<<<<< HEAD
-This section contains the `distilabel` custom exceptions. Unlike [errors][/errors.md], exceptions in `distilabel` are used to handle specific situations that can be anticipated and that can be handled in a controlled way internally by the library.
-=======
 This section contains the `distilabel` custom exceptions. Unlike [errors](errors.md), exceptions in `distilabel` are used to handle specific situations that can be anticipated and that can be handled in a controlled way internally by the library.
->>>>>>> 5aa04564
 
 :::distilabel.exceptions.DistilabelException
 :::distilabel.exceptions.DistilabelGenerationException
