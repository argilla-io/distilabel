--- conflicted
+++ resolved
@@ -30,12 +30,7 @@
    "metadata": {},
    "source": [
     "## Introduction\n",
-<<<<<<< HEAD
-    "\n",
-    "Let's start by installing the required dependencies to run distilabel, Argilla, and the rest of the packages used in the tutorial; most notably, Haystack.\n"
-=======
     "Let's start by installing the required dependencies to run **distilabel** and the rest of the packages used in the tutorial; most notably, **Haystack**. Install also **Argilla** for a better visualization and curation of the results."
->>>>>>> 0f9fe781
    ]
   },
   {
