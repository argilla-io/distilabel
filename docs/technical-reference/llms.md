---
description: Take a look at the different classes that allow interacting with the Large Language Models.
---
# LLMs

In this section we will see what's an `LLM` and the different `LLM`s implementations available in `distilabel`.

## LLM

The [`LLM`][distilabel.llm.base.LLM] class encapsulates the functionality for interacting with a large language model.

It distinguishes between *task* specifications and configurable parameters that influence the LLM behavior.

For illustration purposes, we employ the [`TextGenerationTask`][distilabel.tasks.text_generation.base.TextGenerationTask] in this section and guide you to the dedicated [`Tasks`](../technical-reference/tasks.md) section for comprehensive details.

LLM classes share several general parameters and define implementation-specific ones. Let's explain the general parameters first and the generate method, and then the specifics for each class.

### General parameters

Let's briefly introduce the general parameters we may find[^1]:

[^1]:
    You can take a look at this blog post from [cohere](https://txt.cohere.com/llm-parameters-best-outputs-language-ai/) for a thorough explanation of the different parameters.

- `max_new_tokens`: this parameter controls the maximum number of tokens the LLM is allowed to use.

- `temperature`: parameter associated to the creativity of the model, a value close to 0 makes the model more deterministic, while higher values make the model more "creative".

- `top_k` and `top_p`: `top_k` limits the number of tokens the model is allowed to use to generate the following token sorted by probability, while `top_p` limits the number of tokens the model can use for the next token, but in terms of the sum of their probabilities.

- `frequency_penalty` and `presence_penalty`: the frequency penalty penalizes tokens that have already appeared in the generated text, limiting the possibility of those appearing again, and the `presence_penalty` penalizes regardless of the frequency.

- `prompt_format` and `prompt_formatting_fn`: these two parameters allow to tweak the prompt of our models, for example we can direct the `LLM` to format the prompt according to one of the defined formats, while `prompt_formatting_fn` allows to pass a function that will be applied to the prompt before the generation, for extra control of what we ingest to the model.

### `generate` method

Once you create an `LLM`, you use the `generate` method to interact with it. This method accepts two parameters:

- `inputs`: which is a list of dictionaries containing the inputs for the `LLM` and the `Task`. Each dictionary must have all the keys required by the `Task`.

    ```python
    inputs = [
        {"input": "Write a letter for my friend Bob..."},
        {"input": "Give me a summary of the following text:..."},
        ...
    ]
    ```

- `num_generations`: which is an integer used to specify how many text generations we want to obtain for each element in `inputs`.

The output of the method will be a list containing lists of `LLMOutput`. Each inner list is associated to the corresponding input in `inputs`, and each `LLMOutput` is associated to one of the `num_generations` for each input.

  ```python
  >>> llm.generate(inputs=[...], num_generations=2)
  [ # (1)
      [ # (2)
          { # (3)
              "model_name": "notus-7b-v1",
              "prompt_used": "Write a letter for my friend Bob...",
              "raw_output": "Dear Bob, ...",
              "parsed_output": {
                  "generations":  "Dear Bob, ...",
              }
          }, 
          {
              "model_name": "notus-7b-v1",
              "prompt_used": "Write a letter for my friend Bob...",
              "raw_output": "Dear Bob, ...",
              "parsed_output": {
                  "generations":  "Dear Bob, ...",
              }
          }, 
      ],
      [...],
  ]
  ```

  1. The outer list will contain as many lists as elements in `inputs`.
  2. The inner lists will contain as many `LLMOutput`s as specified in `num_generations`.
  3. Each `LLMOutput` is a dictionary

The `LLMOutput` is a `TypedDict` containing the keys `model_name`, `prompt_used`, `raw_output` and `parsed_output`. The `parsed_output` key is a dictionary that will contain all the `Task` outputs.

  ```python
  {
      "model_name": "notus-7b-v1",
      "prompt_used": "Write a letter for my friend Bob...",
      "raw_output": "Dear Bob, ...",
      "parsed_output": { # (1)
          "generations":  "Dear Bob, ...",
      }
  }, 
  ```

  1. The keys contained in `parsed_output` will depend on the `Task` used. In this case, we used `TextGenerationTask`, so the key `generations` is present.

If the `LLM` uses a thread pool, then the output of the `generate` method will be a [Future](https://docs.python.org/3/library/concurrent.futures.html#concurrent.futures.Future) having as result a list of lists of `LLMOutput` as described above.

## Integrations

### OpenAI

These may be the default choice for your ambitious tasks.

For the API reference visit [OpenAILLM][distilabel.llm.openai.OpenAILLM].

```python
--8<-- "docs/snippets/technical-reference/llm/openai_generate.py"
```

### Llama.cpp

Applicable for local execution of Language Models (LLMs). Use this LLM when you have access to the quantized weights of your selected model for interaction.

Let's see an example using [notus-7b-v1](https://huggingface.co/argilla/notus-7b-v1). First, you can download the weights from the following [link](https://huggingface.co/TheBloke/notus-7B-v1-GGUF):

```python
--8<-- "docs/snippets/technical-reference/llm/llamacpp_generate.py"
```

For the API reference visit [LlammaCppLLM][distilabel.llm.llama_cpp.LlamaCppLLM].

### vLLM

Highly recommended to use if you have a GPU available, as is the fastest solution out
there for batch generation. Find more information about in [vLLM docs](https://docs.vllm.ai/en/latest/).

```python
--8<-- "docs/snippets/technical-reference/llm/vllm_generate.py"
```

For the API reference visit [vLLM][distilabel.llm.vllm.vLLM].


### HuggingFace LLMs

This section explains two different ways to use HuggingFace models:

#### Transformers

This is the option to use a model hosted on the HuggingFace Hub. Load the model and tokenizer in the standard manner as done locally, and proceed to instantiate your class.

For the API reference visit [TransformersLLM][distilabel.llm.huggingface.transformers.TransformersLLM].

Let's see an example using [notus-7b-v1](https://huggingface.co/argilla/notus-7b-v1):

```python
--8<-- "docs/snippets/technical-reference/llm/transformers_generate.py"
```

#### Inference Endpoints

HuggingFace provides a streamlined approach for deploying models through [Inference Endpoints](https://huggingface.co/inference-endpoints) on their infrastructure. Opt for this solution if your model is hosted on the HuggingFace Hub.

For the API reference visit [InferenceEndpointsLLM][distilabel.llm.huggingface.inference_endpoints.InferenceEndpointsLLM].

Let's see how to interact with these LLMs:

```python
--8<-- "docs/snippets/technical-reference/llm/inference_endpoint_generate.py"
```

### Together Inference

Together offers a product named Together Inference, which exposes some models for diverse tasks such as chat, text generation, code, or image; exposing those via an endpoint within their API either as serverless endpoints or as dedicated instances.

See their release post with more details at [Announcing Together Inference Engine – the fastest inference available](https://www.together.ai/blog/together-inference-engine-v1).


```python
--8<-- "docs/snippets/technical-reference/llm/together_inference_generate.py"
```

<<<<<<< HEAD
### Anyscale

Anyscale Endpoints offers open source large language models (LLMs) as fully managed API endpoints. Interoperate with open source models as you would do it with OpenAI:

```python
--8<-- "docs/snippets/technical-reference/llm/anyscale_generate.py"
```

For the API reference visit [AnyscaleLLM][distilabel.llm.anyscale.AnyscaleLLM].
=======
### Vertex AI LLMs

Google Cloud Vertex AI platform allows to use Google proprietary models and deploy other models for online predictions. `distilabel` integrates with Vertex AI trough `VertexAILLM` and `VertexAIEndpointLLM` classes. 

To use one of these classes you will need to have configured the Google Cloud authentication using one of these methods:

- Settings `GOOGLE_CLOUD_CREDENTIALS` environment variable
- Using `gcloud auth application-default login` command
- Using `vertexai.init` Python SDK function from the `google-cloud-aiplatform` library before instantiating the `LLM`.


#### Proprietary models (Gemini and PaLM)

`VertexAILLM` allows to use Google proprietary models such as Gemini and PaLM. These models are served trough Vertex AI and its different APIs: 

- **Gemini API**: which offers models from the Gemini family such as `gemini-pro` and `gemini-pro-vision` models. More information: [Vertex AI - Gemini API](https://cloud.google.com/vertex-ai/docs/generative-ai/model-reference/gemini).
- **Text Generation API**: which offers models from the PaLM family such as `text-bison`. More information: [Vertex AI - PaLM 2 for text](https://cloud.google.com/vertex-ai/docs/generative-ai/model-reference/text#model_versions).
- **Code Generation API**: which offers models from the PaLM family for code-generation such as `code-bison`. More information: [Vertex AI - Codey for code generation](https://cloud.google.com/vertex-ai/docs/generative-ai/model-reference/code-generation).


```python
--8<-- "docs/snippets/technical-reference/llm/vertexaillm_generate.py"
```

#### Endpoints for online prediction

`VertexAIEndpointLLM` class allows to use a model deployed in a Vertex AI Endpoint for online prediction to generate text. Unlike the rest of `LLM`s classes which comes with a set of pre-defined arguments in its `__init__` method, `VertexAIEndpointLLM` requires to provide the generation arguments to be used in a dictionary that will pased to the `generation_kwargs` argument. This is because the generation parameters will be different and have different names depending on the Docker image deployed on the Vertex AI Endpoint.

```python
--8<-- "docs/snippets/technical-reference/llm/vertexaiendpointllm_generate.py"
```
>>>>>>> 39fb34b5

## `ProcessLLM` and `LLMPool`

By default, `distilabel` uses a single process, so the generation loop is usually bottlenecked by the model inference time and Python GIL. To overcome this limitation, we provide the `ProcessLLM` class that allows to load an `LLM` in a different process, avoiding the GIL and allowing to parallelize the generation loop. Creating a `ProcessLLM` is easy as:

```python
--8<-- "docs/snippets/technical-reference/llm/processllm.py"
```

1. The `ProcessLLM` returns a `Future` containing a list of lists of `LLMOutput`s.
2. The `ProcessLLM` needs to be terminated after usage. If the `ProcessLLM` is used by a `Pipeline`, it will be terminated automatically.

You can directly use a `ProcessLLM` as the `generator` or `labeller` in a `Pipeline`. Apart from that, there would be situations in which you would like to generate texts using several `LLM`s in parallel. For this purpose, we provide the `LLMPool` class: 

```python
--8<-- "docs/snippets/technical-reference/llm/llmpool.py"
```<|MERGE_RESOLUTION|>--- conflicted
+++ resolved
@@ -171,17 +171,6 @@
 --8<-- "docs/snippets/technical-reference/llm/together_inference_generate.py"
 ```
 
-<<<<<<< HEAD
-### Anyscale
-
-Anyscale Endpoints offers open source large language models (LLMs) as fully managed API endpoints. Interoperate with open source models as you would do it with OpenAI:
-
-```python
---8<-- "docs/snippets/technical-reference/llm/anyscale_generate.py"
-```
-
-For the API reference visit [AnyscaleLLM][distilabel.llm.anyscale.AnyscaleLLM].
-=======
 ### Vertex AI LLMs
 
 Google Cloud Vertex AI platform allows to use Google proprietary models and deploy other models for online predictions. `distilabel` integrates with Vertex AI trough `VertexAILLM` and `VertexAIEndpointLLM` classes. 
@@ -213,7 +202,15 @@
 ```python
 --8<-- "docs/snippets/technical-reference/llm/vertexaiendpointllm_generate.py"
 ```
->>>>>>> 39fb34b5
+### Anyscale
+
+Anyscale Endpoints offers open source large language models (LLMs) as fully managed API endpoints. Interoperate with open source models as you would do it with OpenAI:
+
+```python
+--8<-- "docs/snippets/technical-reference/llm/anyscale_generate.py"
+```
+
+For the API reference visit [AnyscaleLLM][distilabel.llm.anyscale.AnyscaleLLM].
 
 ## `ProcessLLM` and `LLMPool`
 
