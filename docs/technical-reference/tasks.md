--- conflicted
+++ resolved
@@ -88,13 +88,8 @@
 You can take a look at a [sample dataset](https://huggingface.co/datasets/argilla/distilabel-sample-evol-instruct) generated using `EvolInstructTask`.
 
 !!! note
-<<<<<<< HEAD
     The original definition of `EvolInstruct` considers an elimination evolving step with different
-    situations to remove the responses considered failures. Section 3.2, _Elimination Evolving_ in [WizardLM paper](https://arxiv.org/abs/2304.12244) shows these steps. We have implemented steps 2-4 as part of this task, but not step one. Step 1 of the elimination process can be implemented using labellers in `distilabel`, an example implementation can be found in the following script: [examples/pipeline-openai-wizardl-equal-prompts.py](../../examples/pipeline-openai-wizardl-equal-prompts.py).
-=======
-The original definition of `EvolInstruct` considers an elimination evolving step with different
-situations to remove the responses considered failures. Section 3.2, _Elimination Evolving_ in [WizardLM paper](https://arxiv.org/abs/2304.12244) shows these steps. We have implemented steps 2-4 as part of this task, but not step one. Step 1 of the elimination process can be implemented using labellers in `distilabel`.
->>>>>>> b927e38b
+    situations to remove the responses considered failures. Section 3.2, _Elimination Evolving_ in [WizardLM paper](https://arxiv.org/abs/2304.12244) shows these steps. We have implemented steps 2-4 as part of this task, but not step one. Step 1 of the elimination process can be implemented using labellers in `distilabel`.
 
 For the API reference visit [EvolInstructTask][distilabel.tasks.text_generation.evol_instruct.EvolInstructTask].
 
