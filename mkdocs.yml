# Project information
site_name: Distilabel Docs
site_url: https://argilla-io.github.io/distilabel
site_author: Argilla, Inc.
site_description: Distilabel is an AI Feedback (AIF) framework for building datasets with and for LLMs.

# Repository
repo_name: argilla-io/distilabel
repo_url: https://github.com/argilla-io/distilabel
edit_uri: edit/main/docs/

extra:
  version:
    provider: mike
  social:
    - icon: fontawesome/brands/linkedin
      link: https://www.linkedin.com/company/argilla-io
    - icon: fontawesome/brands/x-twitter
      link: https://twitter.com/argilla_io
    - icon: fontawesome/brands/youtube
      link: https://www.youtube.com/channel/UCAIz8TmvQQrLqbD7sd-5S2A
    - icon: fontawesome/brands/discord
      link: http://hf.co/join/discord
  analytics:
    provider: plausible
    domain: distilabel.argilla.io
    feedback:
      title: Was this page helpful?
      ratings:
        - icon: material/thumb-up-outline
          name: This page was helpful
          data: 1
          note: >-
            Thanks for your feedback!
        - icon: material/thumb-down-outline
          name: This page could be improved
          data: 0
          note: >-
            Thanks for your feedback! Help us improve this page by
            <a href="https://github.com/argilla-io/distilabel/issues/new/?title=[Feedback]+{title}+-+{url}" target="_blank" rel="noopener">opening a GitHub issue</a>.
extra_css:
  - stylesheets/extra.css

extra_javascript:
  - javascripts/mathjax.js
  - https://polyfill.io/v3/polyfill.min.js?features=es6
  - https://cdn.jsdelivr.net/npm/mathjax@3/es5/tex-mml-chtml.js

theme:
  name: material
  logo: assets/logo.svg
  favicon: assets/logo.svg
  icon:
    repo: fontawesome/brands/github
  features:
    - navigation.instant
    - navigation.sections
    - navigation.tabs
    - navigation.footer
    - navigation.top
    - navigation.tracking
    - navigation.path
    - header.autohide # header disappears as you scroll
    - content.code.copy
    - content.code.annotate
    - content.tabs.link
    - content.action.edit
    - toc.follow
    - search.suggest
    - search.highlight
    - search.share

  palette:
    - media: "(prefers-color-scheme)"
      primary: white
      toggle:
        icon: material/brightness-auto
        name: Switch to light mode
    - media: "(prefers-color-scheme: light)"
      scheme: default
      primary: custom
      toggle:
        icon: material/brightness-7
        name: Switch to dark mode

    # Palette toggle for dark mode
    - media: "(prefers-color-scheme: dark)"
      scheme: slate
      primary: custom
      toggle:
        icon: material/brightness-4
        name: Switch to system preference

watch:
  - src/distilabel

# Extensions
markdown_extensions:
  - attr_list
  - md_in_html
  - admonition
  - pymdownx.superfences
  - pymdownx.arithmatex:
      generic: true
  - pymdownx.highlight:
      anchor_linenums: true
      line_spans: __span
      pygments_lang_class: true
  - pymdownx.inlinehilite
  - pymdownx.keys
  - pymdownx.superfences:
      custom_fences:
        - name: mermaid
          class: mermaid
          format: !!python/name:pymdownx.superfences.fence_code_format
  - pymdownx.snippets:
      check_paths: true
      base_path: [examples/, docs/, "."]
  - pymdownx.details
  - pymdownx.tabbed:
      alternate_style: true
  - pymdownx.emoji:
      emoji_index: !!python/name:material.extensions.emoji.twemoji
      emoji_generator: !!python/name:material.extensions.emoji.to_svg
  - footnotes
  - toc:
      permalink: true

plugins:
  - search
  - autorefs # Cross-links to headings
  - gen-files:
      scripts:
        - docs/scripts/gen_popular_issues.py
  - section-index
  - mkdocstrings:
      handlers:
        python:
          setup_commands:
            - import sys; sys.path.insert(0, 'src') # API references are built from source
          options:
            show_inheritance_diagram: false
            show_source: true # include source code
            # Headings
            heading_level: 3
            show_root_heading: true # show the python path of the class
            show_root_toc_entry: true # show the toc entry for the root class
            show_root_full_path: false # display "diffrax.asdf" not just "asdf"
            show_object_full_path: false # display "diffrax.asdf" not just "asdf"
            show_symbol_type_heading: true
            show_symbol_type_toc: true
            # Members
            inherited_members: false # allow looking up inherited methods
            members_order: source # order methods according to their order of definition in the source code, not alphabetical order
            show_labels: true
            # Docstring
            docstring_style: google # more info: https://sphinxcontrib-napoleon.readthedocs.io/en/latest/example_google.html
            show_if_no_docstring: false
            # Signature
            separate_signature: false
            show_signature_annotations: false
  - social
  - mknotebooks
  - material-plausible
  - distilabel/components-gallery:
      add_after_page: How-to guides

nav:
  - Distilabel: "index.md"
  - Getting started:
      - Quickstart: "sections/getting_started/quickstart.md"
      - Installation: "sections/getting_started/installation.md"
      - FAQ: "sections/getting_started/faq.md"
  - How-to guides:
      - "sections/how_to_guides/index.md"
      - Basic:
          - Steps for processing data:
              - "sections/how_to_guides/basic/step/index.md"
              - GeneratorStep: "sections/how_to_guides/basic/step/generator_step.md"
              - GlobalStep: "sections/how_to_guides/basic/step/global_step.md"
          - Tasks for generating and judging with LLMs:
              - "sections/how_to_guides/basic/task/index.md"
              - GeneratorTask: "sections/how_to_guides/basic/task/generator_task.md"
          - Executing Tasks with LLMs: "sections/how_to_guides/basic/llm/index.md"
          - Execute Steps and Tasks in a Pipeline: "sections/how_to_guides/basic/pipeline/index.md"
      - Advanced:
          - The Distiset dataset object: "sections/how_to_guides/advanced/distiset.md"
          - Cachinc and recovering pipelines: "sections/how_to_guides/advanced/caching.md"
          - Exporting data to Argilla: "sections/how_to_guides/advanced/argilla.md"
          - Structured data generation: "sections/how_to_guides/advanced/structured_generation.md"
          - Offline Batch Generation: "sections/how_to_guides/advanced/offline_batch_generation.md"
          - Specifying requirements for pipelines and steps: "sections/how_to_guides/advanced/pipeline_requirements.md"
          - Using CLI to explore and re-run existing Pipelines: "sections/how_to_guides/advanced/cli/index.md"
          - Using a file system to pass data of batches between steps: "sections/how_to_guides/advanced/fs_to_pass_data.md"
          - Assigning resources to a step: "sections/how_to_guides/advanced/assigning_resources_to_step.md"
          - Saving step generated artifacts: "sections/how_to_guides/advanced/saving_step_generated_artifacts.md"
          - Serving an LLM for sharing it between several tasks: "sections/how_to_guides/advanced/serving_an_llm_for_reuse.md"
          - Scaling and distributing a pipeline with Ray: "sections/how_to_guides/advanced/scaling_with_ray.md"
  - Tutorials:
      - "sections/pipeline_samples/index.md"
      - Tutorials:
          - Generate a preference dataset: "sections/pipeline_samples/tutorials/generate_preference_dataset.ipynb"
          - Clean an existing preference dataset: "sections/pipeline_samples/tutorials/clean_existing_dataset.ipynb"
          - Synthetic data generation for fine-tuning custom retrieval and reranking models: "sections/pipeline_samples/tutorials/GenerateSentencePair.ipynb"
      - Papers:
          - DeepSeek Prover: "sections/pipeline_samples/papers/deepseek_prover.md"
          - DEITA: "sections/pipeline_samples/papers/deita.md"
          - Instruction Backtranslation: "sections/pipeline_samples/papers/instruction_backtranslation.md"
          - Prometheus 2: "sections/pipeline_samples/papers/prometheus.md"
          - UltraFeedback: "sections/pipeline_samples/papers/ultrafeedback.md"
<<<<<<< HEAD
          - CLAIR: "sections/pipeline_samples/papers/clair.md"
=======
          - APIGen: "sections/pipeline_samples/papers/apigen.md"
>>>>>>> 4b056ff2
      - Examples:
          - Benchmarking with distilabel: "sections/pipeline_samples/examples/benchmarking_with_distilabel.md"
          - Structured generation with outlines: "sections/pipeline_samples/examples/llama_cpp_with_outlines.md"
          - Structured generation with instructor: "sections/pipeline_samples/examples/mistralai_with_instructor.md"
          - Create a social network with FinePersonas: "sections/pipeline_samples/examples/fine_personas_social_network.md"
  - API Reference:
      - Step:
          - "api/step/index.md"
          - GeneratorStep: "api/step/generator_step.md"
          - GlobalStep: "api/step/global_step.md"
          - "@step": "api/step/decorator.md"
          - StepResources: "api/step/resources.md"
          - Step Gallery:
              - Argilla: "api/step_gallery/argilla.md"
              - Hugging Face: "api/step_gallery/hugging_face.md"
              - Columns: "api/step_gallery/columns.md"
              - Extra: "api/step_gallery/extra.md"
          - Typing: "api/step/typing.md"
      - Task:
          - "api/task/index.md"
          - GeneratorTask: "api/task/generator_task.md"
          - Task Gallery: "api/task/task_gallery.md"
          - Typing: "api/task/typing.md"
      - LLM:
          - "api/llm/index.md"
          - LLM Gallery: "api/llm/llm_gallery.md"
      - Embedding:
          - "api/embedding/index.md"
          - Embedding Gallery: "api/embedding/embedding_gallery.md"
      - Pipeline:
          - "api/pipeline/index.md"
          - Routing Batch Function: "api/pipeline/routing_batch_function.md"
          - Typing: "api/pipeline/typing.md"
          - Step Wrapper: "api/pipeline/step_wrapper.md"
      - Mixins:
          - RuntimeParametersMixin: "api/mixins/runtime_parameters.md"
          - RequirementsMixin: "api/mixins/requirements.md"
      - Exceptions: "api/exceptions.md"
      - Errors: "api/errors.md"
      - Distiset: "api/distiset.md"
      - CLI: "api/cli.md"
  - Community:
      - sections/community/index.md
      - How to contribute?: sections/community/contributor.md
      - Developer Documentation: sections/community/developer_documentation.md
      - Issue dashboard: sections/community/popular_issues.md<|MERGE_RESOLUTION|>--- conflicted
+++ resolved
@@ -208,11 +208,8 @@
           - Instruction Backtranslation: "sections/pipeline_samples/papers/instruction_backtranslation.md"
           - Prometheus 2: "sections/pipeline_samples/papers/prometheus.md"
           - UltraFeedback: "sections/pipeline_samples/papers/ultrafeedback.md"
-<<<<<<< HEAD
+          - APIGen: "sections/pipeline_samples/papers/apigen.md"
           - CLAIR: "sections/pipeline_samples/papers/clair.md"
-=======
-          - APIGen: "sections/pipeline_samples/papers/apigen.md"
->>>>>>> 4b056ff2
       - Examples:
           - Benchmarking with distilabel: "sections/pipeline_samples/examples/benchmarking_with_distilabel.md"
           - Structured generation with outlines: "sections/pipeline_samples/examples/llama_cpp_with_outlines.md"
