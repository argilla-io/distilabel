# Project information
site_name: distilabel
site_url: https://argilla-io.github.io/distilabel
site_author: Argilla, Inc.
site_description: Distilabel is an AI Feedback (AIF) framework for building datasets with and for LLMs.

# Repository
repo_name: argilla-io/distilabel
repo_url: https://github.com/argilla-io/distilabel

extra:
  version:
    provider: mike

extra_css:
  - stylesheets/extra.css

extra_javascript:
  - javascripts/mathjax.js
  - https://polyfill.io/v3/polyfill.min.js?features=es6
  - https://cdn.jsdelivr.net/npm/mathjax@3/es5/tex-mml-chtml.js

theme:
  name: material
  logo: assets/logo.svg
  favicon: assets/logo.svg
  icon:
    repo: fontawesome/brands/github-alt
  features:
    - navigation.sections # Sections are included in the navigation on the left.
    # - toc.integrate # # Table of contents is integrated on the left; does not appear separately on the right.
    - header.autohide # header disappears as you scroll
    - content.code.copy
    - content.code.annotate
    - content.tabs.link
  palette:
    - media: "(prefers-color-scheme)"
      primary: white
      toggle:
        icon: material/brightness-auto
        name: Switch to light mode
    - media: "(prefers-color-scheme: light)"
      scheme: default
      primary: custom
      toggle:
        icon: material/brightness-7
        name: Switch to dark mode

    # Palette toggle for dark mode
    - media: "(prefers-color-scheme: dark)"
      scheme: slate
      primary: custom
      toggle:
        icon: material/brightness-4
        name: Switch to system preference

watch:
  - src/distilabel

# Extensions
markdown_extensions:
  - attr_list
  - md_in_html
  - admonition
  - pymdownx.superfences
  - pymdownx.arithmatex:
      generic: true
  - pymdownx.highlight:
      anchor_linenums: true
      line_spans: __span
      pygments_lang_class: true
  - pymdownx.inlinehilite
<<<<<<< HEAD
  - pymdownx.snippets
  - pymdownx.superfences:
      custom_fences:
        - name: mermaid
          class: mermaid
          format: !!python/name:pymdownx.superfences.fence_code_format
=======
  - pymdownx.snippets:
      check_paths: true
      base_path: [examples/, docs/, "."]
  - pymdownx.superfences
>>>>>>> 14202998
  - pymdownx.details
  - pymdownx.tabbed:
      alternate_style: true
  - pymdownx.emoji:
      emoji_index: !!python/name:material.extensions.emoji.twemoji
      emoji_generator: !!python/name:material.extensions.emoji.to_svg
  - footnotes
  - toc:
      permalink: true

plugins:
  - search
  - autorefs # Cross-links to headings
  - gen-files:
      scripts:
        - docs/scripts/gen_ref_pages.py
  - literate-nav:
      nav_file: SUMMARY.md
  - section-index
  - mkdocstrings:
      handlers:
        python:
          selection:
            inherited_members: true # Allow looking up inherited methods
          options:
            show_protected_members: true
            show_private_members: true
          rendering:
            show_root_heading: true # actually display anything at all...
            # show_root_full_path: true  # display "diffrax.asdf" not just "asdf"
            show_if_no_docstring: true
            show_signature_annotations: true
            show_source: false # don't include source code
            members_order: source # order methods according to their order of definition in the source code, not alphabetical order
            heading_level: 4
  - social
  - distilabel/components-gallery:
      add_after_page: Paper reproductions

nav:
  - Introduction: "index.md"
  - Getting started:
    - Features: "sections/features.md"
    - Installation: "sections/installation.md"
    - How-to-Guide: "sections/how_to_guide.md"
  - Components:
    - "sections/components/index.md"
    - Step:
        - "sections/components/step/index.md"
        - GeneratorStep: "sections/components/step/generator_step.md"
        - GlobalStep: "sections/components/step/global_step.md"
    - Task:
        - "sections/components/task/index.md"
        - GeneratorTask: "sections/components/task/generator_task.md"
    - LLM: "sections/components/llm/index.md"
    - Pipeline: "sections/components/pipeline/index.md"
    - CLI: "sections/components/cli/index.md"
    - Advanced:
        - "sections/components/advanced/index.md"
        - Argilla: "sections/components/advanced/argilla.md"
        - Caching: "sections/components/advanced/caching.md"
        - Distiset: "sections/components/advanced/distiset.md"
        - Routing: "sections/components/advanced/routing.md"
        - Structured Generation: "sections/components/advanced/structured_generation.md"
  - Examples:
      - "sections/examples/index.md"
      - Papers:
          - "sections/examples/papers/index.md"
          - DEITA: "sections/examples/papers/deita.md"
          - Instruction Backtranslation: "sections/examples/papers/instruction_backtranslation.md"
          # - Prometheus: "sections/examples/papers/prometheus.md"
          - UltraFeedback: "sections/examples/papers/ultrafeedback.md"
  - FAQ: "sections/faq.md"
  - API Reference:
      - Pipeline:
          - "api/pipeline/index.md"
          - Routing Batch Function: "api/pipeline/routing_batch_function.md"
          - Typing: "api/pipeline/typing.md"
          - Utils: "api/pipeline/utils.md"
      - Step:
          - "api/step/index.md"
          - GeneratorStep: "api/step/generator_step.md"
          - GlobalStep: "api/step/global_step.md"
          - "@step": "api/step/decorator.md"
      - Step Gallery:
          - Argilla: "api/step_gallery/argilla.md"
          - Columns: "api/step_gallery/columns.md"
          - Extra: "api/step_gallery/extra.md"
      - Task:
          - "api/task/index.md"
          - GeneratorTask: "api/task/generator_task.md"
      - Task Gallery: "api/task_gallery/index.md"
      - LLM:
          - "api/llm/index.md"
      - LLM Gallery:
          - Anthropic: "api/llm/anthropic.md"
          - Anyscale: "api/llm/anyscale.md"
          - Azure (via OpenAI): "api/llm/azure.md"
          - Groq: "api/llm/groq.md"
          - Hugging Face: "api/llm/huggingface.md"
          - LiteLLM: "api/llm/litellm.md"
          - llama.cpp: "api/llm/llamacpp.md"
          - Mistral: "api/llm/mistral.md"
          - Ollama: "api/llm/ollama.md"
          - OpenAI: "api/llm/openai.md"
          - Together AI: "api/llm/together.md"
          - Google Vertex AI: "api/llm/vertexai.md"
          - vLLM: "api/llm/vllm.md"
      - CLI: "api/cli.md"<|MERGE_RESOLUTION|>--- conflicted
+++ resolved
@@ -70,19 +70,14 @@
       line_spans: __span
       pygments_lang_class: true
   - pymdownx.inlinehilite
-<<<<<<< HEAD
-  - pymdownx.snippets
   - pymdownx.superfences:
       custom_fences:
         - name: mermaid
           class: mermaid
           format: !!python/name:pymdownx.superfences.fence_code_format
-=======
   - pymdownx.snippets:
       check_paths: true
       base_path: [examples/, docs/, "."]
-  - pymdownx.superfences
->>>>>>> 14202998
   - pymdownx.details
   - pymdownx.tabbed:
       alternate_style: true
