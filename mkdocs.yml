# Project information
site_name: distilabel
site_url: https://argilla-io.github.io/distilabel
site_author: Argilla, Inc.
site_description: AI Feedback framework

# Repository
repo_name: argilla-io/distilabel
repo_url: https://github.com/argilla-io/distilabel

extra:
  version:
    provider: mike

extra_css:
  - stylesheets/extra.css

theme:
  name: material
  logo: assets/logo.svg
  favicon: assets/logo.svg
  features:
<<<<<<< HEAD
    - navigation.sections  # Sections are included in the navigation on the left.
    - toc.integrate  # # Table of contents is integrated on the left; does not appear separately on the right.
    - header.autohide  # header disappears as you scroll
=======
    - navigation.sections # Sections are included in the navigation on the left.
    - toc.integrate # # Table of contents is integrated on the left; does not appear separately on the right.
    - header.autohide # header disappears as you scroll
>>>>>>> 1a258e86
    - content.code.copy
    - content.code.annotate
  palette:
    - media: "(prefers-color-scheme)"
      primary: white
      toggle:
        icon: material/brightness-auto
        name: Switch to light mode
    - media: "(prefers-color-scheme: light)"
      scheme: default
      primary: custom
      toggle:
        icon: material/brightness-7
        name: Switch to dark mode

    # Palette toggle for dark mode
    - media: "(prefers-color-scheme: dark)"
      scheme: slate
      primary: custom
      toggle:
        icon: material/brightness-4
        name: Switch to system preference

watch:
  - src/distilabel

# Extensions
markdown_extensions:
  - attr_list
  - md_in_html
  - admonition
  - pymdownx.highlight:
      anchor_linenums: true
      line_spans: __span
      pygments_lang_class: true
  - pymdownx.inlinehilite
  - pymdownx.snippets
  - pymdownx.superfences
  - pymdownx.tabbed:
      alternate_style: true
  - footnotes
  - toc:
      permalink: true

plugins:
  - search
<<<<<<< HEAD
  - autorefs  # Cross-links to headings
=======
  - autorefs # Cross-links to headings
>>>>>>> 1a258e86
  - gen-files:
      scripts:
        - docs/scripts/gen_ref_pages.py
  - literate-nav:
      nav_file: SUMMARY.md
  - section-index
  - mkdocstrings:
      handlers:
        python:
          selection:
<<<<<<< HEAD
            inherited_members: true  # Allow looking up inherited methods
          rendering:
            show_root_heading: true  # actually display anything at all...
            # show_root_full_path: true  # display "diffrax.asdf" not just "asdf"
            show_if_no_docstring: true
            show_signature_annotations: true
            show_source: false  # don't include source code
            members_order: source  # order methods according to their order of definition in the source code, not alphabetical order
=======
            inherited_members: true # Allow looking up inherited methods
          rendering:
            show_root_heading: true # actually display anything at all...
            # show_root_full_path: true  # display "diffrax.asdf" not just "asdf"
            show_if_no_docstring: true
            show_signature_annotations: true
            show_source: false # don't include source code
            members_order: source # order methods according to their order of definition in the source code, not alphabetical order
>>>>>>> 1a258e86
            heading_level: 4
  - social

nav:
  - Getting started: index.md
<<<<<<< HEAD
  - Overview: 'overview.md'
  - API Reference:
    - Pipeline:
      - 'api/pipeline/pipeline.md'
    - Steps:
      - 'api/steps/steps.md'
      - Generator Steps: 'api/steps/generator_steps/generator_steps.md'
      - Global Steps: 'api/steps/global_steps/global_steps.md'
      - Tasks:
        - 'api/steps/tasks/text_generation.md'
        - 'api/steps/tasks/preference_tasks.md'
        - 'api/steps/tasks/embeddings.md'
    - LLMs:
      - 'api/llm/anthropic.md'
      - 'api/llm/anyscale.md'
      - 'api/llm/litellm.md'
      - 'api/llm/llamacpp.md'
      - 'api/llm/mistral.md'
      - 'api/llm/ollama.md'
      - 'api/llm/openai.md'
      - 'api/llm/together.md'
      - 'api/llm/vertexai.md'
      - 'api/llm/vllm.md'
      - 'api/llm/huggingface.md'
    - Integrations:
      - 'api/integrations/argilla.md'    
=======
  - Learn:
      - sections/learn/index.md
  - Paper reproductions:
      - "sections/papers/papers.md"
      - "Self-Alignment with Instruction Backtranslation": "sections/papers/instruction_backtranslation.md"
      - "UltraFeedback: Boosting Language Models with High-quality Feedback": "sections/papers/ultrafeedback.md"
  - API Reference:
      - Pipeline:
          - "api/pipeline/pipeline.md"
      - Steps:
          - "api/steps/steps.md"
          - Generator Steps: "api/steps/generator_steps/generator_steps.md"
          - Global Steps: "api/steps/global_steps/global_steps.md"
          - Tasks:
              - "api/steps/tasks/text_generation.md"
              - "api/steps/tasks/preference_tasks.md"
              - "api/steps/tasks/embeddings.md"
      - LLMs:
          - "api/llms/anthropic.md"
          - "api/llms/anyscale.md"
          - "api/llms/huggingface.md"
          - "api/llms/litellm.md"
          - "api/llms/llamacpp.md"
          - "api/llms/mistral.md"
          - "api/llms/ollama.md"
          - "api/llms/openai.md"
          - "api/llms/together.md"
          - "api/llms/vertexai.md"
          - "api/llms/vllm.md"
>>>>>>> 1a258e86
<|MERGE_RESOLUTION|>--- conflicted
+++ resolved
@@ -20,15 +20,9 @@
   logo: assets/logo.svg
   favicon: assets/logo.svg
   features:
-<<<<<<< HEAD
-    - navigation.sections  # Sections are included in the navigation on the left.
-    - toc.integrate  # # Table of contents is integrated on the left; does not appear separately on the right.
-    - header.autohide  # header disappears as you scroll
-=======
     - navigation.sections # Sections are included in the navigation on the left.
     - toc.integrate # # Table of contents is integrated on the left; does not appear separately on the right.
     - header.autohide # header disappears as you scroll
->>>>>>> 1a258e86
     - content.code.copy
     - content.code.annotate
   palette:
@@ -75,11 +69,7 @@
 
 plugins:
   - search
-<<<<<<< HEAD
-  - autorefs  # Cross-links to headings
-=======
   - autorefs # Cross-links to headings
->>>>>>> 1a258e86
   - gen-files:
       scripts:
         - docs/scripts/gen_ref_pages.py
@@ -90,16 +80,6 @@
       handlers:
         python:
           selection:
-<<<<<<< HEAD
-            inherited_members: true  # Allow looking up inherited methods
-          rendering:
-            show_root_heading: true  # actually display anything at all...
-            # show_root_full_path: true  # display "diffrax.asdf" not just "asdf"
-            show_if_no_docstring: true
-            show_signature_annotations: true
-            show_source: false  # don't include source code
-            members_order: source  # order methods according to their order of definition in the source code, not alphabetical order
-=======
             inherited_members: true # Allow looking up inherited methods
           rendering:
             show_root_heading: true # actually display anything at all...
@@ -108,40 +88,11 @@
             show_signature_annotations: true
             show_source: false # don't include source code
             members_order: source # order methods according to their order of definition in the source code, not alphabetical order
->>>>>>> 1a258e86
             heading_level: 4
   - social
 
 nav:
   - Getting started: index.md
-<<<<<<< HEAD
-  - Overview: 'overview.md'
-  - API Reference:
-    - Pipeline:
-      - 'api/pipeline/pipeline.md'
-    - Steps:
-      - 'api/steps/steps.md'
-      - Generator Steps: 'api/steps/generator_steps/generator_steps.md'
-      - Global Steps: 'api/steps/global_steps/global_steps.md'
-      - Tasks:
-        - 'api/steps/tasks/text_generation.md'
-        - 'api/steps/tasks/preference_tasks.md'
-        - 'api/steps/tasks/embeddings.md'
-    - LLMs:
-      - 'api/llm/anthropic.md'
-      - 'api/llm/anyscale.md'
-      - 'api/llm/litellm.md'
-      - 'api/llm/llamacpp.md'
-      - 'api/llm/mistral.md'
-      - 'api/llm/ollama.md'
-      - 'api/llm/openai.md'
-      - 'api/llm/together.md'
-      - 'api/llm/vertexai.md'
-      - 'api/llm/vllm.md'
-      - 'api/llm/huggingface.md'
-    - Integrations:
-      - 'api/integrations/argilla.md'    
-=======
   - Learn:
       - sections/learn/index.md
   - Paper reproductions:
@@ -170,5 +121,4 @@
           - "api/llms/openai.md"
           - "api/llms/together.md"
           - "api/llms/vertexai.md"
-          - "api/llms/vllm.md"
->>>>>>> 1a258e86
+          - "api/llms/vllm.md"