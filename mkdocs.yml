# Project information
site_name: Distilabel Docs
site_url: https://argilla-io.github.io/distilabel
site_author: Argilla, Inc.
site_description: Distilabel is an AI Feedback (AIF) framework for building datasets with and for LLMs.

# Repository
repo_name: argilla-io/distilabel
repo_url: https://github.com/argilla-io/distilabel
edit_uri: edit/main/docs/

extra:
  version:
    provider: mike
  social:
    - icon: fontawesome/brands/linkedin
      link: https://www.linkedin.com/company/argilla-io
    - icon: fontawesome/brands/x-twitter
      link: https://twitter.com/argilla_io
    - icon: fontawesome/brands/youtube
      link: https://www.youtube.com/channel/UCAIz8TmvQQrLqbD7sd-5S2A
    - icon: fontawesome/brands/discord
      link: http://hf.co/join/discord
  analytics:
    provider: google
    property: G-PPKL7LMWCE
    feedback:
      title: Was this page helpful?
      ratings:
        - icon: material/thumb-up-outline
          name: This page was helpful
          data: 1
          note: >-
            Thanks for your feedback!
        - icon: material/thumb-down-outline
          name: This page could be improved
          data: 0
          note: >-
            Thanks for your feedback! Help us improve this page by
            <a href="https://github.com/argilla-io/distilabel/issues/new/?title=[Feedback]+{title}+-+{url}" target="_blank" rel="noopener">opening a GitHub issue</a>.
extra_css:
  - stylesheets/extra.css

extra_javascript:
  - javascripts/mathjax.js
  - https://polyfill.io/v3/polyfill.min.js?features=es6
  - https://cdn.jsdelivr.net/npm/mathjax@3/es5/tex-mml-chtml.js

theme:
  name: material
  logo: assets/logo.svg
  favicon: assets/logo.svg
  icon:
    repo: fontawesome/brands/github
  features:
    - navigation.instant
    - navigation.sections
    - navigation.tabs
    - navigation.footer
    - navigation.top
    - navigation.tracking
    - navigation.path
    - header.autohide # header disappears as you scroll
    - content.code.copy
    - content.code.annotate
    - content.tabs.link
    - content.action.edit
    - toc.follow
    - search.suggest
    - search.highlight
    - search.share

  palette:
    - media: "(prefers-color-scheme)"
      primary: white
      toggle:
        icon: material/brightness-auto
        name: Switch to light mode
    - media: "(prefers-color-scheme: light)"
      scheme: default
      primary: custom
      toggle:
        icon: material/brightness-7
        name: Switch to dark mode

    # Palette toggle for dark mode
    - media: "(prefers-color-scheme: dark)"
      scheme: slate
      primary: custom
      toggle:
        icon: material/brightness-4
        name: Switch to system preference

watch:
  - src/distilabel

# Extensions
markdown_extensions:
  - attr_list
  - md_in_html
  - admonition
  - pymdownx.superfences
  - pymdownx.arithmatex:
      generic: true
  - pymdownx.highlight:
      anchor_linenums: true
      line_spans: __span
      pygments_lang_class: true
  - pymdownx.inlinehilite
  - pymdownx.keys
  - pymdownx.superfences:
      custom_fences:
        - name: mermaid
          class: mermaid
          format: !!python/name:pymdownx.superfences.fence_code_format
  - pymdownx.snippets:
      check_paths: true
      base_path: [examples/, docs/, "."]
  - pymdownx.details
  - pymdownx.tabbed:
      alternate_style: true
  - pymdownx.emoji:
      emoji_index: !!python/name:material.extensions.emoji.twemoji
      emoji_generator: !!python/name:material.extensions.emoji.to_svg
  - footnotes
  - toc:
      permalink: true

plugins:
  - search
  - autorefs # Cross-links to headings
  - gen-files:
      scripts:
        - docs/scripts/gen_popular_issues.py
  - section-index
  - mkdocstrings:
      handlers:
        python:
          selection:
            inherited_members: true # Allow looking up inherited methods
          options:
            show_protected_members: true
            show_private_members: true
          rendering:
            show_root_heading: true # actually display anything at all...
            # show_root_full_path: true  # display "diffrax.asdf" not just "asdf"
            show_if_no_docstring: true
            show_signature_annotations: true
            show_source: false # don't include source code
            members_order: source # order methods according to their order of definition in the source code, not alphabetical order
            heading_level: 4
  - social
  - mknotebooks
  - distilabel/components-gallery:
      add_after_page: How-to guides

nav:
  - Distilabel: "index.md"
  - Getting started:
      - Installation: "sections/getting_started/installation.md"
      - Quickstart: "sections/getting_started/quickstart.md"
      - FAQ: "sections/getting_started/faq.md"
  - How-to guides:
      - "sections/how_to_guides/index.md"
      - Basic:
          - Define Steps for your Pipeline:
              - "sections/how_to_guides/basic/step/index.md"
              - GeneratorStep: "sections/how_to_guides/basic/step/generator_step.md"
              - GlobalStep: "sections/how_to_guides/basic/step/global_step.md"
          - Define Tasks that rely on LLMs:
              - "sections/how_to_guides/basic/task/index.md"
              - GeneratorTask: "sections/how_to_guides/basic/task/generator_task.md"
          - Define LLMs as local or remote models: "sections/how_to_guides/basic/llm/index.md"
          - Execute Steps and Tasks in a Pipeline: "sections/how_to_guides/basic/pipeline/index.md"
      - Advanced:
          - Using the Distiset dataset object: "sections/how_to_guides/advanced/distiset.md"
          - Cache and recover pipeline executions: "sections/how_to_guides/advanced/caching.md"
          - Export data to Argilla: "sections/how_to_guides/advanced/argilla.md"
          - Structured data generation: "sections/how_to_guides/advanced/structured_generation.md"
          - Specify requirements for pipelines and steps: "sections/how_to_guides/advanced/pipeline_requirements.md"
          - Using CLI to explore and re-run existing Pipelines: "sections/how_to_guides/advanced/cli/index.md"
          - Using a file system to pass data of batches between steps: "sections/how_to_guides/advanced/fs_to_pass_data.md"
          - Assigning resources to a step: "sections/how_to_guides/advanced/assigning_resources_to_step.md"
          - Saving step generated artifacts: "sections/how_to_guides/advanced/saving_step_generated_artifacts.md"
          - Serving an LLM for sharing it between several tasks: "sections/how_to_guides/advanced/serving_an_llm_for_reuse.md"
          - Scaling and distributing a pipeline with Ray: "sections/how_to_guides/advanced/scaling_with_ray.md"
  - Pipeline Samples:
      - "sections/pipeline_samples/examples/index.md"
      - Tutorials:
          - Synthetic data generation for fine-tuning custom retrieval and reranking models: "sections/pipeline_samples/tutorials/GenerateSentencePair.ipynb"
      - Papers:
          - DEITA: "sections/pipeline_samples/papers/deita.md"
          - Instruction Backtranslation: "sections/pipeline_samples/papers/instruction_backtranslation.md"
          - Prometheus 2: "sections/pipeline_samples/papers/prometheus.md"
          - UltraFeedback: "sections/pipeline_samples/papers/ultrafeedback.md"
<<<<<<< HEAD
      - Examples:
          - Benchmarking with distilabel: "sections/pipeline_samples/examples/benchmarking_with_distilabel.md"
          - Llama cpp with outlines: "sections/pipeline_samples/examples/llama_cpp_with_outlines.md"
          - MistralAI with instructor: "sections/pipeline_samples/examples/mistralai_with_instructor.md"
=======
          - DeepSeek Prover: "sections/pipeline_samples/papers/deepseek_prover.md"
>>>>>>> 974f0db3
  - API Reference:
      - Step:
          - "api/step/index.md"
          - GeneratorStep: "api/step/generator_step.md"
          - GlobalStep: "api/step/global_step.md"
          - "@step": "api/step/decorator.md"
          - StepResources: "api/step/resources.md"
          - Step Gallery:
              - Argilla: "api/step_gallery/argilla.md"
              - Hugging Face: "api/step_gallery/hugging_face.md"
              - Columns: "api/step_gallery/columns.md"
              - Extra: "api/step_gallery/extra.md"
      - Task:
          - "api/task/index.md"
          - GeneratorTask: "api/task/generator_task.md"
          - Task Gallery: "api/task_gallery/index.md"
          - Typing: "api/task/typing.md"
      - LLM:
          - "api/llm/index.md"
          - LLM Gallery:
              - Anthropic: "api/llm/anthropic.md"
              - Anyscale: "api/llm/anyscale.md"
              - Azure (via OpenAI): "api/llm/azure.md"
              - Cohere: "api/llm/cohere.md"
              - Groq: "api/llm/groq.md"
              - Hugging Face: "api/llm/huggingface.md"
              - LiteLLM: "api/llm/litellm.md"
              - llama.cpp: "api/llm/llamacpp.md"
              - Mistral: "api/llm/mistral.md"
              - Ollama: "api/llm/ollama.md"
              - OpenAI: "api/llm/openai.md"
              - Together AI: "api/llm/together.md"
              - Google Vertex AI: "api/llm/vertexai.md"
              - vLLM: "api/llm/vllm.md"
      - Pipeline:
          - "api/pipeline/index.md"
          - Routing Batch Function: "api/pipeline/routing_batch_function.md"
          - Typing: "api/pipeline/typing.md"
          - Utils: "api/pipeline/utils.md"
      - Mixins:
          - RuntimeParametersMixin: "api/mixins/runtime_parameters.md"
          - RequirementsMixin: "api/mixins/requirements.md"
      - Distiset: "api/distiset.md"
      - CLI: "api/cli.md"
  - Community:
      - sections/community/index.md
      - Issue dashboard: sections/community/popular_issues.md<|MERGE_RESOLUTION|>--- conflicted
+++ resolved
@@ -193,14 +193,11 @@
           - Instruction Backtranslation: "sections/pipeline_samples/papers/instruction_backtranslation.md"
           - Prometheus 2: "sections/pipeline_samples/papers/prometheus.md"
           - UltraFeedback: "sections/pipeline_samples/papers/ultrafeedback.md"
-<<<<<<< HEAD
       - Examples:
           - Benchmarking with distilabel: "sections/pipeline_samples/examples/benchmarking_with_distilabel.md"
           - Llama cpp with outlines: "sections/pipeline_samples/examples/llama_cpp_with_outlines.md"
           - MistralAI with instructor: "sections/pipeline_samples/examples/mistralai_with_instructor.md"
-=======
           - DeepSeek Prover: "sections/pipeline_samples/papers/deepseek_prover.md"
->>>>>>> 974f0db3
   - API Reference:
       - Step:
           - "api/step/index.md"
