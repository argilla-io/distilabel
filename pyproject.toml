[build-system]
requires = ["hatchling"]
build-backend = "hatchling.build"

[project]
name = "distilabel"
description = "AI Feedback (AIF) framework"
readme = "README.md"
requires-python = ">=3.8"
license = "MIT"
keywords = ["llm", "annotation", "alignment", "synthetic", "data", "rlaif"]
authors = [{ name = "Argilla", email = "admin@argilla.io" }]
classifiers = [
    "Development Status :: 4 - Beta",
    "Programming Language :: Python",
    "Programming Language :: Python :: 3.8",
    "Programming Language :: Python :: 3.9",
    "Programming Language :: Python :: 3.10",
    "Programming Language :: Python :: 3.11",
    "Programming Language :: Python :: Implementation :: CPython",
    "Programming Language :: Python :: Implementation :: PyPy",
]
dependencies = [
    "datasets >= 2.14.0",
    "Jinja2 >= 3.1.2",
    "rich >= 13.5.0",
    "tenacity >= 8",
    "importlib-resources >= 6.1.1; python_version < '3.9'",
    "pydantic >= 2.0",
    "networkx >= 3.0",
    "scipy >= 1.10.0",
    "multiprocess >= 0.70",
]
dynamic = ["version"]

[project.optional-dependencies]
anthropic = ["anthropic >= 0.20.0"]
argilla = ["argilla >= 1.23.0"]
hf-inference-endpoints = ["huggingface_hub >= 0.19.0"]
<<<<<<< HEAD
litellm = ["litellm >= 1.30.0"]
=======
hf-transformers = ["transformers >= 4.34.1", "torch >= 2.0.0"]
>>>>>>> c04d865a
llama-cpp = ["llama-cpp-python >= 0.2.0"]
mistralai = ["mistralai >= 0.1.0"]
ollama = ["ollama >= 0.1.4"]
openai = ["openai >= 1.0.0"]
vertexai = ["google-cloud-aiplatform >= 1.38.0"]
vllm = ["vllm >= 0.2.1"]
together = ["together"]
dev = ["ruff == 0.2.2", "pre-commit >= 3.5.0"]
tests = ["pytest >= 7.4.0", "pytest-asyncio", "nest-asyncio"]
docs = [
    "mkdocs-material >= 9.5.0",
    "mkdocstrings[python] >= 0.24.0",
    "mkdocs-literate-nav >= 0.6.1",
    "mkdocs-section-index >= 0.3.8",
    "mkdocs-gen-files >= 0.5.0",
    "mike >= 2.0.0",
    "Pillow >= 9.5.0",
    "CairoSVG >= 2.7.1",
    "mknotebooks >= 0.8.0",
]

[project.urls]
Documentation = "https://distilabel.argilla.io/"
Issues = "https://github.com/argilla/distilabel/issues"
Source = "https://github.com/argilla/distilabel"

[tool.hatch.version]
path = "src/distilabel/__init__.py"

[tool.ruff]
line-length = 88
exclude = ["docs"]

[tool.ruff.lint]
select = ["E", "W", "F", "I", "C", "B"]
ignore = ["E501", "B905", "B008"]

[tool.ruff.lint.mccabe]
max-complexity = 14

[tool.pytest.ini_options]
testpaths = ["tests"]<|MERGE_RESOLUTION|>--- conflicted
+++ resolved
@@ -37,12 +37,8 @@
 anthropic = ["anthropic >= 0.20.0"]
 argilla = ["argilla >= 1.23.0"]
 hf-inference-endpoints = ["huggingface_hub >= 0.19.0"]
-<<<<<<< HEAD
+llama-cpp = ["llama-cpp-python >= 0.2.0"]
 litellm = ["litellm >= 1.30.0"]
-=======
-hf-transformers = ["transformers >= 4.34.1", "torch >= 2.0.0"]
->>>>>>> c04d865a
-llama-cpp = ["llama-cpp-python >= 0.2.0"]
 mistralai = ["mistralai >= 0.1.0"]
 ollama = ["ollama >= 0.1.4"]
 openai = ["openai >= 1.0.0"]
