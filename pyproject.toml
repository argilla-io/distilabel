--- conflicted
+++ resolved
@@ -40,11 +40,7 @@
 vllm = ["vllm >= 0.2.1"]
 vertexai = ["google-cloud-aiplatform >= 1.38.0"]
 together = ["together"]
-<<<<<<< HEAD
-argilla = ["argilla > 1.21.0"]
-=======
 argilla = ["argilla > 1.21.0", "sentence-transformers >= 2.0.0"]
->>>>>>> 698b556d
 tests = ["pytest >= 7.4.0"]
 mistralai = ["mistralai >= 0.0.11"]
 docs = [
