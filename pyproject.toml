[build-system]
requires = ["hatchling"]
build-backend = "hatchling.build"

[project]
name = "distilabel"
description = "AI Feedback (AIF) framework"
readme = "README.md"
requires-python = ">=3.8"
license = "MIT"
keywords = ["llm", "annotation", "alignment", "synthetic", "data", "rlaif"]
authors = [{ name = "Argilla", email = "admin@argilla.io" }]
classifiers = [
    "Development Status :: 4 - Beta",
    "Programming Language :: Python",
    "Programming Language :: Python :: 3.8",
    "Programming Language :: Python :: 3.9",
    "Programming Language :: Python :: 3.10",
    "Programming Language :: Python :: 3.11",
    "Programming Language :: Python :: Implementation :: CPython",
    "Programming Language :: Python :: Implementation :: PyPy",
]
dependencies = [
    "datasets >= 2.14.0",
    "importlib-resources >= 6.1.1; python_version < '3.9'",
    "Jinja2 >= 3.1.2",
    "multiprocess >= 0.70",
    "networkx >= 3.0",
    "pydantic >= 2.0",
    "rich >= 13.5.0",
    "scipy >= 1.10.0",
    "tenacity >= 8",
]
dynamic = ["version"]

[project.optional-dependencies]
anthropic = ["anthropic >= 0.20.0"]
argilla = ["argilla >= 1.23.0"]
<<<<<<< HEAD
hf-inference-endpoints = ["huggingface_hub >= 0.19.0"]
llama-cpp = ["llama-cpp-python >= 0.2.0"]
litellm = ["litellm >= 1.30.0"]
mistralai = ["mistralai >= 0.1.0"]
ollama = ["ollama >= 0.1.4"]
openai = ["openai >= 1.0.0"]
vertexai = ["google-cloud-aiplatform >= 1.38.0"]
vllm = ["vllm >= 0.2.1"]
together = ["together"]
=======
>>>>>>> 514b53f4
dev = ["ruff == 0.2.2", "pre-commit >= 3.5.0"]
docs = [
    "mkdocs-material >= 9.5.0",
    "mkdocstrings[python] >= 0.24.0",
    "mkdocs-literate-nav >= 0.6.1",
    "mkdocs-section-index >= 0.3.8",
    "mkdocs-gen-files >= 0.5.0",
    "mike >= 2.0.0",
    "Pillow >= 9.5.0",
    "CairoSVG >= 2.7.1",
    "mknotebooks >= 0.8.0",
]
hf-transformers = ["transformers >= 4.34.1", "torch >= 2.0.0"]
hf-inference-endpoints = ["huggingface_hub >= 0.19.0"]
llama-cpp = ["llama-cpp-python >= 0.2.0"]
mistralai = ["mistralai >= 0.1.0"]
ollama = ["ollama >= 0.1.7"]
openai = ["openai >= 1.0.0"]
tests = ["pytest >= 7.4.0", "pytest-asyncio", "nest-asyncio"]
together = ["together"]
vllm = ["vllm >= 0.2.1"]
vertexai = ["google-cloud-aiplatform >= 1.38.0"]


[project.urls]
Documentation = "https://distilabel.argilla.io/"
Issues = "https://github.com/argilla/distilabel/issues"
Source = "https://github.com/argilla/distilabel"

[tool.hatch.version]
path = "src/distilabel/__init__.py"

[tool.ruff]
line-length = 88
exclude = ["docs"]

[tool.ruff.lint]
select = ["E", "W", "F", "I", "C", "B"]
ignore = ["E501", "B905", "B008"]

[tool.ruff.lint.mccabe]
max-complexity = 14

[tool.pytest.ini_options]
testpaths = ["tests"]<|MERGE_RESOLUTION|>--- conflicted
+++ resolved
@@ -36,18 +36,6 @@
 [project.optional-dependencies]
 anthropic = ["anthropic >= 0.20.0"]
 argilla = ["argilla >= 1.23.0"]
-<<<<<<< HEAD
-hf-inference-endpoints = ["huggingface_hub >= 0.19.0"]
-llama-cpp = ["llama-cpp-python >= 0.2.0"]
-litellm = ["litellm >= 1.30.0"]
-mistralai = ["mistralai >= 0.1.0"]
-ollama = ["ollama >= 0.1.4"]
-openai = ["openai >= 1.0.0"]
-vertexai = ["google-cloud-aiplatform >= 1.38.0"]
-vllm = ["vllm >= 0.2.1"]
-together = ["together"]
-=======
->>>>>>> 514b53f4
 dev = ["ruff == 0.2.2", "pre-commit >= 3.5.0"]
 docs = [
     "mkdocs-material >= 9.5.0",
@@ -62,6 +50,7 @@
 ]
 hf-transformers = ["transformers >= 4.34.1", "torch >= 2.0.0"]
 hf-inference-endpoints = ["huggingface_hub >= 0.19.0"]
+litellm = ["litellm >= 1.30.0"]
 llama-cpp = ["llama-cpp-python >= 0.2.0"]
 mistralai = ["mistralai >= 0.1.0"]
 ollama = ["ollama >= 0.1.7"]
