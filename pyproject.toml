--- conflicted
+++ resolved
@@ -29,11 +29,8 @@
     "pydantic >= 2.0",
     "networkx >= 3.0",
     "scipy >= 1.10.0",
-<<<<<<< HEAD
     "typer >= 0.9.0",
-=======
     "multiprocess >= 0.70",
->>>>>>> a0abebad
 ]
 dynamic = ["version"]
 
