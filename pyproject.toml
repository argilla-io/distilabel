[build-system]
requires = ["hatchling"]
build-backend = "hatchling.build"

[project]
name = "distilabel"
description = "AI Feedback (AIF) framework"
readme = "README.md"
requires-python = ">=3.8"
license = "MIT"
keywords = ["llm", "annotation", "alignment", "synthetic", "data", "rlaif"]
authors = [{ name = "Argilla", email = "admin@argilla.io" }]
classifiers = [
    "Development Status :: 4 - Beta",
    "Programming Language :: Python",
    "Programming Language :: Python :: 3.8",
    "Programming Language :: Python :: 3.9",
    "Programming Language :: Python :: 3.10",
    "Programming Language :: Python :: 3.11",
    "Programming Language :: Python :: Implementation :: CPython",
    "Programming Language :: Python :: Implementation :: PyPy",
]
dependencies = [
    "datasets >= 2.14.0",
    "importlib-resources >= 6.1.1; python_version < '3.9'",
    "Jinja2 >= 3.1.2",
    "networkx >= 3.0",
    "pydantic >= 2.0",
    "rich >= 13.5.0",
    "scipy >= 1.10.0",
<<<<<<< HEAD
    "tenacity >= 8",
=======
    "multiprocess >= 0.70",
>>>>>>> c04d865a
]
dynamic = ["version"]

[project.optional-dependencies]
<<<<<<< HEAD
argilla = ["argilla >= 1.23.0"]
dev = ["ruff == 0.2.2", "pre-commit >= 3.5.0"]
=======
anthropic = ["anthropic >= 0.20.0"]
argilla = ["argilla >= 1.23.0"]
hf-inference-endpoints = ["huggingface_hub >= 0.19.0"]
hf-transformers = ["transformers >= 4.34.1", "torch >= 2.0.0"]
llama-cpp = ["llama-cpp-python >= 0.2.0"]
mistralai = ["mistralai >= 0.1.0"]
ollama = ["ollama >= 0.1.4"]
openai = ["openai >= 1.0.0"]
vertexai = ["google-cloud-aiplatform >= 1.38.0"]
vllm = ["vllm >= 0.2.1"]
together = ["together"]
dev = ["ruff == 0.2.2", "pre-commit >= 3.5.0"]
tests = ["pytest >= 7.4.0", "pytest-asyncio", "nest-asyncio"]
>>>>>>> c04d865a
docs = [
    "mkdocs-material >= 9.5.0",
    "mkdocstrings[python] >= 0.24.0",
    "mkdocs-literate-nav >= 0.6.1",
    "mkdocs-section-index >= 0.3.8",
    "mkdocs-gen-files >= 0.5.0",
    "mike >= 2.0.0",
    "Pillow >= 9.5.0",
    "CairoSVG >= 2.7.1",
    "mknotebooks >= 0.8.0",
]
hf-transformers = ["transformers >= 4.34.1", "torch >= 2.0.0"]
hf-inference-endpoints = ["huggingface_hub >= 0.19.0"]
llama-cpp = ["llama-cpp-python >= 0.2.0"]
mistralai = ["mistralai >= 0.1.0"]
ollama = ["ollama >= 0.1.7"]
openai = ["openai >= 1.0.0"]
tests = ["pytest >= 7.4.0", "pytest-asyncio", "nest-asyncio"]
together = ["together"]
vllm = ["vllm >= 0.2.1"]
vertexai = ["google-cloud-aiplatform >= 1.38.0"]


[project.urls]
Documentation = "https://distilabel.argilla.io/"
Issues = "https://github.com/argilla/distilabel/issues"
Source = "https://github.com/argilla/distilabel"

[tool.hatch.version]
path = "src/distilabel/__init__.py"

[tool.ruff]
line-length = 88
exclude = ["docs"]

[tool.ruff.lint]
select = ["E", "W", "F", "I", "C", "B"]
ignore = ["E501", "B905", "B008"]

[tool.ruff.lint.mccabe]
max-complexity = 14

[tool.pytest.ini_options]
testpaths = ["tests"]<|MERGE_RESOLUTION|>--- conflicted
+++ resolved
@@ -24,37 +24,19 @@
     "datasets >= 2.14.0",
     "importlib-resources >= 6.1.1; python_version < '3.9'",
     "Jinja2 >= 3.1.2",
+    "multiprocess >= 0.70",
     "networkx >= 3.0",
     "pydantic >= 2.0",
     "rich >= 13.5.0",
     "scipy >= 1.10.0",
-<<<<<<< HEAD
     "tenacity >= 8",
-=======
-    "multiprocess >= 0.70",
->>>>>>> c04d865a
 ]
 dynamic = ["version"]
 
 [project.optional-dependencies]
-<<<<<<< HEAD
+anthropic = ["anthropic >= 0.20.0"]
 argilla = ["argilla >= 1.23.0"]
 dev = ["ruff == 0.2.2", "pre-commit >= 3.5.0"]
-=======
-anthropic = ["anthropic >= 0.20.0"]
-argilla = ["argilla >= 1.23.0"]
-hf-inference-endpoints = ["huggingface_hub >= 0.19.0"]
-hf-transformers = ["transformers >= 4.34.1", "torch >= 2.0.0"]
-llama-cpp = ["llama-cpp-python >= 0.2.0"]
-mistralai = ["mistralai >= 0.1.0"]
-ollama = ["ollama >= 0.1.4"]
-openai = ["openai >= 1.0.0"]
-vertexai = ["google-cloud-aiplatform >= 1.38.0"]
-vllm = ["vllm >= 0.2.1"]
-together = ["together"]
-dev = ["ruff == 0.2.2", "pre-commit >= 3.5.0"]
-tests = ["pytest >= 7.4.0", "pytest-asyncio", "nest-asyncio"]
->>>>>>> c04d865a
 docs = [
     "mkdocs-material >= 9.5.0",
     "mkdocstrings[python] >= 0.24.0",
