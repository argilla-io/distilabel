# Copyright 2023-present, Argilla, Inc.
#
# Licensed under the Apache License, Version 2.0 (the "License");
# you may not use this file except in compliance with the License.
# You may obtain a copy of the License at
#
#     http://www.apache.org/licenses/LICENSE-2.0
#
# Unless required by applicable law or agreed to in writing, software
# distributed under the License is distributed on an "AS IS" BASIS,
# WITHOUT WARRANTIES OR CONDITIONS OF ANY KIND, either express or implied.
# See the License for the specific language governing permissions and
# limitations under the License.

from typing import Any, Dict, Generator, List

from distilabel.mixins.runtime_parameters import RuntimeParameter
from distilabel.pipeline.local import Pipeline
from distilabel.steps.base import Step, StepInput
from distilabel.steps.generators.huggingface import LoadHubDataset
from distilabel.utils.distiset import Distiset


class RenameColumns(Step):
    rename_mappings: RuntimeParameter[Dict[str, str]]

    @property
    def inputs(self) -> List[str]:
        return []

    @property
    def outputs(self) -> List[str]:
        return list(self.rename_mappings.values())  # type: ignore

    def process(self, inputs: StepInput) -> Generator[List[Dict[str, Any]], None, None]:
        outputs = []
        for input in inputs:
            outputs.append(
                {self.rename_mappings.get(k, k): v for k, v in input.items()}  # type: ignore
            )
        yield outputs


class GenerateResponse(Step):
    @property
    def inputs(self) -> List[str]:
        return ["instruction"]

    def process(self, inputs: StepInput) -> Generator[List[Dict[str, Any]], None, None]:
        import time

        time.sleep(1)

        for input in inputs:
            input["response"] = "I don't know"

        yield inputs

    @property
    def outputs(self) -> List[str]:
        return ["response"]


<<<<<<< HEAD
def test_Pipeline(name="unit-test-pipeline"):
    with Pipeline(name="unit-test-pipeline") as pipeline:
        load_hub_dataset = LoadHubDataset(name="load_dataset")
        rename_columns = RenameColumns(name="rename_columns")  # type: ignore
        generate_response = GenerateResponse(name="generate_response")

        load_hub_dataset.connect(rename_columns)
        rename_columns.connect(generate_response)
        dump = pipeline.dump()

    # Recreate the pipeline from the dump
    with Pipeline(name="unit-test-pipeline") as pipe:
        pipe = pipe.from_dict(dump)

    pipe.run(
        parameters={
            "load_dataset": {
                "repo_id": "alvarobartt/test",
                "split": "train",
            },
            "rename_columns": {
                "rename_mappings": {
                    "prompt": "instruction",
                }
            },
        }
    )
    assert Path("data.jsonl").exists()
    Path("data.jsonl").unlink()
=======
def run_pipeline():
    with Pipeline() as pipeline:
        load_hub_dataset = LoadHubDataset(name="load_dataset", batch_size=8)
        rename_columns = RenameColumns(name="rename_columns", input_batch_size=12)
        generate_response = GenerateResponse(
            name="generate_response", input_batch_size=16
        )

        load_hub_dataset.connect(rename_columns)
        rename_columns.connect(generate_response)

        return pipeline.run(
            parameters={
                "load_dataset": {
                    "repo_id": "plaguss/test",
                    "split": "train",
                },
                "rename_columns": {
                    "rename_mappings": {
                        "prompt": "instruction",
                    },
                },
            }
        )


def test_pipeline_cached():
    ds = run_pipeline()
    print()
    print("----- RUNNING PIPELINE AGAIN -----")
    print()
    ds = run_pipeline()
    assert isinstance(ds, Distiset)
    assert len(ds["generate_response"]) == 80


if __name__ == "__main__":
    test_pipeline_cached()
>>>>>>> a0abebad
<|MERGE_RESOLUTION|>--- conflicted
+++ resolved
@@ -61,39 +61,8 @@
         return ["response"]
 
 
-<<<<<<< HEAD
-def test_Pipeline(name="unit-test-pipeline"):
+def run_pipeline():
     with Pipeline(name="unit-test-pipeline") as pipeline:
-        load_hub_dataset = LoadHubDataset(name="load_dataset")
-        rename_columns = RenameColumns(name="rename_columns")  # type: ignore
-        generate_response = GenerateResponse(name="generate_response")
-
-        load_hub_dataset.connect(rename_columns)
-        rename_columns.connect(generate_response)
-        dump = pipeline.dump()
-
-    # Recreate the pipeline from the dump
-    with Pipeline(name="unit-test-pipeline") as pipe:
-        pipe = pipe.from_dict(dump)
-
-    pipe.run(
-        parameters={
-            "load_dataset": {
-                "repo_id": "alvarobartt/test",
-                "split": "train",
-            },
-            "rename_columns": {
-                "rename_mappings": {
-                    "prompt": "instruction",
-                }
-            },
-        }
-    )
-    assert Path("data.jsonl").exists()
-    Path("data.jsonl").unlink()
-=======
-def run_pipeline():
-    with Pipeline() as pipeline:
         load_hub_dataset = LoadHubDataset(name="load_dataset", batch_size=8)
         rename_columns = RenameColumns(name="rename_columns", input_batch_size=12)
         generate_response = GenerateResponse(
@@ -129,5 +98,4 @@
 
 
 if __name__ == "__main__":
-    test_pipeline_cached()
->>>>>>> a0abebad
+    test_pipeline_cached()