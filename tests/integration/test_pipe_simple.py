# Copyright 2023-present, Argilla, Inc.
#
# Licensed under the Apache License, Version 2.0 (the "License");
# you may not use this file except in compliance with the License.
# You may obtain a copy of the License at
#
#     http://www.apache.org/licenses/LICENSE-2.0
#
# Unless required by applicable law or agreed to in writing, software
# distributed under the License is distributed on an "AS IS" BASIS,
# WITHOUT WARRANTIES OR CONDITIONS OF ANY KIND, either express or implied.
# See the License for the specific language governing permissions and
# limitations under the License.

from typing import Any, Dict, Generator, List

from distilabel.pipeline.local import Pipeline
from distilabel.steps.base import RuntimeParameter, Step, StepInput
from distilabel.steps.generators.huggingface import LoadHubDataset


class RenameColumns(Step):
    rename_mappings: RuntimeParameter[Dict[str, str]]

    @property
    def inputs(self) -> List[str]:
        return []

    @property
    def outputs(self) -> List[str]:
        return list(self.rename_mappings.values())  # type: ignore

    def process(self, inputs: StepInput) -> Generator[List[Dict[str, Any]], None, None]:
        outputs = []
        for input in inputs:
            outputs.append(
                {self.rename_mappings.get(k, k): v for k, v in input.items()}  # type: ignore
            )
        yield outputs


class GenerateResponse(Step):
    @property
    def inputs(self) -> List[str]:
        return ["instruction"]

    def process(self, inputs: StepInput) -> Generator[List[Dict[str, Any]], None, None]:
        import time

<<<<<<< HEAD
        time.sleep(0.8)
=======
        time.sleep(5)
>>>>>>> 2fa6e771

        print("***** NOT CACHED ******", len(inputs))
        for input in inputs:
            input["response"] = "I don't know"

<<<<<<< HEAD
        # NOTE: Caching here to save the evolution of the _BatchManager
        self.pipeline._cache()
=======
>>>>>>> 2fa6e771
        yield inputs

    @property
    def outputs(self) -> List[str]:
        return ["response"]


def test_pipeline_cached():
    def run_pipeline():
        with Pipeline() as pipeline:
            load_hub_dataset = LoadHubDataset(name="load_dataset", batch_size=8)
            rename_columns = RenameColumns(name="rename_columns", input_batch_size=12)
            generate_response = GenerateResponse(
                name="generate_response", input_batch_size=16
            )

            load_hub_dataset.connect(rename_columns)
            rename_columns.connect(generate_response)

            pipeline.run(
                parameters={
                    "load_dataset": {
                        "repo_id": "plaguss/test",
                        "split": "train",
                    },
                    "rename_columns": {
                        "rename_mappings": {
                            "prompt": "instruction",
                        },
                    },
                }
            )

    run_pipeline()
    print()
    print("----- RUNNING PIPELINE AGAIN -----")
    print()
    run_pipeline()


if __name__ == "__main__":
    test_pipeline_cached()<|MERGE_RESOLUTION|>--- conflicted
+++ resolved
@@ -47,21 +47,12 @@
     def process(self, inputs: StepInput) -> Generator[List[Dict[str, Any]], None, None]:
         import time
 
-<<<<<<< HEAD
-        time.sleep(0.8)
-=======
-        time.sleep(5)
->>>>>>> 2fa6e771
+        time.sleep(1)
 
         print("***** NOT CACHED ******", len(inputs))
         for input in inputs:
             input["response"] = "I don't know"
 
-<<<<<<< HEAD
-        # NOTE: Caching here to save the evolution of the _BatchManager
-        self.pipeline._cache()
-=======
->>>>>>> 2fa6e771
         yield inputs
 
     @property
