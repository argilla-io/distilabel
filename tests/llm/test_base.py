--- conflicted
+++ resolved
@@ -12,12 +12,8 @@
 # See the License for the specific language governing permissions and
 # limitations under the License.
 
-<<<<<<< HEAD
 import re
-from typing import TYPE_CHECKING, Any, Dict, List, Set
-=======
 from typing import Any, Dict, List, Set
->>>>>>> f29c9694
 
 import pytest
 from distilabel.llm.base import LLM, LLMPool, ProcessLLM
