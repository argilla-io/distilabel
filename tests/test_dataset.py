# Copyright 2023-present, Argilla, Inc.
#
# Licensed under the Apache License, Version 2.0 (the "License");
# you may not use this file except in compliance with the License.
# You may obtain a copy of the License at
#
#     http://www.apache.org/licenses/LICENSE-2.0
#
# Unless required by applicable law or agreed to in writing, software
# distributed under the License is distributed on an "AS IS" BASIS,
# WITHOUT WARRANTIES OR CONDITIONS OF ANY KIND, either express or implied.
# See the License for the specific language governing permissions and
# limitations under the License.

import tempfile
from pathlib import Path

import pytest
from argilla import FeedbackDataset
from distilabel.dataset import CustomDataset, DatasetCheckpoint
from distilabel.tasks import UltraFeedbackTask
from distilabel.tasks.text_generation.self_instruct import SelfInstructTask


@pytest.fixture
def custom_dataset():
    ds = CustomDataset.from_dict(
        {
            "input": ["a", "b"],
            "generations": ["c", "d"],
            "rating": [1, 2],
            "rationale": ["e", "f"],
        }
    )
    ds.task = UltraFeedbackTask.for_overall_quality()
    return ds


@pytest.mark.usefixtures("custom_dataset")
def test_dataset_save_to_disk(custom_dataset):
    with tempfile.TemporaryDirectory() as tmpdir:
        ds_name = Path(tmpdir) / "dataset_folder"
        custom_dataset.save_to_disk(ds_name)
        assert ds_name.is_dir()
        assert (ds_name / "task.pkl").is_file()


@pytest.mark.usefixtures("custom_dataset")
def test_dataset_load_disk(custom_dataset):
    with tempfile.TemporaryDirectory() as tmpdir:
        ds_name = Path(tmpdir) / "dataset_folder"
        custom_dataset.save_to_disk(ds_name)
        ds_from_disk = CustomDataset.load_from_disk(ds_name)
        assert isinstance(ds_from_disk, CustomDataset)
        assert isinstance(ds_from_disk.task, UltraFeedbackTask)


@pytest.mark.usefixtures("custom_dataset")
@pytest.mark.parametrize(
    "save_frequency, dataset_len, batch_size, expected",
    [
        (1, 10, 1, 10),
        (3, 10, 1, 3),
        (8, 32, 8, 4),
        (8, 64, 16, 4),
        (20, 100, 7, 5),
    ],
)
def test_do_checkpoint(
    save_frequency: int, dataset_len: int, batch_size: int, expected: int
):
    ds = CustomDataset.from_dict(
        {"input": ["a"] * dataset_len, "generations": ["a"] * dataset_len}
    )
    ds.task = UltraFeedbackTask.for_overall_quality()
    chk = DatasetCheckpoint(save_frequency=save_frequency)
    ctr = 0
    with tempfile.TemporaryDirectory() as tmpdir:
        ds_name = Path(tmpdir) / "dataset_folder"
        for batch_i, _ in enumerate(ds.iter(batch_size=batch_size), start=1):
            step = batch_i * batch_size
            if chk.do_checkpoint(step):
                ds.save_to_disk(ds_name)
                ds_from_disk = CustomDataset.load_from_disk(ds_name)
                assert ds_from_disk.to_pandas()["generations"].isna().sum() == 0

                ctr += 1
    assert ctr == expected == chk._total_checks


<<<<<<< HEAD
@pytest.mark.usefixtures("custom_dataset")
def test_to_argilla(custom_dataset: CustomDataset):
    rg_dataset = custom_dataset.to_argilla(vector_strategy=False)
    assert isinstance(rg_dataset, FeedbackDataset)
    assert not rg_dataset.vectors_settings
    rg_dataset = custom_dataset.to_argilla()
    assert rg_dataset.vectors_settings
=======
@pytest.fixture
def dataset_with_self_instruct() -> CustomDataset:
    ds = CustomDataset.from_dict(
        {
            "input": ["Algebraic Expressions", "Linear Equations"],
            "generation_model": [
                ["gpt-3.5-turbo", "gpt-3.5-turbo"],
                ["gpt-3.5-turbo", "gpt-3.5-turbo"],
            ],
            "generation_prompt": [
                [
                    [
                        {
                            "content": "You are an expert prompt writer, writing the best and most diverse prompts for a variety of tasks. You are given a task description and a set of instructions for how to write the prompts for an specific AI application.",
                            "role": "system",
                        },
                        {
                            "content": '# Task Description\nDevelop 5 user queries that can be received by the given AI application and applicable to the provided context. Emphasize diversity in verbs and linguistic structures within the model\'s textual capabilities.\n\n# Criteria for Queries\nIncorporate a diverse range of verbs, avoiding repetition.\nEnsure queries are compatible with AI model\'s text generation functions and are limited to 1-2 sentences.\nDesign queries to be self-contained and standalone.\nBlend interrogative (e.g., "What is the significance of x?") and imperative (e.g., "Detail the process of x.") styles.\nWrite each query on a separate line and avoid using numbered lists or bullet points.\n\n# AI Application\nA question-answering assistant for engaging and challenging math quizzes and problems\n\n# Context\nAlgebraic Expressions\n\n# Output\n',
                            "role": "user",
                        },
                    ],
                    [
                        {
                            "content": "You are an expert prompt writer, writing the best and most diverse prompts for a variety of tasks. You are given a task description and a set of instructions for how to write the prompts for an specific AI application.",
                            "role": "system",
                        },
                        {
                            "content": '# Task Description\nDevelop 5 user queries that can be received by the given AI application and applicable to the provided context. Emphasize diversity in verbs and linguistic structures within the model\'s textual capabilities.\n\n# Criteria for Queries\nIncorporate a diverse range of verbs, avoiding repetition.\nEnsure queries are compatible with AI model\'s text generation functions and are limited to 1-2 sentences.\nDesign queries to be self-contained and standalone.\nBlend interrogative (e.g., "What is the significance of x?") and imperative (e.g., "Detail the process of x.") styles.\nWrite each query on a separate line and avoid using numbered lists or bullet points.\n\n# AI Application\nA question-answering assistant for engaging and challenging math quizzes and problems\n\n# Context\nAlgebraic Expressions\n\n# Output\n',
                            "role": "user",
                        },
                    ],
                ],
                [
                    [
                        {
                            "content": "You are an expert prompt writer, writing the best and most diverse prompts for a variety of tasks. You are given a task description and a set of instructions for how to write the prompts for an specific AI application.",
                            "role": "system",
                        },
                        {
                            "content": '# Task Description\nDevelop 5 user queries that can be received by the given AI application and applicable to the provided context. Emphasize diversity in verbs and linguistic structures within the model\'s textual capabilities.\n\n# Criteria for Queries\nIncorporate a diverse range of verbs, avoiding repetition.\nEnsure queries are compatible with AI model\'s text generation functions and are limited to 1-2 sentences.\nDesign queries to be self-contained and standalone.\nBlend interrogative (e.g., "What is the significance of x?") and imperative (e.g., "Detail the process of x.") styles.\nWrite each query on a separate line and avoid using numbered lists or bullet points.\n\n# AI Application\nA question-answering assistant for engaging and challenging math quizzes and problems\n\n# Context\nLinear Equations\n\n# Output\n',
                            "role": "user",
                        },
                    ],
                    [
                        {
                            "content": "You are an expert prompt writer, writing the best and most diverse prompts for a variety of tasks. You are given a task description and a set of instructions for how to write the prompts for an specific AI application.",
                            "role": "system",
                        },
                        {
                            "content": '# Task Description\nDevelop 5 user queries that can be received by the given AI application and applicable to the provided context. Emphasize diversity in verbs and linguistic structures within the model\'s textual capabilities.\n\n# Criteria for Queries\nIncorporate a diverse range of verbs, avoiding repetition.\nEnsure queries are compatible with AI model\'s text generation functions and are limited to 1-2 sentences.\nDesign queries to be self-contained and standalone.\nBlend interrogative (e.g., "What is the significance of x?") and imperative (e.g., "Detail the process of x.") styles.\nWrite each query on a separate line and avoid using numbered lists or bullet points.\n\n# AI Application\nA question-answering assistant for engaging and challenging math quizzes and problems\n\n# Context\nLinear Equations\n\n# Output\n',
                            "role": "user",
                        },
                    ],
                ],
            ],
            "raw_generation_responses": [
                [
                    "1. How do I simplify the given algebraic expression?\n2. Can you explain the steps to expand this algebraic expression fully?\n3. Provide a detailed explanation of how to factorize this algebraic expression.\n4. What is the purpose of combining like terms in algebraic expressions?\n5. Show me the process of solving this algebraic equation step by step.",
                    '1. "Explain the concept of simplifying algebraic expressions using variables and constants."\n2. "Detail the steps involved in evaluating algebraic expressions with multiple variables."\n3. "What are the different properties of algebraic expressions and how do they affect simplification?"\n4. "Provide an example of a complex algebraic expression and guide me through the process of simplifying it."\n5. "How can algebraic expressions be used to model real-life situations and problems?"',
                ],
                [
                    '1. Seek a solution: What is the unknown variable that solves the equation "2x + 3 = 9"?\n\n2. Investigate a relation: Detail how the slope of a line can be determined using two points on the line.\n\n3. Explore real-world applications: Explain the significance of linear equations in modeling the growth of a population over time.\n\n4. Uncover a connection: How does solving a system of linear equations relate to finding the intersection point(s) of two lines?\n\n5. Analyze a scenario: Provide a step-by-step explanation of how to graphically solve the equation "y = 2x + 1" and determine its solution(s).',
                    "1. How can I solve a linear equation using the substitution method?\n2. Show an example of solving a linear equation using the elimination method.\n3. Explain the concept of graphing linear equations and its relation to solving them.\n4. Provide a step-by-step guide on solving a linear equation with fractions.\n5. How do I determine the slope and y-intercept of a linear equation?",
                ],
            ],
            "instructions": [
                [
                    [
                        "How do I simplify the given algebraic expression?",
                        "Can you explain the steps to expand this algebraic expression fully?",
                        "Provide a detailed explanation of how to factorize this algebraic expression.",
                        "What is the purpose of combining like terms in algebraic expressions?",
                    ],
                    [
                        '"Explain the concept of simplifying algebraic expressions using variables and constants."',
                        '"Detail the steps involved in evaluating algebraic expressions with multiple variables."',
                        '"What are the different properties of algebraic expressions and how do they affect simplification?"',
                        '"Provide an example of a complex algebraic expression and guide me through the process of simplifying it."',
                    ],
                ],
                [
                    [
                        'Seek a solution: What is the unknown variable that solves the equation "2x + 3 = 9"?',
                        "Investigate a relation: Detail how the slope of a line can be determined using two points on the line.",
                        "Explore real-world applications: Explain the significance of linear equations in modeling the growth of a population over time.",
                        "Uncover a connection: How does solving a system of linear equations relate to finding the intersection point(s) of two lines?",
                    ],
                    [
                        "How can I solve a linear equation using the substitution method?",
                        "Show an example of solving a linear equation using the elimination method.",
                        "Explain the concept of graphing linear equations and its relation to solving them.",
                        "Provide a step-by-step guide on solving a linear equation with fractions.",
                    ],
                ],
            ],
        }
    )
    ds.task = SelfInstructTask()
    return ds


def test_dataset_with_self_instruct_to_argilla(dataset_with_self_instruct):
    rg_dataset = dataset_with_self_instruct.to_argilla()
    assert (
        rg_dataset[0].fields["instruction"]
        == "How do I simplify the given algebraic expression?"
    )
    assert len(rg_dataset) == 16
>>>>>>> 5bf0fe41
<|MERGE_RESOLUTION|>--- conflicted
+++ resolved
@@ -88,7 +88,6 @@
     assert ctr == expected == chk._total_checks
 
 
-<<<<<<< HEAD
 @pytest.mark.usefixtures("custom_dataset")
 def test_to_argilla(custom_dataset: CustomDataset):
     rg_dataset = custom_dataset.to_argilla(vector_strategy=False)
@@ -96,7 +95,7 @@
     assert not rg_dataset.vectors_settings
     rg_dataset = custom_dataset.to_argilla()
     assert rg_dataset.vectors_settings
-=======
+
 @pytest.fixture
 def dataset_with_self_instruct() -> CustomDataset:
     ds = CustomDataset.from_dict(
@@ -204,5 +203,4 @@
         rg_dataset[0].fields["instruction"]
         == "How do I simplify the given algebraic expression?"
     )
-    assert len(rg_dataset) == 16
->>>>>>> 5bf0fe41
+    assert len(rg_dataset) == 16