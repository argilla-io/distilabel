# Copyright 2023-present, Argilla, Inc.
#
# Licensed under the Apache License, Version 2.0 (the "License");
# you may not use this file except in compliance with the License.
# You may obtain a copy of the License at
#
#     http://www.apache.org/licenses/LICENSE-2.0
#
# Unless required by applicable law or agreed to in writing, software
# distributed under the License is distributed on an "AS IS" BASIS,
# WITHOUT WARRANTIES OR CONDITIONS OF ANY KIND, either express or implied.
# See the License for the specific language governing permissions and
# limitations under the License.

import tempfile
from pathlib import Path

import pytest
from argilla import FeedbackDataset
from distilabel.dataset import CustomDataset, DatasetCheckpoint
from distilabel.tasks import UltraFeedbackTask
from distilabel.tasks.text_generation.self_instruct import SelfInstructTask


@pytest.fixture
def custom_dataset():
    ds = CustomDataset.from_dict(
        {
            "input": ["a", "b"],
            "generations": ["c", "d"],
            "rating": [1, 2],
            "rationale": ["e", "f"],
        }
    )
    ds.task = UltraFeedbackTask.for_overall_quality()
    return ds


@pytest.mark.usefixtures("custom_dataset")
def test_dataset_save_to_disk(custom_dataset):
    with tempfile.TemporaryDirectory() as tmpdir:
        ds_name = Path(tmpdir) / "dataset_folder"
        custom_dataset.save_to_disk(ds_name)
        assert ds_name.is_dir()
        assert (ds_name / "task.pkl").is_file()


@pytest.mark.usefixtures("custom_dataset")
def test_dataset_load_disk(custom_dataset):
    with tempfile.TemporaryDirectory() as tmpdir:
        ds_name = Path(tmpdir) / "dataset_folder"
        custom_dataset.save_to_disk(ds_name)
        ds_from_disk = CustomDataset.load_from_disk(ds_name)
        assert isinstance(ds_from_disk, CustomDataset)
        assert isinstance(ds_from_disk.task, UltraFeedbackTask)


@pytest.mark.usefixtures("custom_dataset")
@pytest.mark.parametrize(
    "save_frequency, dataset_len, batch_size, expected",
    [
        (1, 10, 1, 10),
        (3, 10, 1, 3),
        (8, 32, 8, 4),
        (8, 64, 16, 4),
        (20, 100, 7, 5),
    ],
)
def test_do_checkpoint(
    save_frequency: int, dataset_len: int, batch_size: int, expected: int
):
    ds = CustomDataset.from_dict(
        {"input": ["a"] * dataset_len, "generations": ["a"] * dataset_len}
    )
    ds.task = UltraFeedbackTask.for_overall_quality()
    chk = DatasetCheckpoint(save_frequency=save_frequency)
    ctr = 0
    with tempfile.TemporaryDirectory() as tmpdir:
        ds_name = Path(tmpdir) / "dataset_folder"
        for batch_i, _ in enumerate(ds.iter(batch_size=batch_size), start=1):
            step = batch_i * batch_size
            if chk.do_checkpoint(step):
                ds.save_to_disk(ds_name)
                ds_from_disk = CustomDataset.load_from_disk(ds_name)
                assert ds_from_disk.to_pandas()["generations"].isna().sum() == 0

                ctr += 1
    assert ctr == expected == chk._total_checks


@pytest.mark.usefixtures("custom_dataset")
def test_to_argilla(custom_dataset: CustomDataset):
    rg_dataset = custom_dataset.to_argilla(vector_strategy=False, metric_strategy=False)
    basic_prop_len = len(rg_dataset.metadata_properties)
    assert isinstance(rg_dataset, FeedbackDataset)
    assert not rg_dataset.vectors_settings
<<<<<<< HEAD
    rg_dataset = custom_dataset.to_argilla(metric_strategy=False)
    assert rg_dataset.vectors_settings
    rg_dataset: FeedbackDataset = custom_dataset.to_argilla(vector_strategy=False)
    assert basic_prop_len < len(rg_dataset.metadata_properties)
=======
    rg_dataset = custom_dataset.to_argilla()
    assert rg_dataset.vectors_settings

@pytest.fixture
def dataset_with_self_instruct() -> CustomDataset:
    ds = CustomDataset.from_dict(
        {
            "input": ["Algebraic Expressions", "Linear Equations"],
            "generation_model": [
                ["gpt-3.5-turbo", "gpt-3.5-turbo"],
                ["gpt-3.5-turbo", "gpt-3.5-turbo"],
            ],
            "generation_prompt": [
                [
                    [
                        {
                            "content": "You are an expert prompt writer, writing the best and most diverse prompts for a variety of tasks. You are given a task description and a set of instructions for how to write the prompts for an specific AI application.",
                            "role": "system",
                        },
                        {
                            "content": '# Task Description\nDevelop 5 user queries that can be received by the given AI application and applicable to the provided context. Emphasize diversity in verbs and linguistic structures within the model\'s textual capabilities.\n\n# Criteria for Queries\nIncorporate a diverse range of verbs, avoiding repetition.\nEnsure queries are compatible with AI model\'s text generation functions and are limited to 1-2 sentences.\nDesign queries to be self-contained and standalone.\nBlend interrogative (e.g., "What is the significance of x?") and imperative (e.g., "Detail the process of x.") styles.\nWrite each query on a separate line and avoid using numbered lists or bullet points.\n\n# AI Application\nA question-answering assistant for engaging and challenging math quizzes and problems\n\n# Context\nAlgebraic Expressions\n\n# Output\n',
                            "role": "user",
                        },
                    ],
                    [
                        {
                            "content": "You are an expert prompt writer, writing the best and most diverse prompts for a variety of tasks. You are given a task description and a set of instructions for how to write the prompts for an specific AI application.",
                            "role": "system",
                        },
                        {
                            "content": '# Task Description\nDevelop 5 user queries that can be received by the given AI application and applicable to the provided context. Emphasize diversity in verbs and linguistic structures within the model\'s textual capabilities.\n\n# Criteria for Queries\nIncorporate a diverse range of verbs, avoiding repetition.\nEnsure queries are compatible with AI model\'s text generation functions and are limited to 1-2 sentences.\nDesign queries to be self-contained and standalone.\nBlend interrogative (e.g., "What is the significance of x?") and imperative (e.g., "Detail the process of x.") styles.\nWrite each query on a separate line and avoid using numbered lists or bullet points.\n\n# AI Application\nA question-answering assistant for engaging and challenging math quizzes and problems\n\n# Context\nAlgebraic Expressions\n\n# Output\n',
                            "role": "user",
                        },
                    ],
                ],
                [
                    [
                        {
                            "content": "You are an expert prompt writer, writing the best and most diverse prompts for a variety of tasks. You are given a task description and a set of instructions for how to write the prompts for an specific AI application.",
                            "role": "system",
                        },
                        {
                            "content": '# Task Description\nDevelop 5 user queries that can be received by the given AI application and applicable to the provided context. Emphasize diversity in verbs and linguistic structures within the model\'s textual capabilities.\n\n# Criteria for Queries\nIncorporate a diverse range of verbs, avoiding repetition.\nEnsure queries are compatible with AI model\'s text generation functions and are limited to 1-2 sentences.\nDesign queries to be self-contained and standalone.\nBlend interrogative (e.g., "What is the significance of x?") and imperative (e.g., "Detail the process of x.") styles.\nWrite each query on a separate line and avoid using numbered lists or bullet points.\n\n# AI Application\nA question-answering assistant for engaging and challenging math quizzes and problems\n\n# Context\nLinear Equations\n\n# Output\n',
                            "role": "user",
                        },
                    ],
                    [
                        {
                            "content": "You are an expert prompt writer, writing the best and most diverse prompts for a variety of tasks. You are given a task description and a set of instructions for how to write the prompts for an specific AI application.",
                            "role": "system",
                        },
                        {
                            "content": '# Task Description\nDevelop 5 user queries that can be received by the given AI application and applicable to the provided context. Emphasize diversity in verbs and linguistic structures within the model\'s textual capabilities.\n\n# Criteria for Queries\nIncorporate a diverse range of verbs, avoiding repetition.\nEnsure queries are compatible with AI model\'s text generation functions and are limited to 1-2 sentences.\nDesign queries to be self-contained and standalone.\nBlend interrogative (e.g., "What is the significance of x?") and imperative (e.g., "Detail the process of x.") styles.\nWrite each query on a separate line and avoid using numbered lists or bullet points.\n\n# AI Application\nA question-answering assistant for engaging and challenging math quizzes and problems\n\n# Context\nLinear Equations\n\n# Output\n',
                            "role": "user",
                        },
                    ],
                ],
            ],
            "raw_generation_responses": [
                [
                    "1. How do I simplify the given algebraic expression?\n2. Can you explain the steps to expand this algebraic expression fully?\n3. Provide a detailed explanation of how to factorize this algebraic expression.\n4. What is the purpose of combining like terms in algebraic expressions?\n5. Show me the process of solving this algebraic equation step by step.",
                    '1. "Explain the concept of simplifying algebraic expressions using variables and constants."\n2. "Detail the steps involved in evaluating algebraic expressions with multiple variables."\n3. "What are the different properties of algebraic expressions and how do they affect simplification?"\n4. "Provide an example of a complex algebraic expression and guide me through the process of simplifying it."\n5. "How can algebraic expressions be used to model real-life situations and problems?"',
                ],
                [
                    '1. Seek a solution: What is the unknown variable that solves the equation "2x + 3 = 9"?\n\n2. Investigate a relation: Detail how the slope of a line can be determined using two points on the line.\n\n3. Explore real-world applications: Explain the significance of linear equations in modeling the growth of a population over time.\n\n4. Uncover a connection: How does solving a system of linear equations relate to finding the intersection point(s) of two lines?\n\n5. Analyze a scenario: Provide a step-by-step explanation of how to graphically solve the equation "y = 2x + 1" and determine its solution(s).',
                    "1. How can I solve a linear equation using the substitution method?\n2. Show an example of solving a linear equation using the elimination method.\n3. Explain the concept of graphing linear equations and its relation to solving them.\n4. Provide a step-by-step guide on solving a linear equation with fractions.\n5. How do I determine the slope and y-intercept of a linear equation?",
                ],
            ],
            "instructions": [
                [
                    [
                        "How do I simplify the given algebraic expression?",
                        "Can you explain the steps to expand this algebraic expression fully?",
                        "Provide a detailed explanation of how to factorize this algebraic expression.",
                        "What is the purpose of combining like terms in algebraic expressions?",
                    ],
                    [
                        '"Explain the concept of simplifying algebraic expressions using variables and constants."',
                        '"Detail the steps involved in evaluating algebraic expressions with multiple variables."',
                        '"What are the different properties of algebraic expressions and how do they affect simplification?"',
                        '"Provide an example of a complex algebraic expression and guide me through the process of simplifying it."',
                    ],
                ],
                [
                    [
                        'Seek a solution: What is the unknown variable that solves the equation "2x + 3 = 9"?',
                        "Investigate a relation: Detail how the slope of a line can be determined using two points on the line.",
                        "Explore real-world applications: Explain the significance of linear equations in modeling the growth of a population over time.",
                        "Uncover a connection: How does solving a system of linear equations relate to finding the intersection point(s) of two lines?",
                    ],
                    [
                        "How can I solve a linear equation using the substitution method?",
                        "Show an example of solving a linear equation using the elimination method.",
                        "Explain the concept of graphing linear equations and its relation to solving them.",
                        "Provide a step-by-step guide on solving a linear equation with fractions.",
                    ],
                ],
            ],
        }
    )
    ds.task = SelfInstructTask()
    return ds


def test_dataset_with_self_instruct_to_argilla(dataset_with_self_instruct):
    rg_dataset = dataset_with_self_instruct.to_argilla()
    assert (
        rg_dataset[0].fields["instruction"]
        == "How do I simplify the given algebraic expression?"
    )
    assert len(rg_dataset) == 16
>>>>>>> 8af0fb73
<|MERGE_RESOLUTION|>--- conflicted
+++ resolved
@@ -94,14 +94,11 @@
     basic_prop_len = len(rg_dataset.metadata_properties)
     assert isinstance(rg_dataset, FeedbackDataset)
     assert not rg_dataset.vectors_settings
-<<<<<<< HEAD
     rg_dataset = custom_dataset.to_argilla(metric_strategy=False)
     assert rg_dataset.vectors_settings
     rg_dataset: FeedbackDataset = custom_dataset.to_argilla(vector_strategy=False)
     assert basic_prop_len < len(rg_dataset.metadata_properties)
-=======
-    rg_dataset = custom_dataset.to_argilla()
-    assert rg_dataset.vectors_settings
+
 
 @pytest.fixture
 def dataset_with_self_instruct() -> CustomDataset:
@@ -210,5 +207,4 @@
         rg_dataset[0].fields["instruction"]
         == "How do I simplify the given algebraic expression?"
     )
-    assert len(rg_dataset) == 16
->>>>>>> 8af0fb73
+    assert len(rg_dataset) == 16