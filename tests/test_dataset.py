# Copyright 2023-present, Argilla, Inc.
#
# Licensed under the Apache License, Version 2.0 (the "License");
# you may not use this file except in compliance with the License.
# You may obtain a copy of the License at
#
#     http://www.apache.org/licenses/LICENSE-2.0
#
# Unless required by applicable law or agreed to in writing, software
# distributed under the License is distributed on an "AS IS" BASIS,
# WITHOUT WARRANTIES OR CONDITIONS OF ANY KIND, either express or implied.
# See the License for the specific language governing permissions and
# limitations under the License.

import re
import tempfile
from pathlib import Path
from typing import List

import pytest
from argilla import FeedbackDataset
from distilabel.dataset import CustomDataset, DatasetCheckpoint
from distilabel.tasks import TextGenerationTask, UltraFeedbackTask
from distilabel.tasks.text_generation.self_instruct import SelfInstructTask
from distilabel.utils.dataset import prepare_dataset


@pytest.fixture
def custom_dataset():
    ds = CustomDataset.from_dict(
        {
            "input": ["a", "b"],
            "generations": ["c", "d"],
            "rating": [1, 2],
            "rationale": ["e", "f"],
        }
    )
    ds.task = UltraFeedbackTask.for_overall_quality()
    return ds


<<<<<<< HEAD
@pytest.mark.usefixtures("custom_dataset")
=======
@pytest.fixture
def sample_preference_dataset():
    ds = CustomDataset.from_dict(
        {
            "input": ["input 1", "input 2", "input 3"],
            "generation_model": [
                [
                    "argilla/notus-7b-v1",
                    "WizardLM/WizardCoder-15B-V1.0",
                    "ise-uiuc/Magicoder-S-DS-6.7B",
                    "gpt-3.5-turbo",
                ],
                [
                    "argilla/notus-7b-v1",
                    "ise-uiuc/Magicoder-S-DS-6.7B",
                    "WizardLM/WizardCoder-15B-V1.0",
                    "gpt-3.5-turbo",
                ],
                [
                    "argilla/notus-7b-v1",
                    "ise-uiuc/Magicoder-S-DS-6.7B",
                    "WizardLM/WizardCoder-15B-V1.0",
                    "gpt-3.5-turbo",
                ],
            ],
            "generations": [
                [
                    "generation 1 1",
                    "generation 1 2",
                    "generation 1 3",
                    "generation 1 4",
                ],
                [
                    "generation 2 1",
                    "generation 2 2",
                    "generation 2 3",
                    "generation 2 4",
                ],
                [
                    "generation 3 1",
                    "generation 3 2",
                    "generation 3 3",
                    "generation 3 4",
                ],
            ],
            "labelling_model": [
                "gpt-4-1106-preview",
                "gpt-4-1106-preview",
                "gpt-4-1106-preview",
            ],
            "labelling_prompt": [
                [
                    {
                        "content": "Your role is to evaluate text quality based on given criteria.",
                        "role": "system",
                    },
                    {"content": "content", "role": "user"},
                ],
                [
                    {
                        "content": "Your role is to evaluate text quality based on given criteria.",
                        "role": "system",
                    },
                    {"content": "content", "role": "user"},
                ],
                [
                    {
                        "content": "Your role is to evaluate text quality based on given criteria.",
                        "role": "system",
                    },
                    {"content": "content", "role": "user"},
                ],
            ],
            "raw_labelling_response": ["response", "response", "response"],
            "rating": [
                [2.0, 5.0, 4.0, 5.0],
                [2.0, 3.0, 1.0, 4.0],
                [4.0, 3.0, 5.0, 3.0],
            ],
            "rationale": [
                ["rationale 1", "rationale 2", "rationale 3", "rationale 4"],
                ["rationale 1", "rationale 2", "rationale 3", "rationale 4"],
                ["rationale 1", "rationale 2", "rationale 3", "rationale 4"],
            ],
        }
    )
    ds.task = UltraFeedbackTask.for_overall_quality()
    return ds


>>>>>>> 0513bbab
def test_dataset_save_to_disk(custom_dataset):
    with tempfile.TemporaryDirectory() as tmpdir:
        ds_name = Path(tmpdir) / "dataset_folder"
        custom_dataset.save_to_disk(ds_name)
        assert ds_name.is_dir()
        assert (ds_name / "task.pkl").is_file()


@pytest.mark.usefixtures("custom_dataset")
def test_dataset_load_disk(custom_dataset):
    with tempfile.TemporaryDirectory() as tmpdir:
        ds_name = Path(tmpdir) / "dataset_folder"
        custom_dataset.save_to_disk(ds_name)
        ds_from_disk = CustomDataset.load_from_disk(ds_name)
        assert isinstance(ds_from_disk, CustomDataset)
        assert isinstance(ds_from_disk.task, UltraFeedbackTask)


@pytest.mark.usefixtures("custom_dataset")
@pytest.mark.parametrize(
    "save_frequency, dataset_len, batch_size, expected",
    [
        (1, 10, 1, 10),
        (3, 10, 1, 3),
        (8, 32, 8, 4),
        (8, 64, 16, 4),
        (20, 100, 7, 5),
    ],
)
def test_do_checkpoint(
    save_frequency: int, dataset_len: int, batch_size: int, expected: int
):
    ds = CustomDataset.from_dict(
        {"input": ["a"] * dataset_len, "generations": ["a"] * dataset_len}
    )
    ds.task = UltraFeedbackTask.for_overall_quality()
    chk = DatasetCheckpoint(save_frequency=save_frequency)
    ctr = 0
    with tempfile.TemporaryDirectory() as tmpdir:
        ds_name = Path(tmpdir) / "dataset_folder"
        for batch_i, _ in enumerate(ds.iter(batch_size=batch_size), start=1):
            step = batch_i * batch_size
            if chk.do_checkpoint(step):
                ds.save_to_disk(ds_name)
                ds_from_disk = CustomDataset.load_from_disk(ds_name)
                assert ds_from_disk.to_pandas()["generations"].isna().sum() == 0

                ctr += 1
    assert ctr == expected == chk._total_checks


<<<<<<< HEAD
@pytest.mark.usefixtures("custom_dataset")
def test_to_argilla(custom_dataset: CustomDataset):
    rg_dataset = custom_dataset.to_argilla(vector_strategy=False)
    assert isinstance(rg_dataset, FeedbackDataset)
    assert not rg_dataset.vectors_settings
    rg_dataset = custom_dataset.to_argilla()
    assert rg_dataset.vectors_settings
=======
@pytest.mark.parametrize(
    "with_generation_model",
    [True],
)
@pytest.mark.parametrize(
    "strategy, chosen, rejected, chosen_model, rejected_model, keep_ties",
    [
        (
            "random",
            [
                [
                    {"content": "input 1", "role": "user"},
                    {"content": "generation 1 2", "role": "assistant"},
                ],
                [
                    {"content": "input 2", "role": "user"},
                    {"content": "generation 2 4", "role": "assistant"},
                ],
                [
                    {"content": "input 3", "role": "user"},
                    {"content": "generation 3 3", "role": "assistant"},
                ],
            ],
            [
                [
                    {"content": "input 1", "role": "user"},
                    {"content": "generation 1 1", "role": "assistant"},
                ],
                [
                    {"content": "input 2", "role": "user"},
                    {"content": "generation 2 3", "role": "assistant"},
                ],
                [
                    {"content": "input 3", "role": "user"},
                    {"content": "generation 3 4", "role": "assistant"},
                ],
            ],
            [
                "WizardLM/WizardCoder-15B-V1.0",
                "gpt-3.5-turbo",
                "WizardLM/WizardCoder-15B-V1.0",
            ],
            ["argilla/notus-7b-v1", "WizardLM/WizardCoder-15B-V1.0", "gpt-3.5-turbo"],
            True,
        ),
        (
            "worst",
            [
                [
                    {"content": "input 1", "role": "user"},
                    {"content": "generation 1 2", "role": "assistant"},
                ],
                [
                    {"content": "input 2", "role": "user"},
                    {"content": "generation 2 4", "role": "assistant"},
                ],
                [
                    {"content": "input 3", "role": "user"},
                    {"content": "generation 3 3", "role": "assistant"},
                ],
            ],
            [
                [
                    {"content": "input 1", "role": "user"},
                    {"content": "generation 1 1", "role": "assistant"},
                ],
                [
                    {"content": "input 2", "role": "user"},
                    {"content": "generation 2 3", "role": "assistant"},
                ],
                [
                    {"content": "input 3", "role": "user"},
                    {"content": "generation 3 2", "role": "assistant"},
                ],
            ],
            [
                "WizardLM/WizardCoder-15B-V1.0",
                "gpt-3.5-turbo",
                "WizardLM/WizardCoder-15B-V1.0",
            ],
            [
                "argilla/notus-7b-v1",
                "WizardLM/WizardCoder-15B-V1.0",
                "ise-uiuc/Magicoder-S-DS-6.7B",
            ],
            True,
        ),
    ],
)
def test_prepare_dataset(
    sample_preference_dataset: CustomDataset,
    strategy: str,
    chosen: List[str],
    rejected: List[str],
    chosen_model: List[str],
    rejected_model: List[str],
    with_generation_model: bool,
    keep_ties: bool,
):
    if not with_generation_model:
        sample_preference_dataset = sample_preference_dataset.remove_columns(
            ["generation_model"]
        )
    ds = prepare_dataset(
        sample_preference_dataset, strategy=strategy, seed=42, keep_ties=keep_ties
    )
    assert isinstance(ds, CustomDataset)
    assert ds.column_names == [
        "prompt",
        "chosen",
        "rejected",
        "rating_chosen",
        "rating_rejected",
        "chosen_model",
        "rejected_model",
    ]
    for i, row in enumerate(ds):
        assert row["chosen"] == chosen[i]
        assert row["rejected"] == rejected[i]
        assert row["chosen_model"] == chosen_model[i]
        assert row["rejected_model"] == rejected_model[i]


def test_prepare_dataset_wrong_task(sample_preference_dataset: CustomDataset):
    sample_preference_dataset.task = TextGenerationTask()
    with pytest.raises(
        ValueError,
        match=re.escape(
            "This functionality is currently implemented for `PreferenceTask` only."
        ),
    ):
        prepare_dataset(sample_preference_dataset)


def test_dataset_wrong_strategy(sample_preference_dataset: CustomDataset):
    with pytest.raises(
        ValueError,
        match=re.escape(
            "Strategy `wrong_strategy` is not implemented, it must be one of: ('random', 'worst')"
        ),
    ):
        prepare_dataset(sample_preference_dataset, strategy="wrong_strategy")


@pytest.fixture
def dataset_with_self_instruct() -> CustomDataset:
    ds = CustomDataset.from_dict(
        {
            "input": ["Algebraic Expressions", "Linear Equations"],
            "generation_model": [
                ["gpt-3.5-turbo", "gpt-3.5-turbo"],
                ["gpt-3.5-turbo", "gpt-3.5-turbo"],
            ],
            "generation_prompt": [
                [
                    [
                        {
                            "content": "You are an expert prompt writer, writing the best and most diverse prompts for a variety of tasks. You are given a task description and a set of instructions for how to write the prompts for an specific AI application.",
                            "role": "system",
                        },
                        {
                            "content": '# Task Description\nDevelop 5 user queries that can be received by the given AI application and applicable to the provided context. Emphasize diversity in verbs and linguistic structures within the model\'s textual capabilities.\n\n# Criteria for Queries\nIncorporate a diverse range of verbs, avoiding repetition.\nEnsure queries are compatible with AI model\'s text generation functions and are limited to 1-2 sentences.\nDesign queries to be self-contained and standalone.\nBlend interrogative (e.g., "What is the significance of x?") and imperative (e.g., "Detail the process of x.") styles.\nWrite each query on a separate line and avoid using numbered lists or bullet points.\n\n# AI Application\nA question-answering assistant for engaging and challenging math quizzes and problems\n\n# Context\nAlgebraic Expressions\n\n# Output\n',
                            "role": "user",
                        },
                    ],
                    [
                        {
                            "content": "You are an expert prompt writer, writing the best and most diverse prompts for a variety of tasks. You are given a task description and a set of instructions for how to write the prompts for an specific AI application.",
                            "role": "system",
                        },
                        {
                            "content": '# Task Description\nDevelop 5 user queries that can be received by the given AI application and applicable to the provided context. Emphasize diversity in verbs and linguistic structures within the model\'s textual capabilities.\n\n# Criteria for Queries\nIncorporate a diverse range of verbs, avoiding repetition.\nEnsure queries are compatible with AI model\'s text generation functions and are limited to 1-2 sentences.\nDesign queries to be self-contained and standalone.\nBlend interrogative (e.g., "What is the significance of x?") and imperative (e.g., "Detail the process of x.") styles.\nWrite each query on a separate line and avoid using numbered lists or bullet points.\n\n# AI Application\nA question-answering assistant for engaging and challenging math quizzes and problems\n\n# Context\nAlgebraic Expressions\n\n# Output\n',
                            "role": "user",
                        },
                    ],
                ],
                [
                    [
                        {
                            "content": "You are an expert prompt writer, writing the best and most diverse prompts for a variety of tasks. You are given a task description and a set of instructions for how to write the prompts for an specific AI application.",
                            "role": "system",
                        },
                        {
                            "content": '# Task Description\nDevelop 5 user queries that can be received by the given AI application and applicable to the provided context. Emphasize diversity in verbs and linguistic structures within the model\'s textual capabilities.\n\n# Criteria for Queries\nIncorporate a diverse range of verbs, avoiding repetition.\nEnsure queries are compatible with AI model\'s text generation functions and are limited to 1-2 sentences.\nDesign queries to be self-contained and standalone.\nBlend interrogative (e.g., "What is the significance of x?") and imperative (e.g., "Detail the process of x.") styles.\nWrite each query on a separate line and avoid using numbered lists or bullet points.\n\n# AI Application\nA question-answering assistant for engaging and challenging math quizzes and problems\n\n# Context\nLinear Equations\n\n# Output\n',
                            "role": "user",
                        },
                    ],
                    [
                        {
                            "content": "You are an expert prompt writer, writing the best and most diverse prompts for a variety of tasks. You are given a task description and a set of instructions for how to write the prompts for an specific AI application.",
                            "role": "system",
                        },
                        {
                            "content": '# Task Description\nDevelop 5 user queries that can be received by the given AI application and applicable to the provided context. Emphasize diversity in verbs and linguistic structures within the model\'s textual capabilities.\n\n# Criteria for Queries\nIncorporate a diverse range of verbs, avoiding repetition.\nEnsure queries are compatible with AI model\'s text generation functions and are limited to 1-2 sentences.\nDesign queries to be self-contained and standalone.\nBlend interrogative (e.g., "What is the significance of x?") and imperative (e.g., "Detail the process of x.") styles.\nWrite each query on a separate line and avoid using numbered lists or bullet points.\n\n# AI Application\nA question-answering assistant for engaging and challenging math quizzes and problems\n\n# Context\nLinear Equations\n\n# Output\n',
                            "role": "user",
                        },
                    ],
                ],
            ],
            "raw_generation_responses": [
                [
                    "1. How do I simplify the given algebraic expression?\n2. Can you explain the steps to expand this algebraic expression fully?\n3. Provide a detailed explanation of how to factorize this algebraic expression.\n4. What is the purpose of combining like terms in algebraic expressions?\n5. Show me the process of solving this algebraic equation step by step.",
                    '1. "Explain the concept of simplifying algebraic expressions using variables and constants."\n2. "Detail the steps involved in evaluating algebraic expressions with multiple variables."\n3. "What are the different properties of algebraic expressions and how do they affect simplification?"\n4. "Provide an example of a complex algebraic expression and guide me through the process of simplifying it."\n5. "How can algebraic expressions be used to model real-life situations and problems?"',
                ],
                [
                    '1. Seek a solution: What is the unknown variable that solves the equation "2x + 3 = 9"?\n\n2. Investigate a relation: Detail how the slope of a line can be determined using two points on the line.\n\n3. Explore real-world applications: Explain the significance of linear equations in modeling the growth of a population over time.\n\n4. Uncover a connection: How does solving a system of linear equations relate to finding the intersection point(s) of two lines?\n\n5. Analyze a scenario: Provide a step-by-step explanation of how to graphically solve the equation "y = 2x + 1" and determine its solution(s).',
                    "1. How can I solve a linear equation using the substitution method?\n2. Show an example of solving a linear equation using the elimination method.\n3. Explain the concept of graphing linear equations and its relation to solving them.\n4. Provide a step-by-step guide on solving a linear equation with fractions.\n5. How do I determine the slope and y-intercept of a linear equation?",
                ],
            ],
            "instructions": [
                [
                    [
                        "How do I simplify the given algebraic expression?",
                        "Can you explain the steps to expand this algebraic expression fully?",
                        "Provide a detailed explanation of how to factorize this algebraic expression.",
                        "What is the purpose of combining like terms in algebraic expressions?",
                    ],
                    [
                        '"Explain the concept of simplifying algebraic expressions using variables and constants."',
                        '"Detail the steps involved in evaluating algebraic expressions with multiple variables."',
                        '"What are the different properties of algebraic expressions and how do they affect simplification?"',
                        '"Provide an example of a complex algebraic expression and guide me through the process of simplifying it."',
                    ],
                ],
                [
                    [
                        'Seek a solution: What is the unknown variable that solves the equation "2x + 3 = 9"?',
                        "Investigate a relation: Detail how the slope of a line can be determined using two points on the line.",
                        "Explore real-world applications: Explain the significance of linear equations in modeling the growth of a population over time.",
                        "Uncover a connection: How does solving a system of linear equations relate to finding the intersection point(s) of two lines?",
                    ],
                    [
                        "How can I solve a linear equation using the substitution method?",
                        "Show an example of solving a linear equation using the elimination method.",
                        "Explain the concept of graphing linear equations and its relation to solving them.",
                        "Provide a step-by-step guide on solving a linear equation with fractions.",
                    ],
                ],
            ],
        }
    )
    ds.task = SelfInstructTask()
    return ds


def test_dataset_with_self_instruct_to_argilla(dataset_with_self_instruct):
    rg_dataset = dataset_with_self_instruct.to_argilla()
    assert (
        rg_dataset[0].fields["instruction"]
        == "How do I simplify the given algebraic expression?"
    )
    assert len(rg_dataset) == 16
>>>>>>> 0513bbab
<|MERGE_RESOLUTION|>--- conflicted
+++ resolved
@@ -38,10 +38,6 @@
     ds.task = UltraFeedbackTask.for_overall_quality()
     return ds
 
-
-<<<<<<< HEAD
-@pytest.mark.usefixtures("custom_dataset")
-=======
 @pytest.fixture
 def sample_preference_dataset():
     ds = CustomDataset.from_dict(
@@ -132,7 +128,7 @@
     return ds
 
 
->>>>>>> 0513bbab
+@pytest.mark.usefixtures("custom_dataset")
 def test_dataset_save_to_disk(custom_dataset):
     with tempfile.TemporaryDirectory() as tmpdir:
         ds_name = Path(tmpdir) / "dataset_folder"
@@ -184,7 +180,6 @@
     assert ctr == expected == chk._total_checks
 
 
-<<<<<<< HEAD
 @pytest.mark.usefixtures("custom_dataset")
 def test_to_argilla(custom_dataset: CustomDataset):
     rg_dataset = custom_dataset.to_argilla(vector_strategy=False)
@@ -192,7 +187,7 @@
     assert not rg_dataset.vectors_settings
     rg_dataset = custom_dataset.to_argilla()
     assert rg_dataset.vectors_settings
-=======
+
 @pytest.mark.parametrize(
     "with_generation_model",
     [True],
@@ -444,5 +439,4 @@
         rg_dataset[0].fields["instruction"]
         == "How do I simplify the given algebraic expression?"
     )
-    assert len(rg_dataset) == 16
->>>>>>> 0513bbab
+    assert len(rg_dataset) == 16