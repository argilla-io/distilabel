# Copyright 2023-present, Argilla, Inc.
#
# Licensed under the Apache License, Version 2.0 (the "License");
# you may not use this file except in compliance with the License.
# You may obtain a copy of the License at
#
#     http://www.apache.org/licenses/LICENSE-2.0
#
# Unless required by applicable law or agreed to in writing, software
# distributed under the License is distributed on an "AS IS" BASIS,
# WITHOUT WARRANTIES OR CONDITIONS OF ANY KIND, either express or implied.
# See the License for the specific language governing permissions and
# limitations under the License.

import tempfile
from pathlib import Path
from typing import TYPE_CHECKING, Any, Callable, Dict, List

import pytest
from distilabel.pipeline._dag import DAG
from distilabel.pipeline.local import Pipeline
from distilabel.pipeline.step.base import GeneratorStep, RuntimeParameter, Step
from distilabel.pipeline.step.typing import StepInput

from .utils import DummyGeneratorStep

if TYPE_CHECKING:
    from distilabel.pipeline.step.typing import (
        GeneratorStepOutput,
        StepOutput,
    )


class TestDAG:
    def test_add_step(self, dummy_step_1: "Step") -> None:
        dag = DAG()
        dag.add_step(dummy_step_1)

        assert "dummy_step_1" in dag.G

    def test_add_step_with_existing_name(self, dummy_step_1: "Step") -> None:
        dag = DAG()
        dag.add_step(dummy_step_1)

        with pytest.raises(
            ValueError, match="Step with name 'dummy_step_1' already exists"
        ):
            dag.add_step(dummy_step_1)

    def test_get_step(self, dummy_step_1: "Step") -> None:
        dag = DAG()
        dag.add_step(dummy_step_1)

        assert dag.get_step("dummy_step_1")["step"] == dummy_step_1

    def test_get_step_nonexistent(self) -> None:
        dag = DAG()
        with pytest.raises(
            ValueError, match="Step with name 'dummy_step_1' does not exist"
        ):
            dag.get_step("dummy_step_1")

    def test_set_step_attr(self, dummy_step_1: "Step") -> None:
        dag = DAG()
        dag.add_step(dummy_step_1)
        dag.set_step_attr("dummy_step_1", "attr", "value")
        assert dag.get_step("dummy_step_1")["attr"] == "value"

    def test_set_step_attr_nonexistent(self) -> None:
        dag = DAG()
        with pytest.raises(
            ValueError, match="Step with name 'dummy_step_1' does not exist"
        ):
            dag.set_step_attr("dummy_step_1", "attr", "value")

    def test_add_edge(self, dummy_step_1: "Step", dummy_step_2: "Step") -> None:
        dag = DAG()
        dag.add_step(dummy_step_1)
        dag.add_step(dummy_step_2)
        dag.add_edge("dummy_step_1", "dummy_step_2")

        assert "dummy_step_2" in dag.G["dummy_step_1"]

    def test_add_edge_with_nonexistent_step(self, dummy_step_1: "Step") -> None:
        dag = DAG()
        dag.add_step(dummy_step_1)

        with pytest.raises(
            ValueError, match="Step with name 'dummy_step_2' does not exist"
        ):
            dag.add_edge("dummy_step_1", "dummy_step_2")

        with pytest.raises(
            ValueError, match="Step with name 'dummy_step_2' does not exist"
        ):
            dag.add_edge("dummy_step_2", "dummy_step_1")

    def test_add_edge_duplicate(
        self, dummy_step_1: "Step", dummy_step_2: "Step"
    ) -> None:
        dag = DAG()
        dag.add_step(dummy_step_1)
        dag.add_step(dummy_step_2)
        dag.add_edge("dummy_step_1", "dummy_step_2")

        with pytest.raises(
            ValueError,
            match="There is already a edge from 'dummy_step_2' to 'dummy_step_1'",
        ):
            dag.add_edge("dummy_step_1", "dummy_step_2")

    def test_add_edge_cycle(self, dummy_step_1: "Step", dummy_step_2: "Step") -> None:
        dag = DAG()
        dag.add_step(dummy_step_1)
        dag.add_step(dummy_step_2)
        dag.add_edge("dummy_step_1", "dummy_step_2")

        with pytest.raises(
            ValueError,
            match="Cannot add edge from 'dummy_step_2' to 'dummy_step_1' as it would create a cycle.",
        ):
            dag.add_edge("dummy_step_2", "dummy_step_1")

    def test_root_steps(self, dummy_step_1: "Step", dummy_step_2: "Step") -> None:
        dag = DAG()
        dag.add_step(dummy_step_1)
        dag.add_step(dummy_step_2)
        dag.add_edge("dummy_step_1", "dummy_step_2")
        assert dag.root_steps == {"dummy_step_1"}

    def test_leaf_steps(self, dummy_step_1: "Step", dummy_step_2: "Step") -> None:
        dag = DAG()
        dag.add_step(dummy_step_1)
        dag.add_step(dummy_step_2)
        dag.add_edge("dummy_step_1", "dummy_step_2")
        assert dag.leaf_steps == {"dummy_step_2"}

    def get_step_predecessors(self, dummy_step_1: "Step", dummy_step_2: "Step") -> None:
        dag = DAG()
        dag.add_step(dummy_step_1)
        dag.add_step(dummy_step_2)
        dag.add_edge("dummy_step_1", "dummy_step_2")
        assert list(dag.get_step_predecessors("dummy_step_2")) == ["dummy_step_1"]

    def test_get_step_successors(
        self, dummy_step_1: "Step", dummy_step_2: "Step"
    ) -> None:
        dag = DAG()
        dag.add_step(dummy_step_1)
        dag.add_step(dummy_step_2)
        dag.add_edge("dummy_step_1", "dummy_step_2")
        assert list(dag.get_step_successors("dummy_step_1")) == ["dummy_step_2"]

    def test_validate_first_step_not_generator(
        self, dummy_step_1: "Step", dummy_step_2: "Step"
    ) -> None:
        dag = DAG()
        dag.add_step(dummy_step_1)
        dag.add_step(dummy_step_2)
        dag.add_edge("dummy_step_1", "dummy_step_2")

        with pytest.raises(
            ValueError,
            match="Step 'dummy_step_1' should be `GeneratorStep` as it doesn't have any previous steps",
        ):
            dag.validate()

    def test_validate_inputs_not_available(
        self, dummy_generator_step: "GeneratorStep", dummy_step_2: "Step"
    ) -> None:
        dag = DAG()
        dag.add_step(dummy_generator_step)
        dag.add_step(dummy_step_2)
        dag.add_edge("dummy_generator_step", "dummy_step_2")

        with pytest.raises(
            ValueError,
            match=r"Step 'dummy_step_2' requires inputs \['response'\]",
        ):
            dag.validate()

    def test_validate_missing_step_input(
        self, dummy_generator_step: "GeneratorStep", pipeline: "Pipeline"
    ) -> None:
        class DummyStep3(Step):
            @property
            def inputs(self) -> List[str]:
                return ["instruction"]

            @property
            def outputs(self) -> List[str]:
                return ["response"]

            def process(self) -> "StepOutput":  # type: ignore
                yield [{"response": "response1"}]

        dag = DAG()
        dag.add_step(dummy_generator_step)
        dag.add_step(DummyStep3(name="dummy_step_3", pipeline=pipeline))
        dag.add_edge("dummy_generator_step", "dummy_step_3")

        with pytest.raises(
            ValueError,
            match="Step 'dummy_step_3' should have a parameter with type hint `StepInput`",
        ):
            dag.validate()

    def test_validate_missing_var_positional_step_input(
        self, pipeline: "Pipeline"
    ) -> None:
        class DummyStep3(Step):
            @property
            def inputs(self) -> List[str]:
                return []

            @property
            def outputs(self) -> List[str]:
                return []

            def process(self) -> List[Dict[str, Any]]:
                return []

        dag = DAG()
        dag.add_step(
            DummyGeneratorStep(name="dummy_generator_step_11", pipeline=pipeline)
        )
        dag.add_step(
            DummyGeneratorStep(name="dummy_generator_step_12", pipeline=pipeline)
        )
        dag.add_step(DummyStep3(name="dummy_step_3", pipeline=pipeline))

        dag.add_edge("dummy_generator_step_11", "dummy_step_3")
        dag.add_edge("dummy_generator_step_12", "dummy_step_3")

        with pytest.raises(
            ValueError,
            match=r"Step 'dummy_step_3' should have a `\*args` parameter with type hint `StepInput`",
        ):
            dag.validate()

    def test_validate_missing_runtime_parameter(self, pipeline: "Pipeline") -> None:
        class DummyGeneratorStep(GeneratorStep):
            runtime_param1: RuntimeParameter[int]
            runtime_param2: RuntimeParameter[int] = 5

            @property
            def inputs(self) -> List[str]:
                return ["instruction"]

            @property
            def outputs(self) -> List[str]:
                return ["response"]

            def process(self) -> "GeneratorStepOutput":
                yield [{"response": "response1"}], False

        step = DummyGeneratorStep(name="dummy_generator_step", pipeline=pipeline)  # type: ignore
        step._set_runtime_parameters({})

        dag = DAG()
        dag.add_step(step)

        with pytest.raises(
            ValueError,
            match="Step 'dummy_generator_step' is missing required runtime parameter 'runtime_param1'",
        ):
            dag.validate()

    def test_step_invalid_input_mappings(self, pipeline: "Pipeline") -> None:
        class DummyStep(Step):
            @property
            def inputs(self) -> List[str]:
                return ["instruction"]

            @property
            def outputs(self) -> List[str]:
                return ["response"]

            def process(self, *inputs: StepInput) -> "StepOutput":
                yield []

        step = DummyStep(
            name="dummy_step",
            pipeline=pipeline,
            input_mappings={"i_do_not_exist": "prompt"},
        )

        dag = DAG()
        dag.add_step(step)

        with pytest.raises(
            ValueError,
            match="The input column 'i_do_not_exist' doesn't exist in the inputs",
        ):
            dag.validate()

    def test_step_invalid_output_mappings(self, pipeline: "Pipeline") -> None:
        class DummyStep(Step):
            @property
            def inputs(self) -> List[str]:
                return ["instruction"]

            @property
            def outputs(self) -> List[str]:
                return ["response"]

            def process(self, *inputs: StepInput) -> "StepOutput":
                yield []

        step = DummyStep(
            name="dummy_step",
            pipeline=pipeline,
            output_mappings={"i_do_not_exist": "generation"},
        )

        dag = DAG()
        dag.add_step(step)

        with pytest.raises(
            ValueError,
            match="The output column 'i_do_not_exist' doesn't exist in the outputs",
        ):
            dag.validate()


class TestDagSerialization:
    def test_dag_dump(self, dummy_step_1: "Step", dummy_step_2: "Step") -> None:
        dag = DAG()
        dag.add_step(dummy_step_1)
        dag.add_step(dummy_step_2)
        dag.add_edge("dummy_step_1", "dummy_step_2")

        dump = dag.dump()

        assert "steps" in dump
        assert len(dump["steps"]) == 2
        assert "connections" in dump
        assert dump["connections"] == [
            {"from": "dummy_step_1", "to": ["dummy_step_2"]},
            {"from": "dummy_step_2", "to": []},
        ]

    def test_dag_from_dict(self, dummy_step_1: "Step", dummy_step_2: "Step") -> None:
        dag = DAG()
        dag.add_step(dummy_step_1)
        dag.add_step(dummy_step_2)
        dag.add_edge("dummy_step_1", "dummy_step_2")

        with Pipeline():
            new_dag = DAG.from_dict(dag.dump())
        assert isinstance(new_dag, DAG)
        assert "dummy_step_1" in new_dag.G
        assert "dummy_step_2" in new_dag.G
<<<<<<< HEAD
        assert dag.dump() == new_dag.dump()
=======
        assert "dummy_step_2" in new_dag.G["dummy_step_1"]
>>>>>>> 927dc421

    def test_dag_from_dict_errored_without_pipeline(
        self, dummy_step_1: "Step", dummy_step_2: "Step"
    ) -> None:
        dag = DAG()
        dag.add_step(dummy_step_1)
        dag.add_step(dummy_step_2)
        dag.add_edge("dummy_step_1", "dummy_step_2")

        with pytest.raises(ValueError):
            DAG.from_dict(dag.dump())

    @pytest.mark.parametrize(
        "format, name, loader",
        [
            ("yaml", "dag.yaml", DAG.from_yaml),
            ("json", "dag.json", DAG.from_json),
            ("invalid", "dag.invalid", None),
        ],
    )
    def test_dag_to_from_file_format(
        self,
        dummy_step_1: "Step",
        dummy_step_2: "Step",
        format: str,
        name: str,
        loader: Callable,
    ) -> None:
        dag = DAG()
        dag.add_step(dummy_step_1)
        dag.add_step(dummy_step_2)
        dag.add_edge("dummy_step_1", "dummy_step_2")

        with tempfile.TemporaryDirectory() as tmpdirname:
            filename = Path(tmpdirname) / name
            if format == "invalid":
                with pytest.raises(ValueError):
                    dag.save(filename, format=format)
            else:
                dag.save(filename, format=format)
                assert filename.exists()
                with Pipeline():
                    dag_from_file = loader(filename)
                    assert isinstance(dag_from_file, DAG)<|MERGE_RESOLUTION|>--- conflicted
+++ resolved
@@ -351,11 +351,7 @@
         assert isinstance(new_dag, DAG)
         assert "dummy_step_1" in new_dag.G
         assert "dummy_step_2" in new_dag.G
-<<<<<<< HEAD
-        assert dag.dump() == new_dag.dump()
-=======
         assert "dummy_step_2" in new_dag.G["dummy_step_1"]
->>>>>>> 927dc421
 
     def test_dag_from_dict_errored_without_pipeline(
         self, dummy_step_1: "Step", dummy_step_2: "Step"
