--- conflicted
+++ resolved
@@ -1316,11 +1316,7 @@
             )
 
         assert (
-<<<<<<< HEAD
             pipeline._create_signature() == "20fa5838debf739de3277fbdb59209cc23617402"
-=======
-            pipeline._create_signature() == "4d4c0fc6e0c8dcf6e7453fddd6639858a1937a1d"
->>>>>>> 48f21232
         )
 
         # Update just the names to check the signature stays the same
@@ -1338,13 +1334,7 @@
                 >> dummy_step_2
             )
 
-<<<<<<< HEAD
         assert pipe._create_signature() == "62ee5fb7002bb84e4e459e615d4f818a017c0ab2"
-        # signature = pipeline._create_signature()
-        # assert signature == "d3c7c572fe31233aa1198174c6c793b67ef3744b"
-=======
-        assert pipe._create_signature() == "4d4c0fc6e0c8dcf6e7453fddd6639858a1937a1d"
->>>>>>> 48f21232
 
     def test_binary_rshift_operator(self) -> None:
         # Tests the steps can be connected using the >> operator.
