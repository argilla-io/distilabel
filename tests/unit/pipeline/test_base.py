# Copyright 2023-present, Argilla, Inc.
#
# Licensed under the Apache License, Version 2.0 (the "License");
# you may not use this file except in compliance with the License.
# You may obtain a copy of the License at
#
#     http://www.apache.org/licenses/LICENSE-2.0
#
# Unless required by applicable law or agreed to in writing, software
# distributed under the License is distributed on an "AS IS" BASIS,
# WITHOUT WARRANTIES OR CONDITIONS OF ANY KIND, either express or implied.
# See the License for the specific language governing permissions and
# limitations under the License.

import tempfile
from pathlib import Path
from typing import TYPE_CHECKING, Any, Callable, Dict, List, Optional

import pytest
from distilabel.pipeline._dag import DAG
from distilabel.pipeline.base import (
    BasePipeline,
    _Batch,
    _BatchManager,
    _BatchManagerStep,
    _GlobalPipelineManager,
    _WriteBuffer,
)
<<<<<<< HEAD
from distilabel.steps.base import GlobalStep, RuntimeParameter, Step, StepInput
=======
from distilabel.pipeline.local import Pipeline
from distilabel.steps.base import GlobalStep
from distilabel.utils.distiset import Distiset, _create_dataset
>>>>>>> a0abebad
from distilabel.utils.serialization import TYPE_INFO_KEY
from pydantic import Field

from .utils import DummyGeneratorStep, DummyStep1, DummyStep2, batch_gen

if TYPE_CHECKING:
    from distilabel.steps.base import GeneratorStep


class TestGlobalPipelineManager:
    def teardown_method(self) -> None:
        _GlobalPipelineManager.set_pipeline(None)

    def test_set_pipeline(self) -> None:
        pipeline = BasePipeline(name="unit-test-pipeline")
        _GlobalPipelineManager.set_pipeline(pipeline)
        assert _GlobalPipelineManager.get_pipeline() == pipeline

    def test_set_pipeline_none(self) -> None:
        _GlobalPipelineManager.set_pipeline(None)
        assert _GlobalPipelineManager.get_pipeline() is None

    def test_get_pipeline(self) -> None:
        pipeline = BasePipeline(name="unit-test-pipeline")
        _GlobalPipelineManager.set_pipeline(pipeline)
        assert _GlobalPipelineManager.get_pipeline() == pipeline


class TestBasePipeline:
    def test_context_manager(self) -> None:
        assert _GlobalPipelineManager.get_pipeline() is None

        with BasePipeline(name="unit-test-pipeline") as pipeline:
            assert pipeline is not None
            assert _GlobalPipelineManager.get_pipeline() == pipeline

        assert _GlobalPipelineManager.get_pipeline() is None

    def test_get_runtime_parameters_info(self) -> None:
        class DummyStep1(Step):
            runtime_param1: RuntimeParameter[str] = Field(
                default=None, description="runtime_param1 description"
            )
            runtime_param2: Optional[RuntimeParameter[str]] = Field(
                default=None, description="runtime_param2 description"
            )

            def process(self, inputs: StepInput) -> None:
                pass

        class DummyStep2(Step):
            runtime_param3: RuntimeParameter[str] = Field(
                default=None, description="runtime_param3 description"
            )
            runtime_param4: Optional[RuntimeParameter[str]] = Field(
                default=None, description="runtime_param4 description"
            )

            def process(self, inputs: StepInput) -> None:
                pass

        with BasePipeline(name="unit-test-pipeline") as pipeline:
            DummyStep1(name="dummy_step_1")
            DummyStep2(name="dummy_step_2")

        assert pipeline.get_runtime_parameters_info() == {
            "dummy_step_1": [
                {
                    "name": "runtime_param1",
                    "description": "runtime_param1 description",
                    "optional": False,
                },
                {
                    "name": "runtime_param2",
                    "description": "runtime_param2 description",
                    "optional": True,
                },
            ],
            "dummy_step_2": [
                {
                    "name": "runtime_param3",
                    "description": "runtime_param3 description",
                    "optional": False,
                },
                {
                    "name": "runtime_param4",
                    "description": "runtime_param4 description",
                    "optional": True,
                },
            ],
        }


class TestBatch:
    def test_next_batch(self) -> None:
        batch = _Batch(seq_no=0, step_name="step1", last_batch=False)
        next_batch = batch.next_batch()

        assert next_batch == _Batch(seq_no=1, step_name="step1", last_batch=False)

    def test_from_batches(self) -> None:
        batches = [
            _Batch(seq_no=0, step_name="step1", last_batch=False, data=[[]]),
            _Batch(seq_no=0, step_name="step2", last_batch=False, data=[[]]),
        ]
        batch = _Batch.from_batches(step_name="step3", batches=batches)
        assert batch == _Batch(
            seq_no=0, step_name="step3", last_batch=False, data=[[], []]
        )

    def test_accumulate(self) -> None:
        batches = [
            [
                _Batch(
                    seq_no=0,
                    step_name="step1",
                    last_batch=False,
                    data=[[{"a": 1}, {"a": 2}, {"a": 3}]],
                ),
                _Batch(
                    seq_no=1,
                    step_name="step1",
                    last_batch=True,
                    data=[[{"a": 4}, {"a": 5}, {"a": 6}]],
                ),
            ],
            [
                _Batch(
                    seq_no=0,
                    step_name="step2",
                    last_batch=False,
                    data=[[{"b": 1}, {"b": 2}, {"b": 3}]],
                ),
                _Batch(
                    seq_no=1,
                    step_name="step2",
                    last_batch=True,
                    data=[[{"b": 4}, {"b": 5}, {"b": 6}]],
                ),
            ],
        ]

        batch = _Batch.accumulate("step3", batches)

        assert batch.seq_no == 0
        assert batch.step_name == "step3"
        assert batch.last_batch is True
        assert batch.data == [
            [{"a": 1}, {"a": 2}, {"a": 3}, {"a": 4}, {"a": 5}, {"a": 6}],
            [{"b": 1}, {"b": 2}, {"b": 3}, {"b": 4}, {"b": 5}, {"b": 6}],
        ]

    def test_dump(self) -> None:
        batch = _Batch(seq_no=0, step_name="step1", last_batch=False)
        assert batch.dump() == {
            "seq_no": 0,
            "step_name": "step1",
            "last_batch": False,
            "data": [],
            "accumulated": False,
            "type_info": {"module": "distilabel.pipeline.base", "name": "_Batch"},
        }
        batch = _Batch(
            seq_no=0,
            step_name="step1",
            last_batch=False,
            data=[[{"a": 1}, {"a": 2}, {"a": 3}]],
        )
        assert batch.dump() == {
            "seq_no": 0,
            "step_name": "step1",
            "last_batch": False,
            "data": [[{"a": 1}, {"a": 2}, {"a": 3}]],
            "accumulated": False,
            "type_info": {"module": "distilabel.pipeline.base", "name": "_Batch"},
        }

    def test_from_dict(self) -> None:
        assert isinstance(
            _Batch.from_dict(
                {
                    "seq_no": 0,
                    "step_name": "step1",
                    "last_batch": False,
                    "data": [[{"a": 1}, {"a": 2}, {"a": 3}]],
                    "accumulated": False,
                    "type_info": {
                        "module": "distilabel.pipeline.base",
                        "name": "_Batch",
                    },
                }
            ),
            _Batch,
        )


class TestBatchManagerStep:
    def test_add_batch(self) -> None:
        batch_manager_step = _BatchManagerStep(
            step_name="step2", accumulate=False, input_batch_size=10, data={"step1": []}
        )

        batch_manager_step.add_batch(
            _Batch(
                seq_no=0,
                step_name="step1",
                last_batch=False,
                data=[[{"a": 1}, {"a": 2}, {"a": 3}]],
            )
        )

        assert batch_manager_step.data["step1"] == [{"a": 1}, {"a": 2}, {"a": 3}]
        assert batch_manager_step.last_batch_received == []

    def test_add_batch_last_batch(self) -> None:
        batch_manager_step = _BatchManagerStep(
            step_name="step2", accumulate=False, input_batch_size=10, data={"step1": []}
        )

        batch_manager_step.add_batch(
            _Batch(
                seq_no=0,
                step_name="step1",
                last_batch=True,
                data=[[{"a": 1}, {"a": 2}, {"a": 3}]],
            )
        )

        assert batch_manager_step.data["step1"] == [{"a": 1}, {"a": 2}, {"a": 3}]
        assert batch_manager_step.last_batch_received == ["step1"]

    def test_get_batch(self) -> None:
        batch_manager_step = _BatchManagerStep(
            step_name="step3",
            accumulate=False,
            input_batch_size=2,
            data={
                "step1": [
                    {"a": 1},
                    {"a": 2},
                    {"a": 3},
                    {"a": 4},
                    {"a": 5},
                ],
                "step2": [
                    {"b": 1},
                    {"b": 2},
                    {"b": 3},
                    {"b": 4},
                    {"b": 5},
                    {"b": 6},
                ],
            },
        )

        batch = batch_manager_step.get_batch()

        assert batch == _Batch(
            step_name="step3",
            seq_no=0,
            last_batch=False,
            data=[
                [
                    {"a": 1},
                    {"a": 2},
                ],
                [
                    {"b": 1},
                    {"b": 2},
                ],
            ],
        )

        batch = batch_manager_step.get_batch()

        assert batch == _Batch(
            step_name="step3",
            seq_no=1,
            last_batch=False,
            data=[
                [
                    {"a": 3},
                    {"a": 4},
                ],
                [
                    {"b": 3},
                    {"b": 4},
                ],
            ],
        )

    def test_get_batches_accumulate(self) -> None:
        batch_manager_step = _BatchManagerStep(
            step_name="step3",
            accumulate=True,
            input_batch_size=2,
            data={
                "step1": [
                    {"a": 1},
                    {"a": 2},
                    {"a": 3},
                    {"a": 4},
                    {"a": 5},
                ],
                "step2": [
                    {"b": 1},
                    {"b": 2},
                    {"b": 3},
                    {"b": 4},
                    {"b": 5},
                    {"b": 6},
                ],
            },
            last_batch_received=["step1", "step2"],
        )

        batch = batch_manager_step.get_batch()

        assert batch == _Batch(
            step_name="step3",
            seq_no=0,
            last_batch=True,
            accumulated=True,
            data=[
                [
                    {"a": 1},
                    {"a": 2},
                    {"a": 3},
                    {"a": 4},
                    {"a": 5},
                ],
                [
                    {"b": 1},
                    {"b": 2},
                    {"b": 3},
                    {"b": 4},
                    {"b": 5},
                    {"b": 6},
                ],
            ],
        )

    def test_get_batches_not_enough_data(self) -> None:
        batch_manager_step = _BatchManagerStep(
            step_name="step3",
            accumulate=False,
            input_batch_size=2,
            data={
                "step1": [
                    {"a": 1},
                ],
                "step2": [
                    {"b": 1},
                    {"b": 2},
                ],
            },
        )

        assert batch_manager_step.get_batch() is None

    def test_from_step(self, dummy_step_1: "Step") -> None:
        batch_manager_step = _BatchManagerStep.from_step(
            step=dummy_step_1, predecessors=["step1", "step2"]
        )

        assert batch_manager_step.step_name == "dummy_step_1"
        assert batch_manager_step.accumulate is False
        assert batch_manager_step.input_batch_size == 50
        assert batch_manager_step.data == {"step1": [], "step2": []}
        assert batch_manager_step.seq_no == 0
        assert batch_manager_step.last_batch_received == []

    def test_from_step_with_global_step(self, dummy_global_step: "GlobalStep") -> None:
        batch_manager_step = _BatchManagerStep.from_step(
            step=dummy_global_step, predecessors=["step1", "step2"]
        )

        assert batch_manager_step.step_name == "dummy_global_step"
        assert batch_manager_step.accumulate is True
        assert batch_manager_step.input_batch_size == 50
        assert batch_manager_step.data == {"step1": [], "step2": []}
        assert batch_manager_step.seq_no == 0
        assert batch_manager_step.last_batch_received == []

    def test_get_seq_no(self) -> None:
        batch_manager_step = _BatchManagerStep(
            step_name="step2", accumulate=False, input_batch_size=5, data={"step1": []}
        )

        seq_no = batch_manager_step._get_seq_no()

        assert seq_no == 0
        assert batch_manager_step.seq_no == 1

    def test_get_data(self) -> None:
        batch_manager_step = _BatchManagerStep(
            step_name="step3",
            accumulate=False,
            input_batch_size=5,
            data={
                "step1": [{"a": 1}, {"a": 2}, {"a": 3}, {"a": 4}, {"a": 5}, {"a": 6}],
                "step2": [
                    {"b": 1},
                    {"b": 2},
                    {"b": 3},
                    {"b": 4},
                    {"b": 5},
                    {"b": 6},
                    {"b": 7},
                ],
            },
        )

        data = batch_manager_step._get_data()

        assert data == [
            [{"a": 1}, {"a": 2}, {"a": 3}, {"a": 4}, {"a": 5}],
            [{"b": 1}, {"b": 2}, {"b": 3}, {"b": 4}, {"b": 5}],
        ]

        assert batch_manager_step.data == {
            "step1": [{"a": 6}],
            "step2": [{"b": 6}, {"b": 7}],
        }

    def test_get_data_accumulate(self) -> None:
        batch_manager_step = _BatchManagerStep(
            step_name="step3",
            accumulate=True,
            data={
                "step1": [{"a": 1}, {"a": 2}, {"a": 3}, {"a": 4}, {"a": 5}, {"a": 6}],
                "step2": [
                    {"b": 1},
                    {"b": 2},
                    {"b": 3},
                    {"b": 4},
                    {"b": 5},
                    {"b": 6},
                    {"b": 7},
                ],
            },
        )

        data = batch_manager_step._get_data()

        assert data == [
            [{"a": 1}, {"a": 2}, {"a": 3}, {"a": 4}, {"a": 5}, {"a": 6}],
            [{"b": 1}, {"b": 2}, {"b": 3}, {"b": 4}, {"b": 5}, {"b": 6}, {"b": 7}],
        ]

        assert batch_manager_step.data == {"step1": [], "step2": []}

    @pytest.mark.parametrize(
        "data, last_batch_received, expected",
        [
            (
                {"step1": [{"a": 1}, {"a": 2}, {"a": 3}, {"a": 4}, {"a": 5}]},
                [],
                False,
            ),
            (
                {
                    "step1": [{"a": 1}, {"a": 2}, {"a": 3}, {"a": 4}, {"a": 5}],
                    "step2": [{"b": 1}, {"b": 2}, {"b": 3}, {"b": 4}],
                },
                [],
                False,
            ),
            (
                {"step1": [{"a": 1}, {"a": 2}, {"a": 3}, {"a": 4}, {"a": 5}, {"a": 6}]},
                ["step1"],
                False,
            ),
            (
                {"step1": [{"a": 1}, {"a": 2}, {"a": 3}, {"a": 4}, {"a": 5}]},
                ["step1"],
                True,
            ),
        ],
    )
    def test_last_batch(
        self,
        data: Dict[str, List[Dict[str, Any]]],
        last_batch_received: List[str],
        expected: bool,
    ) -> None:
        batch_manager_step = _BatchManagerStep(
            step_name="step2",
            accumulate=False,
            input_batch_size=5,
            data=data,
            last_batch_received=last_batch_received,
        )

        assert batch_manager_step._last_batch() is expected

    @pytest.mark.parametrize(
        "data, last_batch_received, expected",
        [
            (
                {
                    "step1": [{"a": 1}, {"a": 2}, {"a": 3}, {"a": 4}, {"a": 5}],
                    "step2": [{"b": 1}, {"b": 2}, {"b": 3}, {"b": 4}, {"b": 5}],
                },
                [],
                False,
            ),
            (
                {
                    "step1": [{"a": 1}, {"a": 2}, {"a": 3}, {"a": 4}, {"a": 5}],
                    "step2": [{"b": 1}, {"b": 2}, {"b": 3}, {"b": 4}, {"b": 5}],
                },
                ["step1"],
                False,
            ),
            (
                {
                    "step1": [{"a": 1}, {"a": 2}, {"a": 3}, {"a": 4}, {"a": 5}],
                    "step2": [{"b": 1}, {"b": 2}, {"b": 3}, {"b": 4}, {"b": 5}],
                },
                ["step1", "step2"],
                True,
            ),
        ],
    )
    def test_last_batch_accumulate(
        self,
        data: Dict[str, List[Dict[str, Any]]],
        last_batch_received: List[str],
        expected: bool,
    ) -> None:
        batch_manager_step = _BatchManagerStep(
            step_name="step3",
            accumulate=True,
            data=data,
            last_batch_received=last_batch_received,
        )

        assert batch_manager_step._last_batch() is expected

    @pytest.mark.parametrize(
        "data, last_batch_received, expected",
        [
            (
                {
                    "step1": [],
                    "step2": [{"b": 1}, {"b": 2}, {"b": 3}, {"b": 4}, {"b": 5}],
                },
                ["step1"],
                False,
            ),
            (
                {
                    "step1": [{"a": 1}, {"a": 2}, {"a": 3}, {"a": 4}],
                    "step2": [{"b": 1}, {"b": 2}, {"b": 3}, {"b": 4}, {"b": 5}],
                },
                [],
                False,
            ),
            (
                {
                    "step1": [{"a": 1}, {"a": 2}, {"a": 3}, {"a": 4}, {"a": 5}],
                    "step2": [{"b": 1}, {"b": 2}, {"b": 3}, {"b": 4}, {"b": 5}],
                },
                ["step1", "step2"],
                True,
            ),
            (
                {
                    "step1": [{"a": 1}, {"a": 2}, {"a": 3}, {"a": 4}],
                    "step2": [{"b": 1}, {"b": 2}, {"b": 3}, {"b": 4}],
                },
                ["step1", "step2"],
                True,
            ),
        ],
    )
    def test_ready_to_create_batch(
        self,
        data: Dict[str, List[Dict[str, Any]]],
        last_batch_received: List[str],
        expected: bool,
    ) -> None:
        batch_manager_step = _BatchManagerStep(
            step_name="step2",
            accumulate=False,
            input_batch_size=5,
            data=data,
            last_batch_received=last_batch_received,
        )

        assert batch_manager_step._ready_to_create_batch() is expected

    @pytest.mark.parametrize(
        "data, last_batch_received, expected",
        [
            (
                {
                    "step1": [{"a": 1}, {"a": 2}, {"a": 3}, {"a": 4}, {"a": 5}],
                    "step2": [{"b": 1}, {"b": 2}, {"b": 3}, {"b": 4}, {"b": 5}],
                },
                [],
                False,
            ),
            (
                {
                    "step1": [{"a": 1}, {"a": 2}, {"a": 3}, {"a": 4}, {"a": 5}],
                    "step2": [{"b": 1}, {"b": 2}, {"b": 3}, {"b": 4}, {"b": 5}],
                },
                ["step1"],
                False,
            ),
            (
                {
                    "step1": [{"a": 1}, {"a": 2}, {"a": 3}, {"a": 4}, {"a": 5}],
                    "step2": [{"b": 1}, {"b": 2}, {"b": 3}, {"b": 4}, {"b": 5}],
                },
                ["step1", "step2"],
                True,
            ),
        ],
    )
    def test_ready_to_create_batch_accumulate(
        self,
        data: Dict[str, List[Dict[str, Any]]],
        last_batch_received: List[str],
        expected: bool,
    ) -> None:
        batch_manager_step = _BatchManagerStep(
            step_name="step3",
            accumulate=True,
            data=data,
            last_batch_received=last_batch_received,
        )

        assert batch_manager_step._ready_to_create_batch() is expected

    def test_dump(self) -> None:
        batch_manager_step = _BatchManagerStep(
            step_name="step3",
            accumulate=True,
            data={
                "step1": [{"a": 1}, {"a": 2}, {"a": 3}, {"a": 4}, {"a": 5}, {"a": 6}],
                "step2": [
                    {"b": 1},
                    {"b": 2},
                    {"b": 3},
                    {"b": 4},
                    {"b": 5},
                    {"b": 6},
                    {"b": 7},
                ],
            },
        )
        assert batch_manager_step.dump() == {
            "step_name": "step3",
            "accumulate": True,
            "input_batch_size": None,
            "data": {
                "step1": [{"a": 1}, {"a": 2}, {"a": 3}, {"a": 4}, {"a": 5}, {"a": 6}],
                "step2": [
                    {"b": 1},
                    {"b": 2},
                    {"b": 3},
                    {"b": 4},
                    {"b": 5},
                    {"b": 6},
                    {"b": 7},
                ],
            },
            "seq_no": 0,
            "last_batch_received": [],
            "type_info": {
                "module": "distilabel.pipeline.base",
                "name": "_BatchManagerStep",
            },
        }

    def test_from_dict(self) -> None:
        assert isinstance(
            _BatchManagerStep.from_dict(
                {
                    "step_name": "step3",
                    "accumulate": True,
                    "input_batch_size": None,
                    "data": {
                        "step1": [
                            {"a": 1},
                            {"a": 2},
                            {"a": 3},
                            {"a": 4},
                            {"a": 5},
                            {"a": 6},
                        ],
                        "step2": [
                            {"b": 1},
                            {"b": 2},
                            {"b": 3},
                            {"b": 4},
                            {"b": 5},
                            {"b": 6},
                            {"b": 7},
                        ],
                    },
                    "type_info": {
                        "module": "distilabel.pipeline.base",
                        "name": "_BatchManagerStep",
                    },
                }
            ),
            _BatchManagerStep,
        )


class TestBatchManager:
    def test_add_batch(self) -> None:
        batch_manager = _BatchManager(
            steps={
                "step3": _BatchManagerStep(
                    step_name="step3",
                    accumulate=False,
                    input_batch_size=5,
                    data={"step1": [], "step2": []},
                )
            },
            last_batch_received={"step3": None},
        )

        batch_from_step_1 = _Batch(
            seq_no=0,
            step_name="step1",
            last_batch=False,
            data=[[{"a": 1}, {"a": 2}, {"a": 3}, {"a": 4}, {"a": 5}]],
        )
        batch = batch_manager.add_batch(to_step="step3", batch=batch_from_step_1)

        assert batch is None

    def test_add_batch_enough_data(self) -> None:
        batch_manager = _BatchManager(
            steps={
                "step3": _BatchManagerStep(
                    step_name="step3",
                    accumulate=False,
                    input_batch_size=5,
                    data={
                        "step1": [],
                        "step2": [{"b": 1}, {"b": 2}, {"b": 3}, {"b": 4}, {"b": 5}],
                    },
                )
            },
            last_batch_received={"step3": None},
        )

        batch_from_step_1 = _Batch(
            seq_no=0,
            step_name="step1",
            last_batch=False,
            data=[[{"a": 1}, {"a": 2}, {"a": 3}, {"a": 4}, {"a": 5}]],
        )

        batch = batch_manager.add_batch(to_step="step3", batch=batch_from_step_1)

        assert batch == _Batch(
            step_name="step3",
            seq_no=0,
            last_batch=False,
            data=[
                [{"a": 1}, {"a": 2}, {"a": 3}, {"a": 4}, {"a": 5}],
                [{"b": 1}, {"b": 2}, {"b": 3}, {"b": 4}, {"b": 5}],
            ],
        )

    def test_from_dag(
        self,
        dummy_generator_step: "GeneratorStep",
        dummy_step_1: "Step",
        dummy_step_2: "Step",
        dummy_global_step: "GlobalStep",
    ) -> None:
        dag = DAG()
        dag.add_step(dummy_generator_step)
        dag.add_step(dummy_step_1)
        dag.add_step(dummy_step_2)
        dag.add_step(dummy_global_step)
        dag.add_edge("dummy_generator_step", "dummy_step_1")
        dag.add_edge("dummy_generator_step", "dummy_global_step")
        dag.add_edge("dummy_step_1", "dummy_step_2")

        batch_manager = _BatchManager.from_dag(dag)

        assert batch_manager._steps == {
            "dummy_step_1": _BatchManagerStep(
                step_name="dummy_step_1",
                accumulate=False,
                input_batch_size=50,
                data={"dummy_generator_step": []},
            ),
            "dummy_global_step": _BatchManagerStep(
                step_name="dummy_global_step",
                accumulate=True,
                input_batch_size=50,
                data={"dummy_generator_step": []},
            ),
            "dummy_step_2": _BatchManagerStep(
                step_name="dummy_step_2",
                accumulate=False,
                input_batch_size=50,
                data={"dummy_step_1": []},
            ),
        }

    def test_dump(self) -> None:
        batch_manager = _BatchManager(
            steps={
                "step3": _BatchManagerStep(
                    step_name="step3",
                    accumulate=False,
                    input_batch_size=5,
                    data={"step1": [], "step2": []},
                    seq_no=1,
                )
            },
            last_batch_received={
                "step3": _Batch(
                    seq_no=0,
                    step_name="step3",
                    last_batch=False,
                )
            },
        )
        assert batch_manager.dump() == {
            "steps": {
                "step3": {
                    "step_name": "step3",
                    "accumulate": False,
                    "input_batch_size": 5,
                    "data": {"step1": [], "step2": []},
                    "seq_no": 1,
                    "last_batch_received": [],
                    "type_info": {
                        "module": "distilabel.pipeline.base",
                        "name": "_BatchManagerStep",
                    },
                },
            },
            "last_batch_received": {
                "step3": {
                    "seq_no": 0,
                    "step_name": "step3",
                    "last_batch": False,
                    "data": [],
                    "accumulated": False,
                    "type_info": {
                        "module": "distilabel.pipeline.base",
                        "name": "_Batch",
                    },
                }
            },
            "type_info": {
                "module": "distilabel.pipeline.base",
                "name": "_BatchManager",
            },
        }

    def test_from_dict(self) -> None:
        batch_manager = _BatchManager.from_dict(
            {
                "steps": {
                    "step3": {
                        "step_name": "step3",
                        "accumulate": False,
                        "input_batch_size": 5,
                        "data": {"step1": [], "step2": []},
                        "type_info": {
                            "module": "distilabel.pipeline.base",
                            "name": "_BatchManagerStep",
                        },
                    },
                },
                "last_batch_received": {
                    "step3": {
                        "seq_no": 0,
                        "step_name": "step3",
                        "last_batch": False,
                        "data": [],
                        "accumulated": False,
                        "type_info": {
                            "module": "distilabel.pipeline.base",
                            "name": "_Batch",
                        },
                    }
                },
                "type_info": {
                    "module": "distilabel.pipeline.base",
                    "name": "_BatchManager",
                },
            }
        )
        assert isinstance(batch_manager, _BatchManager)
        assert all(
            isinstance(step, _BatchManagerStep)
            for _, step in batch_manager._steps.items()
        )
        assert all(
            isinstance(batch, _Batch)
            for _, batch in batch_manager._last_batch_received.items()
        )


class TestPipelineSerialization:
    def test_base_pipeline_dump(self):
        pipeline = BasePipeline(name="unit-test-pipeline")
        dump = pipeline.dump()
        assert len(dump.keys()) == 2
        assert "pipeline" in dump
        assert "distilabel" in dump
        assert TYPE_INFO_KEY in dump["pipeline"]
        assert dump["pipeline"][TYPE_INFO_KEY]["module"] == "distilabel.pipeline.base"
        assert dump["pipeline"][TYPE_INFO_KEY]["name"] == "BasePipeline"

    def test_base_pipeline_from_dict(self):
        pipeline = BasePipeline(name="unit-test-pipeline")
        pipe = BasePipeline.from_dict(pipeline.dump())
        assert isinstance(pipe, BasePipeline)

    def test_pipeline_dump(self):
        from distilabel.pipeline.local import Pipeline

        pipeline = Pipeline(name="unit-test-pipeline")
        dump = pipeline.dump()
        assert len(dump.keys()) == 2
        assert "pipeline" in dump
        assert "distilabel" in dump
        assert TYPE_INFO_KEY in dump["pipeline"]
        assert dump["pipeline"][TYPE_INFO_KEY]["module"] == "distilabel.pipeline.local"
        assert dump["pipeline"][TYPE_INFO_KEY]["name"] == "Pipeline"

    @pytest.mark.parametrize(
        "format, name, loader",
        [
            ("yaml", "pipe.yaml", BasePipeline.from_yaml),
            ("json", "pipe.json", BasePipeline.from_json),
            ("invalid", "pipe.invalid", None),
        ],
    )
    def test_pipeline_to_from_file_format(
        self,
        format: str,
        name: str,
        loader: Callable,
    ) -> None:
        pipeline = BasePipeline(name="unit-test-pipeline")

        with tempfile.TemporaryDirectory() as tmpdirname:
            filename = Path(tmpdirname) / name
            if format == "invalid":
                with pytest.raises(ValueError):
                    pipeline.save(filename, format=format)
            else:
                pipeline.save(filename, format=format)
                assert filename.exists()
                pipe_from_file = loader(filename)
                assert isinstance(pipe_from_file, BasePipeline)

    def test_base_pipeline_signature(self):
        pipeline = BasePipeline()
        # Doesn't matter if it's exactly this or not, the test should fail if we change the
        # way this is created.
        signature = pipeline._create_signature()
        assert signature == "da39a3ee5e6b4b0d3255bfef95601890afd80709"

        # Maybe not the best place for this test, but does the work for now
        from distilabel.pipeline.local import Pipeline

        from tests.unit.pipeline.utils import DummyGeneratorStep, DummyStep1, DummyStep2

        with Pipeline() as pipeline:
            dummy_generator = DummyGeneratorStep(name="dummy_generator_step")
            dummy_step_1 = DummyStep1(name="dummy_step_1")
            dummy_step_2 = DummyStep2(name="dummy_step_2")

            dummy_generator.connect(dummy_step_1)
            dummy_step_1.connect(dummy_step_2)

        signature = pipeline._create_signature()
        assert signature == "9da791477eab8cab62c09af59fb08ac42e039ce5"

    @pytest.mark.parametrize("use_cache", [True, False])
    def test_run_pipe_and_load_from_cache(self, use_cache: bool):
        # Maybe not the best place for this test, but does the work for now
        from distilabel.pipeline.base import BasePipeline

        from tests.unit.pipeline.utils import DummyGeneratorStep, DummyStep1, DummyStep2

        with tempfile.TemporaryDirectory() as tmpdirname:
            with BasePipeline(cache_dir=tmpdirname, use_cache=use_cache) as pipeline:
                print(len(pipeline.dag))
                assert pipeline._use_cache == use_cache
                dummy_generator = DummyGeneratorStep(name="dummy_generator_step")
                dummy_step_1 = DummyStep1(name="dummy_step_1")
                dummy_step_2 = DummyStep2(name="dummy_step_2")

                dummy_generator.connect(dummy_step_1)
                dummy_step_1.connect(dummy_step_2)

                assert not pipeline._cache_location["pipeline"].exists()
                # Set the _BatchManager to the pipeline to check it exists afterwards
                pipeline._batch_manager = _BatchManager.from_dag(pipeline.dag)
                pipeline._cache()

                assert pipeline._cache_location["pipeline"].exists()

            with BasePipeline(cache_dir=tmpdirname, use_cache=use_cache) as pipe:
                assert pipe._use_cache == use_cache

                dummy_generator = DummyGeneratorStep(name="dummy_generator_step")
                dummy_step_1 = DummyStep1(name="dummy_step_1")
                dummy_step_2 = DummyStep2(name="dummy_step_2")

                dummy_generator.connect(dummy_step_1)
                dummy_step_1.connect(dummy_step_2)

                pipe._load_from_cache()
                if use_cache:
                    assert pipe._batch_manager
                else:
                    assert not pipe._batch_manager


class TestWriteBuffer:
    def test_write_buffer_one_leaf_step_and_create_dataset(self):
        with tempfile.TemporaryDirectory() as tmpdirname:
            folder = Path(tmpdirname) / "data"
            with Pipeline() as pipeline:
                dummy_generator = DummyGeneratorStep(name="dummy_generator_step")
                dummy_step_1 = DummyStep1(name="dummy_step_1")
                dummy_step_2 = DummyStep2(name="dummy_step_2")

                dummy_generator.connect(dummy_step_1)
                dummy_step_1.connect(dummy_step_2)

            write_buffer = _WriteBuffer(path=folder, leaf_steps=pipeline.dag.leaf_steps)
            batch = batch_gen(dummy_step_2.name)
            assert len(write_buffer._buffers) == 1

            assert all(values is None for _, values in write_buffer._buffers.items())

            write_buffer.add_batch(batch.step_name, batch)
            assert write_buffer._get_filename(batch.step_name).exists()
            write_buffer.close()

            ds = _create_dataset(write_buffer._path)
            assert isinstance(ds, Distiset)
            assert len(ds.keys()) == 1
            assert len(ds["dummy_step_2"]) == 3

    def test_write_buffer_multiple_leaf_steps_and_create_dataset(self):
        with tempfile.TemporaryDirectory() as tmpdirname:
            folder = Path(tmpdirname) / "data"
            with Pipeline() as pipeline:
                dummy_generator_1 = DummyGeneratorStep(name="dummy_generator_step_1")
                dummy_generator_2 = DummyGeneratorStep(name="dummy_generator_step_2")
                dummy_step_1 = DummyStep1(name="dummy_step_1")
                dummy_step_2 = DummyStep2(name="dummy_step_2")
                dummy_step_3 = DummyStep2(name="dummy_step_3")

                dummy_generator_1.connect(dummy_step_1)
                dummy_generator_2.connect(dummy_step_2)
                dummy_step_1.connect(dummy_step_2)
                dummy_step_1.connect(dummy_step_3)

            write_buffer = _WriteBuffer(path=folder, leaf_steps=pipeline.dag.leaf_steps)

            # Now we write here only in case we are working with leaf steps
            batch_step_2 = batch_gen(dummy_step_2.name, col_name="a")
            batch_step_3 = batch_gen(dummy_step_3.name, col_name="b")
            assert all(values is None for _, values in write_buffer._buffers.items())
            assert len(write_buffer._buffers) == 2

            write_buffer.add_batch(batch_step_2.step_name, batch_step_2)
            assert write_buffer._get_filename(batch_step_2.step_name).exists()
            assert not write_buffer._get_filename(batch_step_3.step_name).exists()
            write_buffer.add_batch(batch_step_3.step_name, batch_step_3)
            assert write_buffer._get_filename(batch_step_3.step_name).exists()
            write_buffer.close()

            ds = _create_dataset(write_buffer._path)
            assert isinstance(ds, Distiset)
            assert len(ds.keys()) == 2
            assert len(ds["dummy_step_2"]) == 3
            assert len(ds["dummy_step_3"]) == 3<|MERGE_RESOLUTION|>--- conflicted
+++ resolved
@@ -17,6 +17,7 @@
 from typing import TYPE_CHECKING, Any, Callable, Dict, List, Optional
 
 import pytest
+from distilabel.mixins.runtime_parameters import RuntimeParameter
 from distilabel.pipeline._dag import DAG
 from distilabel.pipeline.base import (
     BasePipeline,
@@ -26,13 +27,9 @@
     _GlobalPipelineManager,
     _WriteBuffer,
 )
-<<<<<<< HEAD
-from distilabel.steps.base import GlobalStep, RuntimeParameter, Step, StepInput
-=======
 from distilabel.pipeline.local import Pipeline
-from distilabel.steps.base import GlobalStep
+from distilabel.steps.base import GlobalStep, Step, StepInput
 from distilabel.utils.distiset import Distiset, _create_dataset
->>>>>>> a0abebad
 from distilabel.utils.serialization import TYPE_INFO_KEY
 from pydantic import Field
 
