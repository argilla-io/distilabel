--- conflicted
+++ resolved
@@ -1293,7 +1293,6 @@
                 >> dummy_step_2
             )
 
-<<<<<<< HEAD
         assert (
             pipeline._create_signature() == "4d4c0fc6e0c8dcf6e7453fddd6639858a1937a1d"
         )
@@ -1314,10 +1313,6 @@
             )
 
         assert pipe._create_signature() == "4d4c0fc6e0c8dcf6e7453fddd6639858a1937a1d"
-=======
-        signature = pipeline._create_signature()
-        assert signature == "d3c7c572fe31233aa1198174c6c793b67ef3744b"
->>>>>>> 9aa8b353
 
     def test_binary_rshift_operator(self) -> None:
         # Tests the steps can be connected using the >> operator.
