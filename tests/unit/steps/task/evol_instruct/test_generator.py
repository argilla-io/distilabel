--- conflicted
+++ resolved
@@ -12,10 +12,7 @@
 # See the License for the specific language governing permissions and
 # limitations under the License.
 
-<<<<<<< HEAD
 
-=======
->>>>>>> 76c03084
 import pytest
 from distilabel.pipeline.local import Pipeline
 from distilabel.steps.task.evol_instruct.generator import (
@@ -26,11 +23,6 @@
 )
 from pydantic import ValidationError
 
-<<<<<<< HEAD
-from tests.unit.steps.task.utils import DummyLLM
-
-=======
->>>>>>> 76c03084
 
 class TestEvolInstructGenerator:
     def test_passing_pipeline(self, dummy_llm: LLM) -> None:
@@ -122,13 +114,8 @@
             "batch_size": task.batch_size,
             "llm": {
                 "type_info": {
-<<<<<<< HEAD
                     "module": task.llm.__class__.__module__,
                     "name": task.llm.__class__.__name__,
-=======
-                    "module": "tests.unit.steps.task.conftest",
-                    "name": "DummyLLM",
->>>>>>> 76c03084
                 }
             },
             "llm_kwargs": {},
