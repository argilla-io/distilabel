--- conflicted
+++ resolved
@@ -74,10 +74,6 @@
         ):
             Task(name="task", llm=DummyLLM())  # type: ignore
 
-<<<<<<< HEAD
-    def test_process(self) -> None:
-        pipeline = Pipeline(name="unit-test-pipeline")
-=======
     @pytest.mark.parametrize(
         "group_generations, expected",
         [
@@ -105,7 +101,6 @@
         self, group_generations: bool, expected: List[Dict[str, Any]]
     ) -> None:
         pipeline = Pipeline()
->>>>>>> a0abebad
         llm = DummyLLM()
         task = DummyTask(
             name="task",
