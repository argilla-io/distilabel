# Copyright 2023-present, Argilla, Inc.
#
# Licensed under the Apache License, Version 2.0 (the "License");
# you may not use this file except in compliance with the License.
# You may obtain a copy of the License at
#
#     http://www.apache.org/licenses/LICENSE-2.0
#
# Unless required by applicable law or agreed to in writing, software
# distributed under the License is distributed on an "AS IS" BASIS,
# WITHOUT WARRANTIES OR CONDITIONS OF ANY KIND, either express or implied.
# See the License for the specific language governing permissions and
# limitations under the License.

from distilabel.pipeline.local import Pipeline
from distilabel.steps.task.text_generation import TextGeneration

from tests.unit.steps.task.utils import DummyLLM


class TestTextGeneration:
<<<<<<< HEAD
    def test_passing_pipeline(self) -> None:
        pipeline = Pipeline(name="unit-test-pipeline")
        llm = DummyLLM()
        task = TextGeneration(name="task", llm=llm, pipeline=pipeline)
        assert task.name == "task"
        assert task.llm is llm
        assert task.generation_kwargs == {}
        assert task.pipeline is pipeline

    def test_within_pipeline_context(self) -> None:
        with Pipeline(name="unit-test-pipeline") as pipeline:
            llm = DummyLLM()
            task = TextGeneration(name="task", llm=llm, pipeline=pipeline)
            assert task.name == "task"
            assert task.llm is llm
            assert task.generation_kwargs == {}
        assert task.pipeline == pipeline

    def test_with_errors(self) -> None:
        with pytest.raises(ValueError, match="Step 'task' hasn't received a pipeline"):
            TextGeneration(name="task", llm=DummyLLM())

        with pytest.raises(
            ValidationError, match="llm\n  Field required \\[type=missing"
        ):
            TextGeneration(name="task", pipeline=Pipeline(name="unit-test-pipeline"))  # type: ignore

        with pytest.raises(
            TypeError,
            match="Can't instantiate abstract class Task with abstract methods format_input, format_output",
        ):
            Task(name="task", llm=DummyLLM())  # type: ignore

=======
>>>>>>> a0abebad
    def test_process(self) -> None:
        pipeline = Pipeline(name="unit-test-pipeline")
        llm = DummyLLM()
        task = TextGeneration(name="task", llm=llm, pipeline=pipeline)
<<<<<<< HEAD
        assert list(task.process([{"instruction": "test"}])) == [
            [{"instruction": "test", "generation": "output", "model_name": "test"}]
        ]

    def test_serialization(self) -> None:
        pipeline = Pipeline(name="unit-test-pipeline")
        llm = DummyLLM()
        task = TextGeneration(name="task", llm=llm, pipeline=pipeline)
        assert task.dump() == {
            "name": "task",
            "input_mappings": {},
            "output_mappings": {},
            "input_batch_size": 50,
            "llm": {
                "type_info": {
                    "module": "tests.unit.steps.task.test_text_generation",
                    "name": "DummyLLM",
                }
            },
            "generation_kwargs": {},
            "runtime_parameters_info": [
                {
                    "name": "generation_kwargs",
                    "optional": True,
                    "description": "The kwargs to be propagated to either `generate` or `agenerate` methods within each `LLM`. Note that these kwargs will be specific to each LLM, and while some as `temperature` may be present on each `LLM`, some others may not, so read the `LLM.{generate,agenerate}` signatures in advance to see which kwargs are available.",
                }
            ],
            "type_info": {
                "module": "distilabel.steps.task.text_generation",
                "name": "TextGeneration",
            },
        }

        with Pipeline(name="unit-test-pipeline") as pipeline:
            new_task = TextGeneration.from_dict(task.dump())
            assert isinstance(new_task, TextGeneration)
=======
        assert next(task.process([{"instruction": "test"}])) == [
            {"instruction": "test", "generation": "output", "model_name": "test"}
        ]
>>>>>>> a0abebad
<|MERGE_RESOLUTION|>--- conflicted
+++ resolved
@@ -19,85 +19,10 @@
 
 
 class TestTextGeneration:
-<<<<<<< HEAD
-    def test_passing_pipeline(self) -> None:
-        pipeline = Pipeline(name="unit-test-pipeline")
-        llm = DummyLLM()
-        task = TextGeneration(name="task", llm=llm, pipeline=pipeline)
-        assert task.name == "task"
-        assert task.llm is llm
-        assert task.generation_kwargs == {}
-        assert task.pipeline is pipeline
-
-    def test_within_pipeline_context(self) -> None:
-        with Pipeline(name="unit-test-pipeline") as pipeline:
-            llm = DummyLLM()
-            task = TextGeneration(name="task", llm=llm, pipeline=pipeline)
-            assert task.name == "task"
-            assert task.llm is llm
-            assert task.generation_kwargs == {}
-        assert task.pipeline == pipeline
-
-    def test_with_errors(self) -> None:
-        with pytest.raises(ValueError, match="Step 'task' hasn't received a pipeline"):
-            TextGeneration(name="task", llm=DummyLLM())
-
-        with pytest.raises(
-            ValidationError, match="llm\n  Field required \\[type=missing"
-        ):
-            TextGeneration(name="task", pipeline=Pipeline(name="unit-test-pipeline"))  # type: ignore
-
-        with pytest.raises(
-            TypeError,
-            match="Can't instantiate abstract class Task with abstract methods format_input, format_output",
-        ):
-            Task(name="task", llm=DummyLLM())  # type: ignore
-
-=======
->>>>>>> a0abebad
     def test_process(self) -> None:
         pipeline = Pipeline(name="unit-test-pipeline")
         llm = DummyLLM()
         task = TextGeneration(name="task", llm=llm, pipeline=pipeline)
-<<<<<<< HEAD
-        assert list(task.process([{"instruction": "test"}])) == [
-            [{"instruction": "test", "generation": "output", "model_name": "test"}]
-        ]
-
-    def test_serialization(self) -> None:
-        pipeline = Pipeline(name="unit-test-pipeline")
-        llm = DummyLLM()
-        task = TextGeneration(name="task", llm=llm, pipeline=pipeline)
-        assert task.dump() == {
-            "name": "task",
-            "input_mappings": {},
-            "output_mappings": {},
-            "input_batch_size": 50,
-            "llm": {
-                "type_info": {
-                    "module": "tests.unit.steps.task.test_text_generation",
-                    "name": "DummyLLM",
-                }
-            },
-            "generation_kwargs": {},
-            "runtime_parameters_info": [
-                {
-                    "name": "generation_kwargs",
-                    "optional": True,
-                    "description": "The kwargs to be propagated to either `generate` or `agenerate` methods within each `LLM`. Note that these kwargs will be specific to each LLM, and while some as `temperature` may be present on each `LLM`, some others may not, so read the `LLM.{generate,agenerate}` signatures in advance to see which kwargs are available.",
-                }
-            ],
-            "type_info": {
-                "module": "distilabel.steps.task.text_generation",
-                "name": "TextGeneration",
-            },
-        }
-
-        with Pipeline(name="unit-test-pipeline") as pipeline:
-            new_task = TextGeneration.from_dict(task.dump())
-            assert isinstance(new_task, TextGeneration)
-=======
         assert next(task.process([{"instruction": "test"}])) == [
             {"instruction": "test", "generation": "output", "model_name": "test"}
-        ]
->>>>>>> a0abebad
+        ]