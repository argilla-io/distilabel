--- conflicted
+++ resolved
@@ -76,8 +76,6 @@
         )
         assert "Step 'step' hasn't received a pipeline" in caplog.text
 
-<<<<<<< HEAD
-=======
         with pytest.raises(
             TypeError,
             match="Can't instantiate abstract class ArgillaBase with abstract methods inputs, process"
@@ -86,7 +84,6 @@
         ):
             ArgillaBase(name="step", pipeline=Pipeline(name="unit-test-pipeline"))  # type: ignore
 
->>>>>>> c776d36c
     def test_process(self) -> None:
         pipeline = Pipeline(name="unit-test-pipeline")
         step = CustomArgilla(
