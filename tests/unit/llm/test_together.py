--- conflicted
+++ resolved
@@ -12,27 +12,12 @@
 # See the License for the specific language governing permissions and
 # limitations under the License.
 
-import importlib
 import os
-<<<<<<< HEAD
-from typing import Generator
 from unittest import mock
 
-import pytest
-=======
-from unittest import mock
-
->>>>>>> 5ae38fbf
 from distilabel.llm import together
 
 
-@pytest.fixture
-def reload_together_module() -> Generator[None, None, None]:
-    importlib.reload(together)
-    yield
-
-
-@pytest.mark.usefixtures("reload_together_module")
 class TestTogetherLLM:
     model_id: str = "mistralai/Mixtral-8x7B-Instruct-v0.1"
 
@@ -47,15 +32,8 @@
             os.environ["TOGETHER_API_KEY"] = "another.api.key"
             os.environ["TOGETHER_BASE_URL"] = "https://example.com"
 
-<<<<<<< HEAD
-            importlib.reload(together)
-
             llm = together.TogetherLLM(model=self.model_id)
 
-=======
-            llm = together.TogetherLLM(model=self.model_id)
-
->>>>>>> 5ae38fbf
             assert isinstance(llm, together.TogetherLLM)
             assert llm.model_name == self.model_id
             assert llm.base_url == "https://example.com"
