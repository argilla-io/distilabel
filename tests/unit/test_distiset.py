--- conflicted
+++ resolved
@@ -21,14 +21,10 @@
 import pytest
 import yaml
 from datasets import Dataset, DatasetDict
-<<<<<<< HEAD
+from upath import UPath
+
 from distilabel.distiset import Distiset
 from distilabel.utils.serialization import write_json
-=======
->>>>>>> ed88585a
-from upath import UPath
-
-from distilabel.distiset import Distiset
 
 
 @pytest.fixture(scope="function")
