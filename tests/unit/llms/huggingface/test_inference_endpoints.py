# Copyright 2023-present, Argilla, Inc.
#
# Licensed under the Apache License, Version 2.0 (the "License");
# you may not use this file except in compliance with the License.
# You may obtain a copy of the License at
#
#     http://www.apache.org/licenses/LICENSE-2.0
#
# Unless required by applicable law or agreed to in writing, software
# distributed under the License is distributed on an "AS IS" BASIS,
# WITHOUT WARRANTIES OR CONDITIONS OF ANY KIND, either express or implied.
# See the License for the specific language governing permissions and
# limitations under the License.

<<<<<<< HEAD
from unittest import mock
=======
import random
>>>>>>> 918c19fe
from unittest.mock import AsyncMock, MagicMock, Mock, patch

import nest_asyncio
import pytest
from distilabel.llms.huggingface.inference_endpoints import InferenceEndpointsLLM


@patch("huggingface_hub.AsyncInferenceClient")
@patch("openai.AsyncOpenAI")
class TestInferenceEndpointsLLM:
    def test_load_no_api_key(
        self, mock_inference_client: MagicMock, mock_openai_client: MagicMock
    ) -> None:
        llm = InferenceEndpointsLLM(
            model_id="distilabel-internal-testing/tiny-random-mistral"
        )

        # Mock `huggingface_hub.constants.HF_TOKEN_PATH` to not exist
        with mock.patch("pathlib.Path.exists") as mock_exists:
            mock_exists.return_value = False
            with pytest.raises(
                ValueError,
                match="To use `InferenceEndpointsLLM` an API key must be provided",
            ):
                llm.load()

    def test_load_with_cached_token(
        self, mock_inference_client: MagicMock, mock_openai_client: MagicMock
    ) -> None:
        llm = InferenceEndpointsLLM(
            model_id="distilabel-internal-testing/tiny-random-mistral"
        )

        # Mock `huggingface_hub.constants.HF_TOKEN_PATH` to exist
        with mock.patch("pathlib.Path.exists", return_value=True), mock.patch(
            "builtins.open", new_callable=mock.mock_open, read_data="hf_token"
        ):
            # Should not raise any errors
            llm.load()

    def test_serverless_inference_endpoints_llm(
        self, mock_inference_client: MagicMock, mock_openai_client: MagicMock
    ) -> None:
        llm = InferenceEndpointsLLM(
            model_id="distilabel-internal-testing/tiny-random-mistral"
        )

        assert isinstance(llm, InferenceEndpointsLLM)
        assert llm.model_name == "distilabel-internal-testing/tiny-random-mistral"

    def test_dedicated_inference_endpoints_llm(
        self, mock_inference_client: MagicMock, mock_openai_client: MagicMock
    ) -> None:
        llm = InferenceEndpointsLLM(
            endpoint_name="tiny-random-mistral",
            endpoint_namespace="distilabel-internal-testing",
        )

        assert isinstance(llm, InferenceEndpointsLLM)
        assert llm.model_name == "tiny-random-mistral"

    def test_dedicated_inference_endpoints_llm_via_url(
        self, mock_inference_client: MagicMock, mock_openai_client: MagicMock
    ) -> None:
        llm = InferenceEndpointsLLM(
            base_url="https://api-inference.huggingface.co/models/distilabel-internal-testing/tiny-random-mistral"
        )

        assert isinstance(llm, InferenceEndpointsLLM)
        assert (
            llm.model_name
            == "https://api-inference.huggingface.co/models/distilabel-internal-testing/tiny-random-mistral"
        )

    @pytest.mark.asyncio
    async def test_agenerate_via_inference_client(
        self, mock_inference_client: MagicMock, mock_openai_client: MagicMock
    ) -> None:
        llm = InferenceEndpointsLLM(
            model_id="distilabel-internal-testing/tiny-random-mistral"
        )
        llm._aclient = mock_inference_client

        llm._aclient.text_generation = AsyncMock(
            return_value=" Aenean hendrerit aliquam velit. ..."
        )

        assert await llm.agenerate(
            input=[
                {
                    "role": "user",
                    "content": "Lorem ipsum dolor sit amet, consectetur adipiscing elit.",
                },
            ]
        ) == [" Aenean hendrerit aliquam velit. ..."]

    @pytest.mark.asyncio
    async def test_agenerate_via_openai_client(
        self, mock_inference_client: MagicMock, mock_openai_client: MagicMock
    ) -> None:
        llm = InferenceEndpointsLLM(
            model_id="distilabel-internal-testing/tiny-random-mistral",
            use_openai_client=True,
        )
        llm._aclient = mock_openai_client

        mocked_completion = Mock(
            choices=[Mock(message=Mock(content=" Aenean hendrerit aliquam velit. ..."))]
        )
        llm._aclient.chat.completions.create = AsyncMock(return_value=mocked_completion)

        assert await llm.agenerate(
            input=[
                {"role": "system", "content": ""},
                {
                    "role": "user",
                    "content": "Lorem ipsum dolor sit amet, consectetur adipiscing elit.",
                },
            ]
        ) == [" Aenean hendrerit aliquam velit. ..."]

    @pytest.mark.asyncio
    async def test_generate_via_inference_client(
        self, mock_inference_client: MagicMock, mock_openai_client: MagicMock
    ) -> None:
        llm = InferenceEndpointsLLM(
            model_id="distilabel-internal-testing/tiny-random-mistral"
        )
        llm._aclient = mock_inference_client

        llm._aclient.text_generation = AsyncMock(
            return_value=" Aenean hendrerit aliquam velit. ..."
        )

        nest_asyncio.apply()

        assert llm.generate(
            inputs=[
                [
                    {"role": "system", "content": ""},
                    {
                        "role": "user",
                        "content": "Lorem ipsum dolor sit amet, consectetur adipiscing elit.",
                    },
                ]
            ]
        ) == [(" Aenean hendrerit aliquam velit. ...",)]

    @pytest.mark.asyncio
    async def test_generate_via_openai_client(
        self, mock_inference_client: MagicMock, mock_openai_client: MagicMock
    ) -> None:
        llm = InferenceEndpointsLLM(
            model_id="distilabel-internal-testing/tiny-random-mistral",
            use_openai_client=True,
        )
        llm._aclient = mock_openai_client

        mocked_completion = Mock(
            choices=[Mock(message=Mock(content=" Aenean hendrerit aliquam velit. ..."))]
        )
        llm._aclient.chat.completions.create = AsyncMock(return_value=mocked_completion)

        ...
        nest_asyncio.apply()

        assert llm.generate(
            inputs=[
                [
                    {"role": "system", "content": ""},
                    {
                        "role": "user",
                        "content": "Lorem ipsum dolor sit amet, consectetur adipiscing elit.",
                    },
                ]
            ]
        ) == [(" Aenean hendrerit aliquam velit. ...",)]

    @pytest.mark.asyncio
    async def test_agenerate_with_grammar(
        self, mock_inference_client: MagicMock, _: MagicMock
    ) -> None:
        llm = InferenceEndpointsLLM(
            model_id="distilabel-internal-testing/tiny-random-mistral",
            grammar={"type": "regex", "value": r"\b[A-Z][a-z]*\b"},
        )
        llm._aclient = mock_inference_client

        llm._aclient.text_generation = AsyncMock(
            return_value=" Aenean hendrerit aliquam velit. ..."
        )

        # Since there's a pseudo-random number within the generation kwargs, we set the seed
        # here first to ensure reproducibility within the tests
        random.seed(42)

        assert await llm.agenerate(
            input=[
                {
                    "role": "user",
                    "content": "Lorem ipsum dolor sit amet, consectetur adipiscing elit.",
                },
            ]
        ) == [" Aenean hendrerit aliquam velit. ..."]

        kwargs = {
            "prompt": "Lorem ipsum dolor sit amet, consectetur adipiscing elit.",
            "max_new_tokens": 128,
            "do_sample": False,
            "typical_p": None,
            "repetition_penalty": None,
            "temperature": 1.0,
            "top_p": None,
            "top_k": None,
            "stop_sequences": None,
            "return_full_text": False,
            "watermark": False,
            "grammar": {"type": "regex", "value": "\\b[A-Z][a-z]*\\b"},
            "seed": 478163327,  # pre-computed random value with `random.seed(42)`
        }
        mock_inference_client.text_generation.assert_called_with(**kwargs)

    def test_serialization(
        self, mock_inference_client: MagicMock, mock_openai_client: MagicMock
    ) -> None:
        llm = InferenceEndpointsLLM(
            model_id="distilabel-internal-testing/tiny-random-mistral",
        )

        _dump = {
            "model_id": "distilabel-internal-testing/tiny-random-mistral",
            "endpoint_name": None,
            "endpoint_namespace": None,
            "base_url": None,
            "tokenizer_id": None,
            "generation_kwargs": {},
            "grammar": None,
            "model_display_name": None,
            "use_openai_client": False,
            "structured_output": None,
            "type_info": {
                "module": "distilabel.llms.huggingface.inference_endpoints",
                "name": "InferenceEndpointsLLM",
            },
        }
        assert llm.dump() == _dump
        assert isinstance(InferenceEndpointsLLM.from_dict(_dump), InferenceEndpointsLLM)<|MERGE_RESOLUTION|>--- conflicted
+++ resolved
@@ -12,11 +12,8 @@
 # See the License for the specific language governing permissions and
 # limitations under the License.
 
-<<<<<<< HEAD
+import random
 from unittest import mock
-=======
-import random
->>>>>>> 918c19fe
 from unittest.mock import AsyncMock, MagicMock, Mock, patch
 
 import nest_asyncio
