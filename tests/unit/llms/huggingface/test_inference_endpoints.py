--- conflicted
+++ resolved
@@ -12,12 +12,8 @@
 # See the License for the specific language governing permissions and
 # limitations under the License.
 
-<<<<<<< HEAD
-from typing import Any, Dict
-=======
 import random
 from unittest import mock
->>>>>>> e61b5987
 from unittest.mock import AsyncMock, MagicMock, Mock, patch
 
 import nest_asyncio
@@ -198,55 +194,6 @@
             ]
         ) == [(" Aenean hendrerit aliquam velit. ...",)]
 
-<<<<<<< HEAD
-    @pytest.mark.parametrize(
-        "structured_output, dump",
-        [
-            (
-                None,
-                {
-                    "model_id": "distilabel-internal-testing/tiny-random-mistral",
-                    "endpoint_name": None,
-                    "endpoint_namespace": None,
-                    "base_url": None,
-                    "tokenizer_id": None,
-                    "generation_kwargs": {},
-                    "model_display_name": None,
-                    "use_openai_client": False,
-                    "structured_output": None,
-                    "type_info": {
-                        "module": "distilabel.llms.huggingface.inference_endpoints",
-                        "name": "InferenceEndpointsLLM",
-                    },
-                },
-            ),
-            (
-                {
-                    "format": "json",
-                    "schema": DummyUserDetail.model_json_schema(),
-                },
-                {
-                    "model_id": "distilabel-internal-testing/tiny-random-mistral",
-                    "endpoint_name": None,
-                    "endpoint_namespace": None,
-                    "base_url": None,
-                    "tokenizer_id": None,
-                    "generation_kwargs": {},
-                    "model_display_name": None,
-                    "use_openai_client": False,
-                    "structured_output": {
-                        "format": "json",
-                        "schema": DummyUserDetail.model_json_schema(),
-                    },
-                    "type_info": {
-                        "module": "distilabel.llms.huggingface.inference_endpoints",
-                        "name": "InferenceEndpointsLLM",
-                    },
-                },
-            ),
-        ],
-    )
-=======
     @pytest.mark.asyncio
     async def test_agenerate_with_grammar(
         self, mock_inference_client: MagicMock, _: MagicMock
@@ -291,23 +238,15 @@
         }
         mock_inference_client.text_generation.assert_called_with(**kwargs)
 
->>>>>>> e61b5987
     def test_serialization(
         self,
         mock_inference_client: MagicMock,
         mock_openai_client: MagicMock,
-        structured_output: Dict[str, Any],
-        dump: Dict[str, Any],
-    ) -> None:
-        llm = InferenceEndpointsLLM(
-            model_id="distilabel-internal-testing/tiny-random-mistral",
-            structured_output=structured_output,
-        )
-
-<<<<<<< HEAD
-        assert llm.dump() == dump
-        assert isinstance(InferenceEndpointsLLM.from_dict(dump), InferenceEndpointsLLM)
-=======
+    ) -> None:
+        llm = InferenceEndpointsLLM(
+            model_id="distilabel-internal-testing/tiny-random-mistral",
+        )
+
         _dump = {
             "model_id": "distilabel-internal-testing/tiny-random-mistral",
             "endpoint_name": None,
@@ -325,5 +264,4 @@
             },
         }
         assert llm.dump() == _dump
-        assert isinstance(InferenceEndpointsLLM.from_dict(_dump), InferenceEndpointsLLM)
->>>>>>> e61b5987
+        assert isinstance(InferenceEndpointsLLM.from_dict(_dump), InferenceEndpointsLLM)