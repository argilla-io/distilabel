--- conflicted
+++ resolved
@@ -16,75 +16,14 @@
 
 import pytest
 from distilabel.pipeline._dag import DAG
-<<<<<<< HEAD
-from distilabel.pipeline.step.base import GeneratorStep, Step, StepInput
-=======
 from distilabel.pipeline.step.base import GeneratorStep, Step
 
 from tests.pipeline.utils import DummyGeneratorStep
->>>>>>> 231d2789
 
 if TYPE_CHECKING:
     from distilabel.pipeline.local import Pipeline
 
 
-<<<<<<< HEAD
-class DummyGeneratorStep(GeneratorStep):
-    @property
-    def inputs(self) -> List[str]:
-        return []
-
-    def process(self) -> List[Dict[str, Any]]:
-        return [{"instruction": "Generate an email..."}]
-
-    @property
-    def outputs(self) -> List[str]:
-        return ["instruction"]
-
-
-class DummyStep1(Step):
-    @property
-    def inputs(self) -> List[str]:
-        return ["instruction"]
-
-    def process(self, input: StepInput) -> List[Dict[str, Any]]:
-        return [{"response": "response1"}]
-
-    @property
-    def outputs(self) -> List[str]:
-        return ["response"]
-
-
-class DummyStep2(Step):
-    @property
-    def inputs(self) -> List[str]:
-        return ["response"]
-
-    def process(self, *inputs: StepInput) -> List[Dict[str, Any]]:
-        return [{"response": "response1"}]
-
-    @property
-    def outputs(self) -> List[str]:
-        return ["evol_response"]
-
-
-@pytest.fixture(name="dummy_step_1")
-def dummy_step_1_fixture(pipeline: "Pipeline") -> DummyStep1:
-    return DummyStep1(name="dummy_step_1", pipeline=pipeline)
-
-
-@pytest.fixture(name="dummy_step_2")
-def dummy_step_2_fixture(pipeline: "Pipeline") -> DummyStep2:
-    return DummyStep2(name="dummy_step_2", pipeline=pipeline)
-
-
-@pytest.fixture(name="dummy_generator_step")
-def dummy_generator_step_fixture(pipeline: "Pipeline") -> DummyGeneratorStep:
-    return DummyGeneratorStep(name="dummy_generator_step", pipeline=pipeline)
-
-
-=======
->>>>>>> 231d2789
 class TestDAG:
     def test_add_step(self, dummy_step_1: "Step") -> None:
         dag = DAG()
