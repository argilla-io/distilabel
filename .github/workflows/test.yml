name: Test

on:
  push:
    branches:
      - main
      - develop
  pull_request:
    types:
      - opened
      - synchronize
  workflow_dispatch:
    inputs:
      tmate_session:
        description: Starts the workflow with tmate enabled.
        required: false
        default: "false"

concurrency:
  group: ${{ github.workflow }}-${{ github.event.pull_request.number || github.ref }}
  cancel-in-progress: true

jobs:
  test:
    runs-on: ubuntu-latest
    strategy:
      matrix:
        python-version: ["3.8", "3.9", "3.10", "3.11", "3.12"]
      fail-fast: false

    steps:
      - uses: actions/checkout@v4

      - name: Setup Python
        uses: actions/setup-python@v5
        with:
          python-version: ${{ matrix.python-version }}
          # Looks like it's not working very well for other people:
          # https://github.com/actions/setup-python/issues/436
          # cache: "pip"
          # cache-dependency-path: pyproject.toml

      - uses: actions/cache@v4
        id: cache
        with:
          path: ${{ env.pythonLocation }}
          key: ${{ runner.os }}-python-${{ env.pythonLocation }}-${{ hashFiles('pyproject.toml') }}-test-v00

      - name: Install dependencies
        if: steps.cache.outputs.cache-hit != 'true'
        run: ./scripts/install_dependencies.sh
<<<<<<< HEAD
=======

      - name: Setup tmate session
        if: ${{ github.event_name == 'workflow_dispatch' && matrix.python-version == '3.12' && github.event.inputs.tmate_session == 'true' }}
        uses: mxschmitt/action-tmate@v3
>>>>>>> 42efe6d4

      - name: Lint
        run: make lint

      - name: Unit Tests
        run: make unit-tests

      - name: Integration Tests
        run: make integration-tests<|MERGE_RESOLUTION|>--- conflicted
+++ resolved
@@ -49,13 +49,6 @@
       - name: Install dependencies
         if: steps.cache.outputs.cache-hit != 'true'
         run: ./scripts/install_dependencies.sh
-<<<<<<< HEAD
-=======
-
-      - name: Setup tmate session
-        if: ${{ github.event_name == 'workflow_dispatch' && matrix.python-version == '3.12' && github.event.inputs.tmate_session == 'true' }}
-        uses: mxschmitt/action-tmate@v3
->>>>>>> 42efe6d4
 
       - name: Lint
         run: make lint
