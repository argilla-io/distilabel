--- conflicted
+++ resolved
@@ -45,15 +45,9 @@
           python_version=$(python -c "import sys; print(sys.version_info[:2])")
 
           if [ "${python_version}" != "(3, 8)" ]; then
-<<<<<<< HEAD
-            pip install -e .[dev,tests,hf-transformers,hf-inference-endpoints,vertexai,ollama,openai,together,argilla,mistralai,llama-cpp,litellm]
+            pip install -e .[dev,tests,hf-transformers,hf-inference-endpoints,vertexai,ollama,openai,together,argilla,mistralai,llama-cpp,anthropic,litellm]
           else
-            pip install -e .[dev,tests,hf-transformers,hf-inference-endpoints,vertexai,ollama,openai,together,argilla,llama-cpp,litellm]
-=======
-            pip install -e .[dev,tests,hf-transformers,hf-inference-endpoints,vertexai,ollama,openai,together,argilla,mistralai,llama-cpp,anthropic]
-          else
-            pip install -e .[dev,tests,hf-transformers,hf-inference-endpoints,vertexai,ollama,openai,together,argilla,llama-cpp,anthropic]
->>>>>>> c04d865a
+            pip install -e .[dev,tests,hf-transformers,hf-inference-endpoints,vertexai,ollama,openai,together,argilla,llama-cpp,anthropic,litellm]
           fi
 
       - name: Lint
