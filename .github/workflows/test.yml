name: Test

on:
  push:
    branches:
      - main
  pull_request:
    types:
      - opened
      - synchronize

concurrency:
  group: ${{ github.workflow }}-${{ github.event.pull_request.number || github.ref }}
  cancel-in-progress: true

jobs:
  test:
    runs-on: ubuntu-latest
    strategy:
      matrix:
        python-version: ["3.8", "3.9", "3.10", "3.11"]
      fail-fast: false

    steps:
      - uses: actions/checkout@v3

      - name: Setup Python
        uses: actions/setup-python@v4
        with:
          python-version: ${{ matrix.python-version }}
          # Looks like it's not working very well for other people:
          # https://github.com/actions/setup-python/issues/436
          # cache: "pip"
          # cache-dependency-path: pyproject.toml

      - uses: actions/cache@v3
        id: cache
        with:
          path: ${{ env.pythonLocation }}
          key: ${{ runner.os }}-python-${{ env.pythonLocation }}-${{ hashFiles('pyproject.toml') }}-test

      - name: Install dependencies
        if: steps.cache.outputs.cache-hit != 'true'
<<<<<<< HEAD
        run: pip install -e .[dev,tests,vertexai,ollama,openai,together,argilla]
=======
        run: pip install -e .[dev,tests,vertexai,openai,together,argilla,mistralai]
>>>>>>> b7fcfb6e
      - name: Lint
        run: make lint

      - name: Test
        run: make test<|MERGE_RESOLUTION|>--- conflicted
+++ resolved
@@ -41,11 +41,7 @@
 
       - name: Install dependencies
         if: steps.cache.outputs.cache-hit != 'true'
-<<<<<<< HEAD
-        run: pip install -e .[dev,tests,vertexai,ollama,openai,together,argilla]
-=======
-        run: pip install -e .[dev,tests,vertexai,openai,together,argilla,mistralai]
->>>>>>> b7fcfb6e
+        run: pip install -e .[dev,tests,vertexai,ollama,openai,together,argilla,mistralai]
       - name: Lint
         run: make lint
 
